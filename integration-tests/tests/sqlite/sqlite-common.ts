import {
	and,
	asc,
	avg,
	avgDistinct,
	count,
	countDistinct,
	eq,
	exists,
	getTableColumns,
	gt,
	gte,
	inArray,
	lt,
	max,
	min,
	Name,
	notInArray,
	sql,
	sum,
	sumDistinct,
	TransactionRollbackError,
} from 'drizzle-orm';
import {
	alias,
	type BaseSQLiteDatabase,
	blob,
	except,
	foreignKey,
	getTableConfig,
	getViewConfig,
	index,
	int,
	integer,
	intersect,
	numeric,
	primaryKey,
	real,
	sqliteTable,
	sqliteTableCreator,
	sqliteView,
	text,
	union,
	unionAll,
	unique,
	uniqueKeyName,
} from 'drizzle-orm/sqlite-core';
import { beforeEach, describe, expect, expectTypeOf, test } from 'vitest';
import type { Equal } from '~/utils';
import { Expect } from '~/utils';
import type relations from './relations';
import { clear, init, rqbPost, rqbUser } from './schema';

declare module 'vitest' {
	interface TestContext {
		sqlite: {
			db: BaseSQLiteDatabase<'async' | 'sync', any, Record<string, never>, typeof relations>;
		};
	}
}

const allTypesTable = sqliteTable('all_types', {
	int: integer('int', {
		mode: 'number',
	}),
	bool: integer('bool', {
		mode: 'boolean',
	}),
	time: integer('time', {
		mode: 'timestamp',
	}),
	timeMs: integer('time_ms', {
		mode: 'timestamp_ms',
	}),
	bigint: blob('bigint', {
		mode: 'bigint',
	}),
	buffer: blob('buffer', {
		mode: 'buffer',
	}),
	json: blob('json', {
		mode: 'json',
	}),
	numeric: numeric('numeric'),
	numericNum: numeric('numeric_num', {
		mode: 'number',
	}),
	numericBig: numeric('numeric_big', {
		mode: 'bigint',
	}),
	real: real('real'),
	text: text('text', {
		mode: 'text',
	}),
	jsonText: text('json_text', {
		mode: 'json',
	}),
});

export const usersTable = sqliteTable('users', {
	id: integer('id').primaryKey(),
	name: text('name').notNull(),
	verified: integer('verified', { mode: 'boolean' }).notNull().default(false),
	json: blob('json', { mode: 'json' }).$type<string[]>(),
	createdAt: integer('created_at', { mode: 'timestamp' }).notNull().default(sql`strftime('%s', 'now')`),
});

export const usersOnUpdate = sqliteTable('users_on_update', {
	id: integer('id').primaryKey({ autoIncrement: true }),
	name: text('name').notNull(),
	updateCounter: integer('update_counter').default(sql`1`).$onUpdateFn(() => sql`update_counter + 1`),
	updatedAt: integer('updated_at', { mode: 'timestamp_ms' }).$onUpdate(() => new Date()),
	alwaysNull: text('always_null').$type<string | null>().$onUpdate(() => null),
	// uppercaseName: text('uppercase_name').$onUpdateFn(() =>
	// 	sql`upper(s.name)`
	// ),  This doesn't seem to be supported in sqlite
});

export const users2Table = sqliteTable('users2', {
	id: integer('id').primaryKey(),
	name: text('name').notNull(),
	cityId: integer('city_id').references(() => citiesTable.id),
});

export const citiesTable = sqliteTable('cities', {
	id: integer('id').primaryKey(),
	name: text('name').notNull(),
});

const coursesTable = sqliteTable('courses', {
	id: integer('id').primaryKey(),
	name: text('name').notNull(),
	categoryId: integer('category_id').references(() => courseCategoriesTable.id),
});

const courseCategoriesTable = sqliteTable('course_categories', {
	id: integer('id').primaryKey(),
	name: text('name').notNull(),
});

const orders = sqliteTable('orders', {
	id: integer('id').primaryKey(),
	region: text('region').notNull(),
	product: text('product').notNull().$default(() => 'random_string'),
	amount: integer('amount').notNull(),
	quantity: integer('quantity').notNull(),
});

export const usersMigratorTable = sqliteTable('users12', {
	id: integer('id').primaryKey(),
	name: text('name').notNull(),
	email: text('email').notNull(),
});

export const anotherUsersMigratorTable = sqliteTable('another_users', {
	id: integer('id').primaryKey(),
	name: text('name').notNull(),
	email: text('email').notNull(),
});

const pkExampleTable = sqliteTable('pk_example', {
	id: integer('id').notNull(),
	name: text('name').notNull(),
	email: text('email').notNull(),
}, (table) => ({
	compositePk: primaryKey({ columns: [table.id, table.name] }),
}));

const conflictChainExampleTable = sqliteTable('conflict_chain_example', {
	id: integer('id').notNull().unique(),
	name: text('name').notNull(),
	email: text('email').notNull(),
}, (table) => ({
	compositePk: primaryKey({ columns: [table.id, table.name] }),
}));

const bigIntExample = sqliteTable('big_int_example', {
	id: integer('id').primaryKey(),
	name: text('name').notNull(),
	bigInt: blob('big_int', { mode: 'bigint' }).notNull(),
});

// To test aggregate functions
const aggregateTable = sqliteTable('aggregate_table', {
	id: integer('id').primaryKey({ autoIncrement: true }).notNull(),
	name: text('name').notNull(),
	a: integer('a'),
	b: integer('b'),
	c: integer('c'),
	nullOnly: integer('null_only'),
});

export function tests() {
	describe('common', () => {
		beforeEach(async (ctx) => {
			const { db } = ctx.sqlite;

			await db.run(sql`drop table if exists ${usersTable}`);
			await db.run(sql`drop table if exists ${users2Table}`);
			await db.run(sql`drop table if exists ${citiesTable}`);
			await db.run(sql`drop table if exists ${coursesTable}`);
			await db.run(sql`drop table if exists ${courseCategoriesTable}`);
			await db.run(sql`drop table if exists ${orders}`);
			await db.run(sql`drop table if exists ${bigIntExample}`);
			await db.run(sql`drop table if exists ${pkExampleTable}`);
			await db.run(sql`drop table if exists ${conflictChainExampleTable}`);
			await db.run(sql`drop table if exists ${allTypesTable}`);
			await db.run(sql`drop table if exists user_notifications_insert_into`);
			await db.run(sql`drop table if exists users_insert_into`);
			await db.run(sql`drop table if exists notifications_insert_into`);

			await db.run(sql`
				create table ${usersTable} (
					id integer primary key,
					name text not null,
					verified integer not null default 0,
					json blob,
					created_at integer not null default (strftime('%s', 'now'))
				)
			`);

			await db.run(sql`
				create table ${citiesTable} (
					id integer primary key,
					name text not null
				)
			`);
			await db.run(sql`
				create table ${courseCategoriesTable} (
					id integer primary key,
					name text not null
				)
			`);

			await db.run(sql`
				create table ${users2Table} (
					id integer primary key,
					name text not null,
					city_id integer references ${citiesTable}(${sql.identifier(citiesTable.id.name)})
				)
			`);
			await db.run(sql`
				create table ${coursesTable} (
					id integer primary key,
					name text not null,
					category_id integer references ${courseCategoriesTable}(${sql.identifier(courseCategoriesTable.id.name)})
				)
			`);
			await db.run(sql`
				create table ${orders} (
					id integer primary key,
					region text not null,
					product text not null,
					amount integer not null,
					quantity integer not null
				)
			`);
			await db.run(sql`
				create table ${pkExampleTable} (
					id integer not null,
					name text not null,
					email text not null,
					primary key (id, name)
				)
			`);
			await db.run(sql`
				create table ${conflictChainExampleTable} (
					id integer not null unique,
					name text not null,
					email text not null,
					primary key (id, name)
				)
			`);
			await db.run(sql`
				create table ${bigIntExample} (
				  id integer primary key,
				  name text not null,
				  big_int blob not null
				)
			`);
		});

		async function setupSetOperationTest(db: BaseSQLiteDatabase<any, any, any, any, any, any>) {
			await db.run(sql`drop table if exists users2`);
			await db.run(sql`drop table if exists cities`);
			await db.run(sql`
				create table \`cities\` (
				    id integer primary key,
				    name text not null
				)
			`);

			await db.run(sql`
				create table \`users2\` (
				    id integer primary key,
				    name text not null,
				    city_id integer references ${citiesTable}(${sql.identifier(citiesTable.id.name)})
				)
			`);

			await db.insert(citiesTable).values([
				{ id: 1, name: 'New York' },
				{ id: 2, name: 'London' },
				{ id: 3, name: 'Tampa' },
			]);

			await db.insert(users2Table).values([
				{ id: 1, name: 'John', cityId: 1 },
				{ id: 2, name: 'Jane', cityId: 2 },
				{ id: 3, name: 'Jack', cityId: 3 },
				{ id: 4, name: 'Peter', cityId: 3 },
				{ id: 5, name: 'Ben', cityId: 2 },
				{ id: 6, name: 'Jill', cityId: 1 },
				{ id: 7, name: 'Mary', cityId: 2 },
				{ id: 8, name: 'Sally', cityId: 1 },
			]);
		}

		async function setupAggregateFunctionsTest(db: BaseSQLiteDatabase<any, any, any, any, any, any>) {
			await db.run(sql`drop table if exists "aggregate_table"`);
			await db.run(
				sql`
					create table "aggregate_table" (
					    "id" integer primary key autoincrement not null,
					    "name" text not null,
					    "a" integer,
					    "b" integer,
					    "c" integer,
					    "null_only" integer
					);
				`,
			);
			await db.insert(aggregateTable).values([
				{ name: 'value 1', a: 5, b: 10, c: 20 },
				{ name: 'value 1', a: 5, b: 20, c: 30 },
				{ name: 'value 2', a: 10, b: 50, c: 60 },
				{ name: 'value 3', a: 20, b: 20, c: null },
				{ name: 'value 4', a: null, b: 90, c: 120 },
				{ name: 'value 5', a: 80, b: 10, c: null },
				{ name: 'value 6', a: null, b: null, c: 150 },
			]);
		}

		test('table config: foreign keys name', async () => {
			const table = sqliteTable('cities', {
				id: int('id').primaryKey(),
				name: text('name').notNull(),
				state: text('state'),
			}, (t) => ({
				f: foreignKey({ foreignColumns: [t.id], columns: [t.id], name: 'custom_fk' }),
				f1: foreignKey({ foreignColumns: [t.id], columns: [t.id], name: 'custom_fk_deprecated' }),
			}));

			const tableConfig = getTableConfig(table);

			expect(tableConfig.foreignKeys).toHaveLength(2);
			expect(tableConfig.foreignKeys[0]!.getName()).toBe('custom_fk');
			expect(tableConfig.foreignKeys[1]!.getName()).toBe('custom_fk_deprecated');
		});

		test('table config: primary keys name', async () => {
			const table = sqliteTable('cities', {
				id: int('id').primaryKey(),
				name: text('name').notNull(),
				state: text('state'),
			}, (t) => ({
				f: primaryKey({ columns: [t.id, t.name], name: 'custom_pk' }),
			}));

			const tableConfig = getTableConfig(table);

			expect(tableConfig.primaryKeys).toHaveLength(1);
			expect(tableConfig.primaryKeys[0]!.getName()).toBe('custom_pk');
		});

		test('insert bigint values', async (ctx) => {
			const { db } = ctx.sqlite;

			await db.insert(bigIntExample).values({ name: 'one', bigInt: BigInt('0') }).run();
			await db.insert(bigIntExample).values({ name: 'two', bigInt: BigInt('127') }).run();
			await db.insert(bigIntExample).values({ name: 'three', bigInt: BigInt('32767') }).run();
			await db.insert(bigIntExample).values({ name: 'four', bigInt: BigInt('1234567890') }).run();
			await db.insert(bigIntExample).values({ name: 'five', bigInt: BigInt('12345678900987654321') }).run();

			const result = await db.select().from(bigIntExample).all();
			expect(result).toEqual([
				{ id: 1, name: 'one', bigInt: BigInt('0') },
				{ id: 2, name: 'two', bigInt: BigInt('127') },
				{ id: 3, name: 'three', bigInt: BigInt('32767') },
				{ id: 4, name: 'four', bigInt: BigInt('1234567890') },
				{ id: 5, name: 'five', bigInt: BigInt('12345678900987654321') },
			]);
		});

		test('select all fields', async (ctx) => {
			const { db } = ctx.sqlite;

			const now = Date.now();

			await db.insert(usersTable).values({ name: 'John' }).run();
			const result = await db.select().from(usersTable).all();
			expect(result[0]!.createdAt).toBeInstanceOf(Date);
			expect(Math.abs(result[0]!.createdAt.getTime() - now)).toBeLessThan(5000);
			expect(result).toEqual([{ id: 1, name: 'John', verified: false, json: null, createdAt: result[0]!.createdAt }]);
		});

		test('select partial', async (ctx) => {
			const { db } = ctx.sqlite;

			await db.insert(usersTable).values({ name: 'John' }).run();
			const result = await db.select({ name: usersTable.name }).from(usersTable).all();

			expect(result).toEqual([{ name: 'John' }]);
		});

		test('select sql', async (ctx) => {
			const { db } = ctx.sqlite;

			await db.insert(usersTable).values({ name: 'John' }).run();
			const users = await db.select({
				name: sql`upper(${usersTable.name})`,
			}).from(usersTable).all();

			expect(users).toEqual([{ name: 'JOHN' }]);
		});

		test('select typed sql', async (ctx) => {
			const { db } = ctx.sqlite;

			await db.insert(usersTable).values({ name: 'John' }).run();
			const users = await db.select({
				name: sql<string>`upper(${usersTable.name})`,
			}).from(usersTable).all();

			expect(users).toEqual([{ name: 'JOHN' }]);
		});

		test('select with empty array in inArray', async (ctx) => {
			const { db } = ctx.sqlite;

			await db.insert(usersTable).values([{ name: 'John' }, { name: 'Jane' }, { name: 'Jane' }]);
			const result = await db
				.select({
					name: sql`upper(${usersTable.name})`,
				})
				.from(usersTable)
				.where(inArray(usersTable.id, []));

			expect(result).toEqual([]);
		});

		test('select with empty array in notInArray', async (ctx) => {
			const { db } = ctx.sqlite;

			await db.insert(usersTable).values([{ name: 'John' }, { name: 'Jane' }, { name: 'Jane' }]);
			const result = await db
				.select({
					name: sql`upper(${usersTable.name})`,
				})
				.from(usersTable)
				.where(notInArray(usersTable.id, []));

			expect(result).toEqual([{ name: 'JOHN' }, { name: 'JANE' }, { name: 'JANE' }]);
		});

		test('select distinct', async (ctx) => {
			const { db } = ctx.sqlite;

			const usersDistinctTable = sqliteTable('users_distinct', {
				id: integer('id').notNull(),
				name: text('name').notNull(),
			});

			await db.run(sql`drop table if exists ${usersDistinctTable}`);
			await db.run(sql`create table ${usersDistinctTable} (id integer, name text)`);

			await db.insert(usersDistinctTable).values([
				{ id: 1, name: 'John' },
				{ id: 1, name: 'John' },
				{ id: 2, name: 'John' },
				{ id: 1, name: 'Jane' },
			]).run();
			const users = await db.selectDistinct().from(usersDistinctTable).orderBy(
				usersDistinctTable.id,
				usersDistinctTable.name,
			).all();

			await db.run(sql`drop table ${usersDistinctTable}`);

			expect(users).toEqual([{ id: 1, name: 'Jane' }, { id: 1, name: 'John' }, { id: 2, name: 'John' }]);
		});

		test('insert returning sql', async (ctx) => {
			const { db } = ctx.sqlite;

			const users = await db.insert(usersTable).values({ name: 'John' }).returning({
				name: sql`upper(${usersTable.name})`,
			}).all();

			expect(users).toEqual([{ name: 'JOHN' }]);
		});

		test('$default function', async (ctx) => {
			const { db } = ctx.sqlite;

			await db.insert(orders).values({ id: 1, region: 'Ukraine', amount: 1, quantity: 1 });
			const selectedOrder = await db.select().from(orders);

			expect(selectedOrder).toEqual([{
				id: 1,
				amount: 1,
				quantity: 1,
				region: 'Ukraine',
				product: 'random_string',
			}]);
		});

		test('delete returning sql', async (ctx) => {
			const { db } = ctx.sqlite;

			await db.insert(usersTable).values({ name: 'John' }).run();
			const users = await db.delete(usersTable).where(eq(usersTable.name, 'John')).returning({
				name: sql`upper(${usersTable.name})`,
			}).all();

			expect(users).toEqual([{ name: 'JOHN' }]);
		});

		test('query check: insert single empty row', (ctx) => {
			const { db } = ctx.sqlite;

			const users = sqliteTable('users', {
				id: integer('id').primaryKey(),
				name: text('name').default('Dan'),
				state: text('state'),
			});

			const query = db
				.insert(users)
				.values({})
				.toSQL();

			expect(query).toEqual({
				sql: 'insert into "users" ("id", "name", "state") values (null, ?, null)',
				params: ['Dan'],
			});
		});

		test('query check: insert multiple empty rows', (ctx) => {
			const { db } = ctx.sqlite;

			const users = sqliteTable('users', {
				id: integer('id').primaryKey(),
				name: text('name').default('Dan'),
				state: text('state'),
			});

			const query = db
				.insert(users)
				.values([{}, {}])
				.toSQL();

			expect(query).toEqual({
				sql: 'insert into "users" ("id", "name", "state") values (null, ?, null), (null, ?, null)',
				params: ['Dan', 'Dan'],
			});
		});

		test('Insert all defaults in 1 row', async (ctx) => {
			const { db } = ctx.sqlite;

			const users = sqliteTable('empty_insert_single', {
				id: integer('id').primaryKey(),
				name: text('name').default('Dan'),
				state: text('state'),
			});

			await db.run(sql`drop table if exists ${users}`);

			await db.run(
				sql`create table ${users} (id integer primary key, name text default 'Dan', state text)`,
			);

			await db.insert(users).values({}).run();

			const res = await db.select().from(users).all();

			expect(res).toEqual([{ id: 1, name: 'Dan', state: null }]);
		});

		test('Insert all defaults in multiple rows', async (ctx) => {
			const { db } = ctx.sqlite;

			const users = sqliteTable('empty_insert_multiple', {
				id: integer('id').primaryKey(),
				name: text('name').default('Dan'),
				state: text('state'),
			});

			await db.run(sql`drop table if exists ${users}`);

			await db.run(
				sql`create table ${users} (id integer primary key, name text default 'Dan', state text)`,
			);

			await db.insert(users).values([{}, {}]).run();

			const res = await db.select().from(users).all();

			expect(res).toEqual([{ id: 1, name: 'Dan', state: null }, { id: 2, name: 'Dan', state: null }]);
		});

		test('update returning sql', async (ctx) => {
			const { db } = ctx.sqlite;

			await db.insert(usersTable).values({ name: 'John' }).run();
			const users = await db.update(usersTable).set({ name: 'Jane' }).where(eq(usersTable.name, 'John')).returning({
				name: sql`upper(${usersTable.name})`,
			}).all();

			expect(users).toEqual([{ name: 'JANE' }]);
		});

		test('insert with auto increment', async (ctx) => {
			const { db } = ctx.sqlite;

			await db.insert(usersTable).values([
				{ name: 'John' },
				{ name: 'Jane' },
				{ name: 'George' },
				{ name: 'Austin' },
			]).run();
			const result = await db.select({ id: usersTable.id, name: usersTable.name }).from(usersTable).all();

			expect(result).toEqual([
				{ id: 1, name: 'John' },
				{ id: 2, name: 'Jane' },
				{ id: 3, name: 'George' },
				{ id: 4, name: 'Austin' },
			]);
		});

		test('insert with default values', async (ctx) => {
			const { db } = ctx.sqlite;

			await db.insert(usersTable).values({ name: 'John' }).run();
			const result = await db.select().from(usersTable).all();

			expect(result).toEqual([{ id: 1, name: 'John', verified: false, json: null, createdAt: result[0]!.createdAt }]);
		});

		test('insert with overridden default values', async (ctx) => {
			const { db } = ctx.sqlite;

			await db.insert(usersTable).values({ name: 'John', verified: true }).run();
			const result = await db.select().from(usersTable).all();

			expect(result).toEqual([{ id: 1, name: 'John', verified: true, json: null, createdAt: result[0]!.createdAt }]);
		});

		test('update with returning all fields', async (ctx) => {
			const { db } = ctx.sqlite;

			const now = Date.now();

			await db.insert(usersTable).values({ name: 'John' }).run();
			const users = await db.update(usersTable).set({ name: 'Jane' }).where(eq(usersTable.name, 'John')).returning()
				.all();

			expect(users[0]!.createdAt).toBeInstanceOf(Date);
			expect(Math.abs(users[0]!.createdAt.getTime() - now)).toBeLessThan(5000);
			expect(users).toEqual([{ id: 1, name: 'Jane', verified: false, json: null, createdAt: users[0]!.createdAt }]);
		});

		test('update with returning partial', async (ctx) => {
			const { db } = ctx.sqlite;

			await db.insert(usersTable).values({ name: 'John' }).run();
			const users = await db.update(usersTable).set({ name: 'Jane' }).where(eq(usersTable.name, 'John')).returning({
				id: usersTable.id,
				name: usersTable.name,
			}).all();

			expect(users).toEqual([{ id: 1, name: 'Jane' }]);
		});

		test('delete with returning all fields', async (ctx) => {
			const { db } = ctx.sqlite;

			const now = Date.now();

			await db.insert(usersTable).values({ name: 'John' }).run();
			const users = await db.delete(usersTable).where(eq(usersTable.name, 'John')).returning().all();

			expect(users[0]!.createdAt).toBeInstanceOf(Date);
			expect(Math.abs(users[0]!.createdAt.getTime() - now)).toBeLessThan(5000);
			expect(users).toEqual([{ id: 1, name: 'John', verified: false, json: null, createdAt: users[0]!.createdAt }]);
		});

		test('delete with returning partial', async (ctx) => {
			const { db } = ctx.sqlite;

			await db.insert(usersTable).values({ name: 'John' }).run();
			const users = await db.delete(usersTable).where(eq(usersTable.name, 'John')).returning({
				id: usersTable.id,
				name: usersTable.name,
			}).all();

			expect(users).toEqual([{ id: 1, name: 'John' }]);
		});

		test('insert + select', async (ctx) => {
			const { db } = ctx.sqlite;

			await db.insert(usersTable).values({ name: 'John' }).run();
			const result = await db.select({ id: usersTable.id, name: usersTable.name }).from(usersTable).all();

			expect(result).toEqual([{ id: 1, name: 'John' }]);

			await db.insert(usersTable).values({ name: 'Jane' }).run();
			const result2 = await db.select({ id: usersTable.id, name: usersTable.name }).from(usersTable).all();

			expect(result2).toEqual([{ id: 1, name: 'John' }, { id: 2, name: 'Jane' }]);
		});

		test('json insert', async (ctx) => {
			const { db } = ctx.sqlite;

			await db.insert(usersTable).values({ name: 'John', json: ['foo', 'bar'] }).run();
			const result = await db.select({
				id: usersTable.id,
				name: usersTable.name,
				json: usersTable.json,
			}).from(usersTable).all();

			expect(result).toEqual([{ id: 1, name: 'John', json: ['foo', 'bar'] }]);
		});

		test('insert many', async (ctx) => {
			const { db } = ctx.sqlite;

			await db.insert(usersTable).values([
				{ name: 'John' },
				{ name: 'Bruce', json: ['foo', 'bar'] },
				{ name: 'Jane' },
				{ name: 'Austin', verified: true },
			]).run();
			const result = await db.select({
				id: usersTable.id,
				name: usersTable.name,
				json: usersTable.json,
				verified: usersTable.verified,
			}).from(usersTable).all();

			expect(result).toEqual([
				{ id: 1, name: 'John', json: null, verified: false },
				{ id: 2, name: 'Bruce', json: ['foo', 'bar'], verified: false },
				{ id: 3, name: 'Jane', json: null, verified: false },
				{ id: 4, name: 'Austin', json: null, verified: true },
			]);
		});

		test('insert many with returning', async (ctx) => {
			const { db } = ctx.sqlite;

			const result = await db.insert(usersTable).values([
				{ name: 'John' },
				{ name: 'Bruce', json: ['foo', 'bar'] },
				{ name: 'Jane' },
				{ name: 'Austin', verified: true },
			])
				.returning({
					id: usersTable.id,
					name: usersTable.name,
					json: usersTable.json,
					verified: usersTable.verified,
				})
				.all();

			expect(result).toEqual([
				{ id: 1, name: 'John', json: null, verified: false },
				{ id: 2, name: 'Bruce', json: ['foo', 'bar'], verified: false },
				{ id: 3, name: 'Jane', json: null, verified: false },
				{ id: 4, name: 'Austin', json: null, verified: true },
			]);
		});

		test('partial join with alias', async (ctx) => {
			const { db } = ctx.sqlite;
			const customerAlias = alias(usersTable, 'customer');

			await db.insert(usersTable).values([{ id: 10, name: 'Ivan' }, { id: 11, name: 'Hans' }]);

			const result = await db
				.select({
					user: {
						id: usersTable.id,
						name: usersTable.name,
					},
					customer: {
						id: customerAlias.id,
						name: customerAlias.name,
					},
				}).from(usersTable)
				.leftJoin(customerAlias, eq(customerAlias.id, 11))
				.where(eq(usersTable.id, 10));

			expect(result).toEqual([{
				user: { id: 10, name: 'Ivan' },
				customer: { id: 11, name: 'Hans' },
			}]);
		});

		test('full join with alias', async (ctx) => {
			const { db } = ctx.sqlite;

			const sqliteTable = sqliteTableCreator((name) => `prefixed_${name}`);

			const users = sqliteTable('users', {
				id: integer('id').primaryKey(),
				name: text('name').notNull(),
			});

			await db.run(sql`drop table if exists ${users}`);
			await db.run(sql`create table ${users} (id integer primary key, name text not null)`);

			const customers = alias(users, 'customer');

			await db.insert(users).values([{ id: 10, name: 'Ivan' }, { id: 11, name: 'Hans' }]).run();
			const result = await db
				.select().from(users)
				.leftJoin(customers, eq(customers.id, 11))
				.where(eq(users.id, 10))
				.all();

			expect(result).toEqual([{
				users: {
					id: 10,
					name: 'Ivan',
				},
				customer: {
					id: 11,
					name: 'Hans',
				},
			}]);

			await db.run(sql`drop table ${users}`);
		});

		test('select from alias', async (ctx) => {
			const { db } = ctx.sqlite;

			const sqliteTable = sqliteTableCreator((name) => `prefixed_${name}`);

			const users = sqliteTable('users', {
				id: integer('id').primaryKey(),
				name: text('name').notNull(),
			});

			await db.run(sql`drop table if exists ${users}`);
			await db.run(sql`create table ${users} (id integer primary key, name text not null)`);

			const user = alias(users, 'user');
			const customers = alias(users, 'customer');

			await db.insert(users).values([{ id: 10, name: 'Ivan' }, { id: 11, name: 'Hans' }]).run();
			const result = await db
				.select()
				.from(user)
				.leftJoin(customers, eq(customers.id, 11))
				.where(eq(user.id, 10))
				.all();

			expect(result).toEqual([{
				user: {
					id: 10,
					name: 'Ivan',
				},
				customer: {
					id: 11,
					name: 'Hans',
				},
			}]);

			await db.run(sql`drop table ${users}`);
		});

		test('insert with spaces', async (ctx) => {
			const { db } = ctx.sqlite;

			await db.insert(usersTable).values({ name: sql`'Jo   h     n'` }).run();
			const result = await db.select({ id: usersTable.id, name: usersTable.name }).from(usersTable).all();

			expect(result).toEqual([{ id: 1, name: 'Jo   h     n' }]);
		});

		test('prepared statement', async (ctx) => {
			const { db } = ctx.sqlite;

			await db.insert(usersTable).values({ name: 'John' }).run();
			const statement = db.select({ id: usersTable.id, name: usersTable.name }).from(usersTable).prepare();
			const result = await statement.all();

			expect(result).toEqual([{ id: 1, name: 'John' }]);
		});

		test('prepared statement reuse', async (ctx) => {
			const { db } = ctx.sqlite;

			const stmt = db.insert(usersTable).values({ name: sql.placeholder('name') }).prepare();

			for (let i = 0; i < 10; i++) {
				await stmt.run({ name: `John ${i}` });
			}

			const result = await db.select({
				id: usersTable.id,
				name: usersTable.name,
			}).from(usersTable).all();

			expect(result).toEqual([
				{ id: 1, name: 'John 0' },
				{ id: 2, name: 'John 1' },
				{ id: 3, name: 'John 2' },
				{ id: 4, name: 'John 3' },
				{ id: 5, name: 'John 4' },
				{ id: 6, name: 'John 5' },
				{ id: 7, name: 'John 6' },
				{ id: 8, name: 'John 7' },
				{ id: 9, name: 'John 8' },
				{ id: 10, name: 'John 9' },
			]);
		});

		test('insert: placeholders on columns with encoder', async (ctx) => {
			const { db } = ctx.sqlite;

			const stmt = db.insert(usersTable).values({
				name: 'John',
				verified: sql.placeholder('verified'),
			}).prepare();

			await stmt.run({ verified: true });
			await stmt.run({ verified: false });

			const result = await db.select({
				id: usersTable.id,
				verified: usersTable.verified,
			}).from(usersTable).all();

			expect(result).toEqual([
				{ id: 1, verified: true },
				{ id: 2, verified: false },
			]);
		});

		test('prepared statement with placeholder in .where', async (ctx) => {
			const { db } = ctx.sqlite;

			await db.insert(usersTable).values({ name: 'John' }).run();
			const stmt = db.select({
				id: usersTable.id,
				name: usersTable.name,
			}).from(usersTable)
				.where(eq(usersTable.id, sql.placeholder('id')))
				.prepare();
			const result = await stmt.all({ id: 1 });

			expect(result).toEqual([{ id: 1, name: 'John' }]);
		});

		test('prepared statement with placeholder in .limit', async (ctx) => {
			const { db } = ctx.sqlite;

			await db.insert(usersTable).values({ name: 'John' }).run();
			const stmt = db
				.select({
					id: usersTable.id,
					name: usersTable.name,
				})
				.from(usersTable)
				.where(eq(usersTable.id, sql.placeholder('id')))
				.limit(sql.placeholder('limit'))
				.prepare();

			const result = await stmt.all({ id: 1, limit: 1 });

			expect(result).toEqual([{ id: 1, name: 'John' }]);
			expect(result).toHaveLength(1);
		});

		test('prepared statement with placeholder in .offset', async (ctx) => {
			const { db } = ctx.sqlite;

			await db.insert(usersTable).values([{ name: 'John' }, { name: 'John1' }]).run();
			const stmt = db
				.select({
					id: usersTable.id,
					name: usersTable.name,
				})
				.from(usersTable)
				.limit(sql.placeholder('limit'))
				.offset(sql.placeholder('offset'))
				.prepare();

			const result = await stmt.all({ limit: 1, offset: 1 });

			expect(result).toEqual([{ id: 2, name: 'John1' }]);
		});

		test('prepared statement built using $dynamic', async (ctx) => {
			const { db } = ctx.sqlite;

			function withLimitOffset(qb: any) {
				return qb.limit(sql.placeholder('limit')).offset(sql.placeholder('offset'));
			}

			await db.insert(usersTable).values([{ name: 'John' }, { name: 'John1' }]).run();
			const stmt = db
				.select({
					id: usersTable.id,
					name: usersTable.name,
				})
				.from(usersTable)
				.$dynamic();
			withLimitOffset(stmt).prepare('stmt_limit');

			const result = await stmt.all({ limit: 1, offset: 1 });

			expect(result).toEqual([{ id: 2, name: 'John1' }]);
			expect(result).toHaveLength(1);
		});

		test('select with group by as field', async (ctx) => {
			const { db } = ctx.sqlite;

			await db.insert(usersTable).values([{ name: 'John' }, { name: 'Jane' }, { name: 'Jane' }]).run();

			const result = await db.select({ name: usersTable.name }).from(usersTable)
				.groupBy(usersTable.name)
				.all();

			expect(result).toEqual([{ name: 'Jane' }, { name: 'John' }]);
		});

		test('select with exists', async (ctx) => {
			const { db } = ctx.sqlite;

			await db.insert(usersTable).values([{ name: 'John' }, { name: 'Jane' }, { name: 'Jane' }]).run();

			const user = alias(usersTable, 'user');
			const result = await db.select({ name: usersTable.name }).from(usersTable).where(
				exists(
					db.select({ one: sql`1` }).from(user).where(and(eq(usersTable.name, 'John'), eq(user.id, usersTable.id))),
				),
			).all();

			expect(result).toEqual([{ name: 'John' }]);
		});

		test('select with group by as sql', async (ctx) => {
			const { db } = ctx.sqlite;

			await db.insert(usersTable).values([{ name: 'John' }, { name: 'Jane' }, { name: 'Jane' }]).run();

			const result = await db.select({ name: usersTable.name }).from(usersTable)
				.groupBy(sql`${usersTable.name}`)
				.all();

			expect(result).toEqual([{ name: 'Jane' }, { name: 'John' }]);
		});

		test('select with group by as sql + column', async (ctx) => {
			const { db } = ctx.sqlite;

			await db.insert(usersTable).values([{ name: 'John' }, { name: 'Jane' }, { name: 'Jane' }]).run();

			const result = await db.select({ name: usersTable.name }).from(usersTable)
				.groupBy(sql`${usersTable.name}`, usersTable.id)
				.all();

			expect(result).toEqual([{ name: 'John' }, { name: 'Jane' }, { name: 'Jane' }]);
		});

		test('select with group by as column + sql', async (ctx) => {
			const { db } = ctx.sqlite;

			await db.insert(usersTable).values([{ name: 'John' }, { name: 'Jane' }, { name: 'Jane' }]).run();

			const result = await db.select({ name: usersTable.name }).from(usersTable)
				.groupBy(usersTable.id, sql`${usersTable.name}`)
				.all();

			expect(result).toEqual([{ name: 'John' }, { name: 'Jane' }, { name: 'Jane' }]);
		});

		test('select with group by complex query', async (ctx) => {
			const { db } = ctx.sqlite;

			await db.insert(usersTable).values([{ name: 'John' }, { name: 'Jane' }, { name: 'Jane' }]).run();

			const result = await db.select({ name: usersTable.name }).from(usersTable)
				.groupBy(usersTable.id, sql`${usersTable.name}`)
				.orderBy(asc(usersTable.name))
				.limit(1)
				.all();

			expect(result).toEqual([{ name: 'Jane' }]);
		});

		test('build query', async (ctx) => {
			const { db } = ctx.sqlite;

			const query = db.select({ id: usersTable.id, name: usersTable.name }).from(usersTable)
				.groupBy(usersTable.id, usersTable.name)
				.toSQL();

			expect(query).toEqual({
				sql: 'select "id", "name" from "users" group by "users"."id", "users"."name"',
				params: [],
			});
		});

		test('insert via db.run + select via db.all', async (ctx) => {
			const { db } = ctx.sqlite;

			await db.run(sql`insert into ${usersTable} (${new Name(usersTable.name.name)}) values (${'John'})`);

			const result = await db.all<{ id: number; name: string }>(sql`select id, name from "users"`);
			expect(result).toEqual([{ id: 1, name: 'John' }]);
		});

		test('insert via db.get', async (ctx) => {
			const { db } = ctx.sqlite;

			const inserted = await db.get<{ id: number; name: string }>(
				sql`insert into ${usersTable} (${new Name(
					usersTable.name.name,
				)}) values (${'John'}) returning ${usersTable.id}, ${usersTable.name}`,
			);
			expect(inserted).toEqual({ id: 1, name: 'John' });
		});

		test('insert via db.run + select via db.get', async (ctx) => {
			const { db } = ctx.sqlite;

			await db.run(sql`insert into ${usersTable} (${new Name(usersTable.name.name)}) values (${'John'})`);

			const result = await db.get<{ id: number; name: string }>(
				sql`select ${usersTable.id}, ${usersTable.name} from ${usersTable}`,
			);
			expect(result).toEqual({ id: 1, name: 'John' });
		});

		test('insert via db.get w/ query builder', async (ctx) => {
			const { db } = ctx.sqlite;

			const inserted = await db.get<Pick<typeof usersTable.$inferSelect, 'id' | 'name'>>(
				db.insert(usersTable).values({ name: 'John' }).returning({ id: usersTable.id, name: usersTable.name }),
			);
			expect(inserted).toEqual({ id: 1, name: 'John' });
		});

		test('join subquery', async (ctx) => {
			const { db } = ctx.sqlite;

			await db.insert(courseCategoriesTable).values([
				{ name: 'Category 1' },
				{ name: 'Category 2' },
				{ name: 'Category 3' },
				{ name: 'Category 4' },
			]).run();

			await db.insert(coursesTable).values([
				{ name: 'Development', categoryId: 2 },
				{ name: 'IT & Software', categoryId: 3 },
				{ name: 'Marketing', categoryId: 4 },
				{ name: 'Design', categoryId: 1 },
			]).run();

			const sq2 = db
				.select({
					categoryId: courseCategoriesTable.id,
					category: courseCategoriesTable.name,
					total: sql<number>`count(${courseCategoriesTable.id})`,
				})
				.from(courseCategoriesTable)
				.groupBy(courseCategoriesTable.id, courseCategoriesTable.name)
				.as('sq2');

			const res = await db
				.select({
					courseName: coursesTable.name,
					categoryId: sq2.categoryId,
				})
				.from(coursesTable)
				.leftJoin(sq2, eq(coursesTable.categoryId, sq2.categoryId))
				.orderBy(coursesTable.name)
				.all();

			expect(res).toEqual([
				{ courseName: 'Design', categoryId: 1 },
				{ courseName: 'Development', categoryId: 2 },
				{ courseName: 'IT & Software', categoryId: 3 },
				{ courseName: 'Marketing', categoryId: 4 },
			]);
		});

		test('with ... select', async (ctx) => {
			const { db } = ctx.sqlite;

			await db.insert(orders).values([
				{ region: 'Europe', product: 'A', amount: 10, quantity: 1 },
				{ region: 'Europe', product: 'A', amount: 20, quantity: 2 },
				{ region: 'Europe', product: 'B', amount: 20, quantity: 2 },
				{ region: 'Europe', product: 'B', amount: 30, quantity: 3 },
				{ region: 'US', product: 'A', amount: 30, quantity: 3 },
				{ region: 'US', product: 'A', amount: 40, quantity: 4 },
				{ region: 'US', product: 'B', amount: 40, quantity: 4 },
				{ region: 'US', product: 'B', amount: 50, quantity: 5 },
			]).run();

			const regionalSales = await db
				.$with('regional_sales')
				.as(
					db
						.select({
							region: orders.region,
							totalSales: sql<number>`sum(${orders.amount})`.as('total_sales'),
						})
						.from(orders)
						.groupBy(orders.region),
				);

			const topRegions = await db
				.$with('top_regions')
				.as(
					db
						.select({
							region: regionalSales.region,
						})
						.from(regionalSales)
						.where(
							gt(
								regionalSales.totalSales,
								db.select({ sales: sql`sum(${regionalSales.totalSales})/10` }).from(regionalSales),
							),
						),
				);

			const result = await db
				.with(regionalSales, topRegions)
				.select({
					region: orders.region,
					product: orders.product,
					productUnits: sql<number>`cast(sum(${orders.quantity}) as int)`,
					productSales: sql<number>`cast(sum(${orders.amount}) as int)`,
				})
				.from(orders)
				.where(inArray(orders.region, db.select({ region: topRegions.region }).from(topRegions)))
				.groupBy(orders.region, orders.product)
				.orderBy(orders.region, orders.product)
				.all();

			expect(result).toEqual([
				{
					region: 'Europe',
					product: 'A',
					productUnits: 3,
					productSales: 30,
				},
				{
					region: 'Europe',
					product: 'B',
					productUnits: 5,
					productSales: 50,
				},
				{
					region: 'US',
					product: 'A',
					productUnits: 7,
					productSales: 70,
				},
				{
					region: 'US',
					product: 'B',
					productUnits: 9,
					productSales: 90,
				},
			]);
		});

		test('with ... update', async (ctx) => {
			const { db } = ctx.sqlite;

			const products = sqliteTable('products', {
				id: integer('id').primaryKey(),
				price: numeric('price').notNull(),
				cheap: integer('cheap', { mode: 'boolean' }).notNull().default(false),
			});

			await db.run(sql`drop table if exists ${products}`);
			await db.run(sql`
				create table ${products} (
				    id integer primary key,
				    price numeric not null,
				    cheap integer not null default 0
				)
			`);

			await db.insert(products).values([
				{ price: '10.99' },
				{ price: '25.85' },
				{ price: '32.99' },
				{ price: '2.50' },
				{ price: '4.59' },
			]);

			const averagePrice = db
				.$with('average_price')
				.as(
					db
						.select({
							value: sql`avg(${products.price})`.as('value'),
						})
						.from(products),
				);

			const result = await db
				.with(averagePrice)
				.update(products)
				.set({
					cheap: true,
				})
				.where(lt(products.price, sql`(select * from ${averagePrice})`))
				.returning({
					id: products.id,
				});

			expect(result).toEqual([
				{ id: 1 },
				{ id: 4 },
				{ id: 5 },
			]);
		});

		test('with ... insert', async (ctx) => {
			const { db } = ctx.sqlite;

			const users = sqliteTable('users', {
				username: text('username').notNull(),
				admin: integer('admin', { mode: 'boolean' }).notNull(),
			});

			await db.run(sql`drop table if exists ${users}`);
			await db.run(sql`create table ${users} (username text not null, admin integer not null default 0)`);

			const userCount = db
				.$with('user_count')
				.as(
					db
						.select({
							value: sql`count(*)`.as('value'),
						})
						.from(users),
				);

			const result = await db
				.with(userCount)
				.insert(users)
				.values([
					{ username: 'user1', admin: sql`((select * from ${userCount}) = 0)` },
				])
				.returning({
					admin: users.admin,
				});

			expect(result).toEqual([{ admin: true }]);
		});

		test('with ... delete', async (ctx) => {
			const { db } = ctx.sqlite;

			await db.insert(orders).values([
				{ region: 'Europe', product: 'A', amount: 10, quantity: 1 },
				{ region: 'Europe', product: 'A', amount: 20, quantity: 2 },
				{ region: 'Europe', product: 'B', amount: 20, quantity: 2 },
				{ region: 'Europe', product: 'B', amount: 30, quantity: 3 },
				{ region: 'US', product: 'A', amount: 30, quantity: 3 },
				{ region: 'US', product: 'A', amount: 40, quantity: 4 },
				{ region: 'US', product: 'B', amount: 40, quantity: 4 },
				{ region: 'US', product: 'B', amount: 50, quantity: 5 },
			]);

			const averageAmount = db
				.$with('average_amount')
				.as(
					db
						.select({
							value: sql`avg(${orders.amount})`.as('value'),
						})
						.from(orders),
				);

			const result = await db
				.with(averageAmount)
				.delete(orders)
				.where(gt(orders.amount, sql`(select * from ${averageAmount})`))
				.returning({
					id: orders.id,
				});

			expect(result).toEqual([
				{ id: 6 },
				{ id: 7 },
				{ id: 8 },
			]);
		});

		test('select from subquery sql', async (ctx) => {
			const { db } = ctx.sqlite;

			await db.insert(users2Table).values([{ name: 'John' }, { name: 'Jane' }]).run();

			const sq = db
				.select({ name: sql<string>`${users2Table.name} || ' modified'`.as('name') })
				.from(users2Table)
				.as('sq');

			const res = await db.select({ name: sq.name }).from(sq).all();

			expect(res).toEqual([{ name: 'John modified' }, { name: 'Jane modified' }]);
		});

		test('select a field without joining its table', (ctx) => {
			const { db } = ctx.sqlite;

			expect(() => db.select({ name: users2Table.name }).from(usersTable).prepare()).toThrowError();
		});

		test('select all fields from subquery without alias', (ctx) => {
			const { db } = ctx.sqlite;

			const sq = db.$with('sq').as(db.select({ name: sql<string>`upper(${users2Table.name})` }).from(users2Table));

			expect(() => db.select().from(sq).prepare()).toThrowError();
		});

		test('select count()', async (ctx) => {
			const { db } = ctx.sqlite;

			await db.insert(usersTable).values([{ name: 'John' }, { name: 'Jane' }]).run();

			const res = await db.select({ count: sql`count(*)` }).from(usersTable).all();

			expect(res).toEqual([{ count: 2 }]);
		});

		test('having', async (ctx) => {
			const { db } = ctx.sqlite;

			await db.insert(citiesTable).values([{ name: 'London' }, { name: 'Paris' }, { name: 'New York' }]).run();

			await db.insert(users2Table).values([
				{ name: 'John', cityId: 1 },
				{ name: 'Jane', cityId: 1 },
				{ name: 'Jack', cityId: 2 },
			]).run();

			const result = await db
				.select({
					id: citiesTable.id,
					name: sql<string>`upper(${citiesTable.name})`.as('upper_name'),
					usersCount: sql<number>`count(${users2Table.id})`.as('users_count'),
				})
				.from(citiesTable)
				.leftJoin(users2Table, eq(users2Table.cityId, citiesTable.id))
				.where(({ name }) => sql`length(${name}) >= 3`)
				.groupBy(citiesTable.id)
				.having(({ usersCount }) => sql`${usersCount} > 0`)
				.orderBy(({ name }) => name)
				.all();

			expect(result).toEqual([
				{
					id: 1,
					name: 'LONDON',
					usersCount: 2,
				},
				{
					id: 2,
					name: 'PARIS',
					usersCount: 1,
				},
			]);
		});

		test('view', async (ctx) => {
			const { db } = ctx.sqlite;

			const newYorkers1 = sqliteView('new_yorkers')
				.as((qb) => qb.select().from(users2Table).where(eq(users2Table.cityId, 1)));

			const newYorkers2 = sqliteView('new_yorkers', {
				id: integer('id').primaryKey(),
				name: text('name').notNull(),
				cityId: integer('city_id').notNull(),
			}).as(sql`select * from ${users2Table} where ${eq(users2Table.cityId, 1)}`);

			const newYorkers3 = sqliteView('new_yorkers', {
				id: integer('id').primaryKey(),
				name: text('name').notNull(),
				cityId: integer('city_id').notNull(),
			}).existing();

			await db.run(sql`create view if not exists new_yorkers as ${getViewConfig(newYorkers1).query}`);

			await db.insert(citiesTable).values([{ name: 'New York' }, { name: 'Paris' }]).run();

			await db.insert(users2Table).values([
				{ name: 'John', cityId: 1 },
				{ name: 'Jane', cityId: 1 },
				{ name: 'Jack', cityId: 2 },
			]).run();

			{
				const result = await db.select().from(newYorkers1).all();
				expect(result).toEqual([
					{ id: 1, name: 'John', cityId: 1 },
					{ id: 2, name: 'Jane', cityId: 1 },
				]);
			}

			{
				const result = await db.select().from(newYorkers2).all();
				expect(result).toEqual([
					{ id: 1, name: 'John', cityId: 1 },
					{ id: 2, name: 'Jane', cityId: 1 },
				]);
			}

			{
				const result = await db.select().from(newYorkers3).all();
				expect(result).toEqual([
					{ id: 1, name: 'John', cityId: 1 },
					{ id: 2, name: 'Jane', cityId: 1 },
				]);
			}

			{
				const result = await db.select({ name: newYorkers1.name }).from(newYorkers1).all();
				expect(result).toEqual([
					{ name: 'John' },
					{ name: 'Jane' },
				]);
			}

			await db.run(sql`drop view ${newYorkers1}`);
		});

		test('insert null timestamp', async (ctx) => {
			const { db } = ctx.sqlite;

			const test = sqliteTable('test', {
				t: integer('t', { mode: 'timestamp' }),
			});

			await db.run(sql`create table ${test} (t timestamp)`);

			await db.insert(test).values({ t: null }).run();
			const res = await db.select().from(test).all();
			expect(res).toEqual([{ t: null }]);

			await db.run(sql`drop table ${test}`);
		});

		test('select from raw sql', async (ctx) => {
			const { db } = ctx.sqlite;

			const result = await db.select({
				id: sql<number>`id`,
				name: sql<string>`name`,
			}).from(sql`(select 1 as id, 'John' as name) as users`).all();

			Expect<Equal<{ id: number; name: string }[], typeof result>>;

			expect(result).toEqual([
				{ id: 1, name: 'John' },
			]);
		});

		test('select from raw sql with joins', async (ctx) => {
			const { db } = ctx.sqlite;

			const result = await db
				.select({
					id: sql<number>`users.id`,
					name: sql<string>`users.name`.as('userName'),
					userCity: sql<string>`users.city`,
					cityName: sql<string>`cities.name`.as('cityName'),
				})
				.from(sql`(select 1 as id, 'John' as name, 'New York' as city) as users`)
				.leftJoin(sql`(select 1 as id, 'Paris' as name) as cities`, sql`cities.id = users.id`)
				.all();

			Expect<Equal<{ id: number; name: string; userCity: string; cityName: string }[], typeof result>>;

			expect(result).toEqual([
				{ id: 1, name: 'John', userCity: 'New York', cityName: 'Paris' },
			]);
		});

		test('join on aliased sql from select', async (ctx) => {
			const { db } = ctx.sqlite;

			const result = await db
				.select({
					userId: sql<number>`users.id`.as('userId'),
					name: sql<string>`users.name`.as('userName'),
					userCity: sql<string>`users.city`,
					cityId: sql<number>`cities.id`.as('cityId'),
					cityName: sql<string>`cities.name`.as('cityName'),
				})
				.from(sql`(select 1 as id, 'John' as name, 'New York' as city) as users`)
				.leftJoin(sql`(select 1 as id, 'Paris' as name) as cities`, (cols) => eq(cols.cityId, cols.userId))
				.all();

			Expect<
				Equal<{ userId: number; name: string; userCity: string; cityId: number; cityName: string }[], typeof result>
			>;

			expect(result).toEqual([
				{ userId: 1, name: 'John', userCity: 'New York', cityId: 1, cityName: 'Paris' },
			]);
		});

		test('join on aliased sql from with clause', async (ctx) => {
			const { db } = ctx.sqlite;

			const users = db.$with('users').as(
				db.select({
					id: sql<number>`id`.as('userId'),
					name: sql<string>`name`.as('userName'),
					city: sql<string>`city`.as('city'),
				}).from(
					sql`(select 1 as id, 'John' as name, 'New York' as city) as users`,
				),
			);

			const cities = db.$with('cities').as(
				db.select({
					id: sql<number>`id`.as('cityId'),
					name: sql<string>`name`.as('cityName'),
				}).from(
					sql`(select 1 as id, 'Paris' as name) as cities`,
				),
			);

			const result = await db
				.with(users, cities)
				.select({
					userId: users.id,
					name: users.name,
					userCity: users.city,
					cityId: cities.id,
					cityName: cities.name,
				})
				.from(users)
				.leftJoin(cities, (cols) => eq(cols.cityId, cols.userId))
				.all();

			Expect<
				Equal<{ userId: number; name: string; userCity: string; cityId: number; cityName: string }[], typeof result>
			>;

			expect(result).toEqual([
				{ userId: 1, name: 'John', userCity: 'New York', cityId: 1, cityName: 'Paris' },
			]);
		});

		test('prefixed table', async (ctx) => {
			const { db } = ctx.sqlite;

			const sqliteTable = sqliteTableCreator((name) => `myprefix_${name}`);

			const users = sqliteTable('test_prefixed_table_with_unique_name', {
				id: integer('id').primaryKey(),
				name: text('name').notNull(),
			});

			await db.run(sql`drop table if exists ${users}`);

			await db.run(
				sql`create table myprefix_test_prefixed_table_with_unique_name (id integer not null primary key, name text not null)`,
			);

			await db.insert(users).values({ id: 1, name: 'John' }).run();

			const result = await db.select().from(users).all();

			expect(result).toEqual([{ id: 1, name: 'John' }]);

			await db.run(sql`drop table ${users}`);
		});

		test('orderBy with aliased column', (ctx) => {
			const { db } = ctx.sqlite;

			const query = db.select({
				test: sql`something`.as('test'),
			}).from(users2Table).orderBy((fields) => fields.test).toSQL();

			expect(query.sql).toBe('select something as "test" from "users2" order by "test"');
		});

		test('transaction', async (ctx) => {
			const { db } = ctx.sqlite;

			const users = sqliteTable('users_transactions', {
				id: integer('id').primaryKey(),
				balance: integer('balance').notNull(),
			});
			const products = sqliteTable('products_transactions', {
				id: integer('id').primaryKey(),
				price: integer('price').notNull(),
				stock: integer('stock').notNull(),
			});

			await db.run(sql`drop table if exists ${users}`);
			await db.run(sql`drop table if exists ${products}`);

			await db.run(sql`create table users_transactions (id integer not null primary key, balance integer not null)`);
			await db.run(
				sql`create table products_transactions (id integer not null primary key, price integer not null, stock integer not null)`,
			);

			const user = await db.insert(users).values({ balance: 100 }).returning().get();
			const product = await db.insert(products).values({ price: 10, stock: 10 }).returning().get();

			await db.transaction(async (tx) => {
				await tx.update(users).set({ balance: user.balance - product.price }).where(eq(users.id, user.id)).run();
				await tx.update(products).set({ stock: product.stock - 1 }).where(eq(products.id, product.id)).run();
			});

			const result = await db.select().from(users).all();

			expect(result).toEqual([{ id: 1, balance: 90 }]);

			await db.run(sql`drop table ${users}`);
			await db.run(sql`drop table ${products}`);
		});

		test('transaction rollback', async (ctx) => {
			const { db } = ctx.sqlite;

			const users = sqliteTable('users_transactions_rollback', {
				id: integer('id').primaryKey(),
				balance: integer('balance').notNull(),
			});

			await db.run(sql`drop table if exists ${users}`);

			await db.run(
				sql`create table users_transactions_rollback (id integer not null primary key, balance integer not null)`,
			);
			await expect(async () => {
				await db.transaction(async (tx) => {
					await tx.insert(users).values({ balance: 100 }).run();
					tx.rollback();
				});
			}).rejects.toThrowError(TransactionRollbackError);

			const result = await db.select().from(users).all();

			expect(result).toEqual([]);

			await db.run(sql`drop table ${users}`);
		});

		test('nested transaction', async (ctx) => {
			const { db } = ctx.sqlite;

			const users = sqliteTable('users_nested_transactions', {
				id: integer('id').primaryKey(),
				balance: integer('balance').notNull(),
			});

			await db.run(sql`drop table if exists ${users}`);

			await db.run(
				sql`create table users_nested_transactions (id integer not null primary key, balance integer not null)`,
			);

			await db.transaction(async (tx) => {
				await tx.insert(users).values({ balance: 100 }).run();

				await tx.transaction(async (tx) => {
					await tx.update(users).set({ balance: 200 }).run();
				});
			});

			const result = await db.select().from(users).all();

			expect(result).toEqual([{ id: 1, balance: 200 }]);

			await db.run(sql`drop table ${users}`);
		});

		test('nested transaction rollback', async (ctx) => {
			const { db } = ctx.sqlite;

			const users = sqliteTable('users_nested_transactions_rollback', {
				id: integer('id').primaryKey(),
				balance: integer('balance').notNull(),
			});

			await db.run(sql`drop table if exists ${users}`);

			await db.run(
				sql`create table users_nested_transactions_rollback (id integer not null primary key, balance integer not null)`,
			);

			await db.transaction(async (tx) => {
				await tx.insert(users).values({ balance: 100 }).run();

				await expect(async () => {
					await tx.transaction(async (tx) => {
						await tx.update(users).set({ balance: 200 }).run();
						tx.rollback();
					});
				}).rejects.toThrowError(TransactionRollbackError);
			});

			const result = await db.select().from(users).all();

			expect(result).toEqual([{ id: 1, balance: 100 }]);

			await db.run(sql`drop table ${users}`);
		});

		test('join subquery with join', async (ctx) => {
			const { db } = ctx.sqlite;

			const internalStaff = sqliteTable('internal_staff', {
				userId: integer('user_id').notNull(),
			});

			const customUser = sqliteTable('custom_user', {
				id: integer('id').notNull(),
			});

			const ticket = sqliteTable('ticket', {
				staffId: integer('staff_id').notNull(),
			});

			await db.run(sql`drop table if exists ${internalStaff}`);
			await db.run(sql`drop table if exists ${customUser}`);
			await db.run(sql`drop table if exists ${ticket}`);

			await db.run(sql`create table internal_staff (user_id integer not null)`);
			await db.run(sql`create table custom_user (id integer not null)`);
			await db.run(sql`create table ticket (staff_id integer not null)`);

			await db.insert(internalStaff).values({ userId: 1 }).run();
			await db.insert(customUser).values({ id: 1 }).run();
			await db.insert(ticket).values({ staffId: 1 }).run();

			const subq = await db
				.select()
				.from(internalStaff)
				.leftJoin(customUser, eq(internalStaff.userId, customUser.id))
				.as('internal_staff');

			const mainQuery = await db
				.select()
				.from(ticket)
				.leftJoin(subq, eq(subq.internal_staff.userId, ticket.staffId))
				.all();

			expect(mainQuery).toEqual([{
				ticket: { staffId: 1 },
				internal_staff: {
					internal_staff: { userId: 1 },
					custom_user: { id: 1 },
				},
			}]);

			await db.run(sql`drop table ${internalStaff}`);
			await db.run(sql`drop table ${customUser}`);
			await db.run(sql`drop table ${ticket}`);
		});

		test('join view as subquery', async (ctx) => {
			const { db } = ctx.sqlite;

			const users = sqliteTable('users_join_view', {
				id: integer('id').primaryKey(),
				name: text('name').notNull(),
				cityId: integer('city_id').notNull(),
			});

			const newYorkers = sqliteView('new_yorkers').as((qb) => qb.select().from(users).where(eq(users.cityId, 1)));

			await db.run(sql`drop table if exists ${users}`);
			await db.run(sql`drop view if exists ${newYorkers}`);

			await db.run(
				sql`create table ${users} (id integer not null primary key, name text not null, city_id integer not null)`,
			);
			await db.run(sql`create view if not exists ${newYorkers} as ${getViewConfig(newYorkers).query}`);

			db.insert(users).values([
				{ name: 'John', cityId: 1 },
				{ name: 'Jane', cityId: 2 },
				{ name: 'Jack', cityId: 1 },
				{ name: 'Jill', cityId: 2 },
			]).run();

			const sq = db.select().from(newYorkers).as('new_yorkers_sq');

			const result = await db.select().from(users).leftJoin(sq, eq(users.id, sq.id)).all();

			expect(result).toEqual([
				{
					users_join_view: { id: 1, name: 'John', cityId: 1 },
					new_yorkers_sq: { id: 1, name: 'John', cityId: 1 },
				},
				{
					users_join_view: { id: 2, name: 'Jane', cityId: 2 },
					new_yorkers_sq: null,
				},
				{
					users_join_view: { id: 3, name: 'Jack', cityId: 1 },
					new_yorkers_sq: { id: 3, name: 'Jack', cityId: 1 },
				},
				{
					users_join_view: { id: 4, name: 'Jill', cityId: 2 },
					new_yorkers_sq: null,
				},
			]);

			await db.run(sql`drop view ${newYorkers}`);
			await db.run(sql`drop table ${users}`);
		});

		test('insert with onConflict do nothing', async (ctx) => {
			const { db } = ctx.sqlite;

			await db.insert(usersTable).values({ id: 1, name: 'John' }).run();

			await db
				.insert(usersTable)
				.values({ id: 1, name: 'John' })
				.onConflictDoNothing()
				.run();

			const res = await db
				.select({ id: usersTable.id, name: usersTable.name })
				.from(usersTable)
				.where(eq(usersTable.id, 1))
				.all();

			expect(res).toEqual([{ id: 1, name: 'John' }]);
		});

		test('insert with onConflict do nothing using composite pk', async (ctx) => {
			const { db } = ctx.sqlite;

			await db
				.insert(pkExampleTable)
				.values({ id: 1, name: 'John', email: 'john@example.com' })
				.run();

			await db
				.insert(pkExampleTable)
				.values({ id: 1, name: 'John', email: 'john1@example.com' })
				.onConflictDoNothing()
				.run();

			const res = await db
				.select({ id: pkExampleTable.id, name: pkExampleTable.name, email: pkExampleTable.email })
				.from(pkExampleTable)
				.where(eq(pkExampleTable.id, 1))
				.all();

			expect(res).toEqual([{ id: 1, name: 'John', email: 'john@example.com' }]);
		});

		test('insert with onConflict do nothing using target', async (ctx) => {
			const { db } = ctx.sqlite;

			await db.insert(usersTable).values({ id: 1, name: 'John' }).run();

			await db
				.insert(usersTable)
				.values({ id: 1, name: 'John' })
				.onConflictDoNothing({ target: usersTable.id })
				.run();

			const res = await db
				.select({ id: usersTable.id, name: usersTable.name })
				.from(usersTable)
				.where(eq(usersTable.id, 1))
				.all();

			expect(res).toEqual([{ id: 1, name: 'John' }]);
		});

		test('insert with onConflict do nothing using composite pk as target', async (ctx) => {
			const { db } = ctx.sqlite;

			await db
				.insert(pkExampleTable)
				.values({ id: 1, name: 'John', email: 'john@example.com' })
				.run();

			await db
				.insert(pkExampleTable)
				.values({ id: 1, name: 'John', email: 'john1@example.com' })
				.onConflictDoNothing({ target: [pkExampleTable.id, pkExampleTable.name] })
				.run();

			const res = await db
				.select({ id: pkExampleTable.id, name: pkExampleTable.name, email: pkExampleTable.email })
				.from(pkExampleTable)
				.where(eq(pkExampleTable.id, 1))
				.all();

			expect(res).toEqual([{ id: 1, name: 'John', email: 'john@example.com' }]);
		});

		test('insert with onConflict do update', async (ctx) => {
			const { db } = ctx.sqlite;

			await db.insert(usersTable).values({ id: 1, name: 'John' }).run();

			await db
				.insert(usersTable)
				.values({ id: 1, name: 'John' })
				.onConflictDoUpdate({ target: usersTable.id, set: { name: 'John1' } })
				.run();

			const res = await db
				.select({ id: usersTable.id, name: usersTable.name })
				.from(usersTable)
				.where(eq(usersTable.id, 1))
				.all();

			expect(res).toEqual([{ id: 1, name: 'John1' }]);
		});

		test('insert with onConflict do update where', async (ctx) => {
			const { db } = ctx.sqlite;

			await db
				.insert(usersTable)
				.values([{ id: 1, name: 'John', verified: false }])
				.run();

			await db
				.insert(usersTable)
				.values({ id: 1, name: 'John1', verified: true })
				.onConflictDoUpdate({
					target: usersTable.id,
					set: { name: 'John1', verified: true },
					where: eq(usersTable.verified, false),
				})
				.run();

			const res = await db
				.select({ id: usersTable.id, name: usersTable.name, verified: usersTable.verified })
				.from(usersTable)
				.where(eq(usersTable.id, 1))
				.all();

			expect(res).toEqual([{ id: 1, name: 'John1', verified: true }]);
		});

		test('insert with onConflict do update using composite pk', async (ctx) => {
			const { db } = ctx.sqlite;

			await db.insert(pkExampleTable).values({ id: 1, name: 'John', email: 'john@example.com' }).run();

			await db
				.insert(pkExampleTable)
				.values({ id: 1, name: 'John', email: 'john@example.com' })
				.onConflictDoUpdate({ target: [pkExampleTable.id, pkExampleTable.name], set: { email: 'john1@example.com' } })
				.run();

			const res = await db
				.select({ id: pkExampleTable.id, name: pkExampleTable.name, email: pkExampleTable.email })
				.from(pkExampleTable)
				.where(eq(pkExampleTable.id, 1))
				.all();

			expect(res).toEqual([{ id: 1, name: 'John', email: 'john1@example.com' }]);
		});

		test('insert with onConflict chained (.update -> .nothing)', async (ctx) => {
			const { db } = ctx.sqlite;

			await db.insert(conflictChainExampleTable).values([{ id: 1, name: 'John', email: 'john@example.com' }, {
				id: 2,
				name: 'John Second',
				email: '2john@example.com',
			}]).run();

			await db
				.insert(conflictChainExampleTable)
				.values([{ id: 1, name: 'John', email: 'john@example.com' }, {
					id: 2,
					name: 'Anthony',
					email: 'idthief@example.com',
				}])
				.onConflictDoUpdate({
					target: [conflictChainExampleTable.id, conflictChainExampleTable.name],
					set: { email: 'john1@example.com' },
				})
				.onConflictDoNothing({ target: conflictChainExampleTable.id })
				.run();

			const res = await db
				.select({
					id: conflictChainExampleTable.id,
					name: conflictChainExampleTable.name,
					email: conflictChainExampleTable.email,
				})
				.from(conflictChainExampleTable)
				.orderBy(conflictChainExampleTable.id)
				.all();

			expect(res).toEqual([{ id: 1, name: 'John', email: 'john1@example.com' }, {
				id: 2,
				name: 'John Second',
				email: '2john@example.com',
			}]);
		});

		test('insert with onConflict chained (.nothing -> .update)', async (ctx) => {
			const { db } = ctx.sqlite;

			await db.insert(conflictChainExampleTable).values([{ id: 1, name: 'John', email: 'john@example.com' }, {
				id: 2,
				name: 'John Second',
				email: '2john@example.com',
			}]).run();

			await db
				.insert(conflictChainExampleTable)
				.values([{ id: 1, name: 'John', email: 'john@example.com' }, {
					id: 2,
					name: 'Anthony',
					email: 'idthief@example.com',
				}])
				.onConflictDoUpdate({
					target: [conflictChainExampleTable.id, conflictChainExampleTable.name],
					set: { email: 'john1@example.com' },
				})
				.onConflictDoNothing({ target: conflictChainExampleTable.id })
				.run();

			const res = await db
				.select({
					id: conflictChainExampleTable.id,
					name: conflictChainExampleTable.name,
					email: conflictChainExampleTable.email,
				})
				.from(conflictChainExampleTable)
				.orderBy(conflictChainExampleTable.id)
				.all();

			expect(res).toEqual([{ id: 1, name: 'John', email: 'john1@example.com' }, {
				id: 2,
				name: 'John Second',
				email: '2john@example.com',
			}]);
		});

		test('insert with onConflict chained (.update -> .update)', async (ctx) => {
			const { db } = ctx.sqlite;

			await db.insert(conflictChainExampleTable).values([{ id: 1, name: 'John', email: 'john@example.com' }, {
				id: 2,
				name: 'John Second',
				email: '2john@example.com',
			}]).run();

			await db
				.insert(conflictChainExampleTable)
				.values([{ id: 1, name: 'John', email: 'john@example.com' }, {
					id: 2,
					name: 'Anthony',
					email: 'idthief@example.com',
				}])
				.onConflictDoUpdate({
					target: [conflictChainExampleTable.id, conflictChainExampleTable.name],
					set: { email: 'john1@example.com' },
				})
				.onConflictDoUpdate({ target: conflictChainExampleTable.id, set: { email: 'john2@example.com' } })
				.run();

			const res = await db
				.select({
					id: conflictChainExampleTable.id,
					name: conflictChainExampleTable.name,
					email: conflictChainExampleTable.email,
				})
				.from(conflictChainExampleTable)
				.orderBy(conflictChainExampleTable.id)
				.all();

			expect(res).toEqual([{ id: 1, name: 'John', email: 'john1@example.com' }, {
				id: 2,
				name: 'John Second',
				email: 'john2@example.com',
			}]);
		});

		test('insert with onConflict chained (.nothing -> .nothing)', async (ctx) => {
			const { db } = ctx.sqlite;

			await db.insert(conflictChainExampleTable).values([{ id: 1, name: 'John', email: 'john@example.com' }, {
				id: 2,
				name: 'John Second',
				email: '2john@example.com',
			}]).run();

			await db
				.insert(conflictChainExampleTable)
				.values([{ id: 1, name: 'John', email: 'john@example.com' }, {
					id: 2,
					name: 'Anthony',
					email: 'idthief@example.com',
				}])
				.onConflictDoNothing({
					target: [conflictChainExampleTable.id, conflictChainExampleTable.name],
				})
				.onConflictDoNothing({ target: conflictChainExampleTable.id })
				.run();

			const res = await db
				.select({
					id: conflictChainExampleTable.id,
					name: conflictChainExampleTable.name,
					email: conflictChainExampleTable.email,
				})
				.from(conflictChainExampleTable)
				.orderBy(conflictChainExampleTable.id)
				.all();

			expect(res).toEqual([{ id: 1, name: 'John', email: 'john@example.com' }, {
				id: 2,
				name: 'John Second',
				email: '2john@example.com',
			}]);
		});

		test('insert undefined', async (ctx) => {
			const { db } = ctx.sqlite;

			const users = sqliteTable('users', {
				id: integer('id').primaryKey(),
				name: text('name'),
			});

			await db.run(sql`drop table if exists ${users}`);

			await db.run(
				sql`create table ${users} (id integer primary key, name text)`,
			);

			await expect((async () => {
				await db.insert(users).values({ name: undefined }).run();
			})()).resolves.not.toThrowError();

			await db.run(sql`drop table ${users}`);
		});

		test('update undefined', async (ctx) => {
			const { db } = ctx.sqlite;

			const users = sqliteTable('users', {
				id: integer('id').primaryKey(),
				name: text('name'),
			});

			await db.run(sql`drop table if exists ${users}`);

			await db.run(
				sql`create table ${users} (id integer primary key, name text)`,
			);

			await expect((async () => {
				await db.update(users).set({ name: undefined }).run();
			})()).rejects.toThrowError();
			await expect((async () => {
				await db.update(users).set({ id: 1, name: undefined }).run();
			})()).resolves.not.toThrowError();

			await db.run(sql`drop table ${users}`);
		});

		test('async api - CRUD', async (ctx) => {
			const { db } = ctx.sqlite;

			const users = sqliteTable('users', {
				id: integer('id').primaryKey(),
				name: text('name'),
			});

			db.run(sql`drop table if exists ${users}`);

			db.run(
				sql`create table ${users} (id integer primary key, name text)`,
			);

			await db.insert(users).values({ id: 1, name: 'John' });

			const res = await db.select().from(users);

			expect(res).toEqual([{ id: 1, name: 'John' }]);

			await db.update(users).set({ name: 'John1' }).where(eq(users.id, 1));

			const res1 = await db.select().from(users);

			expect(res1).toEqual([{ id: 1, name: 'John1' }]);

			await db.delete(users).where(eq(users.id, 1));

			const res2 = await db.select().from(users);

			expect(res2).toEqual([]);

			await db.run(sql`drop table ${users}`);
		});

		test('async api - insert + select w/ prepare + async execute', async (ctx) => {
			const { db } = ctx.sqlite;

			const users = sqliteTable('users', {
				id: integer('id').primaryKey(),
				name: text('name'),
			});

			db.run(sql`drop table if exists ${users}`);

			db.run(
				sql`create table ${users} (id integer primary key, name text)`,
			);

			const insertStmt = db.insert(users).values({ id: 1, name: 'John' }).prepare();
			await insertStmt.execute();

			const selectStmt = db.select().from(users).prepare();
			const res = await selectStmt.execute();

			expect(res).toEqual([{ id: 1, name: 'John' }]);

			const updateStmt = db.update(users).set({ name: 'John1' }).where(eq(users.id, 1)).prepare();
			await updateStmt.execute();

			const res1 = await selectStmt.execute();

			expect(res1).toEqual([{ id: 1, name: 'John1' }]);

			const deleteStmt = db.delete(users).where(eq(users.id, 1)).prepare();
			await deleteStmt.execute();

			const res2 = await selectStmt.execute();

			expect(res2).toEqual([]);

			await db.run(sql`drop table ${users}`);
		});

		test('async api - insert + select w/ prepare + sync execute', async (ctx) => {
			const { db } = ctx.sqlite;

			const users = sqliteTable('users', {
				id: integer('id').primaryKey(),
				name: text('name'),
			});

			db.run(sql`drop table if exists ${users}`);

			db.run(
				sql`create table ${users} (id integer primary key, name text)`,
			);

			const insertStmt = db.insert(users).values({ id: 1, name: 'John' }).prepare();
			await insertStmt.execute();

			const selectStmt = db.select().from(users).prepare();
			const res = await selectStmt.execute();

			expect(res).toEqual([{ id: 1, name: 'John' }]);

			const updateStmt = db.update(users).set({ name: 'John1' }).where(eq(users.id, 1)).prepare();
			await updateStmt.execute();

			const res1 = await selectStmt.execute();

			expect(res1).toEqual([{ id: 1, name: 'John1' }]);

			const deleteStmt = db.delete(users).where(eq(users.id, 1)).prepare();
			await deleteStmt.execute();

			const res2 = await selectStmt.execute();

			expect(res2).toEqual([]);

			await db.run(sql`drop table ${users}`);
		});

		test('select + .get() for empty result', async (ctx) => {
			const { db } = ctx.sqlite;

			const users = sqliteTable('users', {
				id: integer('id').primaryKey(),
				name: text('name'),
			});

			db.run(sql`drop table if exists ${users}`);

			db.run(
				sql`create table ${users} (id integer primary key, name text)`,
			);

			const res = await db.select().from(users).where(eq(users.id, 1)).get();

			expect(res).toBeUndefined();

			await db.run(sql`drop table ${users}`);
		});

		test('set operations (union) from query builder with subquery', async (ctx) => {
			const { db } = ctx.sqlite;

			await setupSetOperationTest(db);

			const sq = db
				.select({ id: citiesTable.id, name: citiesTable.name })
				.from(citiesTable).union(
					db
						.select({ id: users2Table.id, name: users2Table.name })
						.from(users2Table),
				).orderBy(asc(sql`name`)).as('sq');

			const result = await db.select().from(sq).limit(5).offset(5);

			expect(result).toHaveLength(5);

			expect(result).toEqual([
				{ id: 2, name: 'London' },
				{ id: 7, name: 'Mary' },
				{ id: 1, name: 'New York' },
				{ id: 4, name: 'Peter' },
				{ id: 8, name: 'Sally' },
			]);

			await expect(async () => {
				db
					.select({ name: citiesTable.name, id: citiesTable.id })
					.from(citiesTable).union(
						db
							.select({ id: users2Table.id, name: users2Table.name })
							.from(users2Table),
					).orderBy(asc(sql`name`));
			}).rejects.toThrowError();
		});

		test('set operations (union) as function', async (ctx) => {
			const { db } = ctx.sqlite;

			await setupSetOperationTest(db);

			const result = await union(
				db
					.select({ id: citiesTable.id, name: citiesTable.name })
					.from(citiesTable).where(eq(citiesTable.id, 1)),
				db
					.select({ id: users2Table.id, name: users2Table.name })
					.from(users2Table).where(eq(users2Table.id, 1)),
				db
					.select({ id: users2Table.id, name: users2Table.name })
					.from(users2Table).where(eq(users2Table.id, 1)),
			).orderBy(asc(sql`name`));

			expect(result).toHaveLength(2);

			expect(result).toEqual([
				{ id: 1, name: 'John' },
				{ id: 1, name: 'New York' },
			]);

			await expect(async () => {
				union(
					db
						.select({ id: citiesTable.id, name: citiesTable.name })
						.from(citiesTable).where(eq(citiesTable.id, 1)),
					db
						.select({ name: users2Table.name, id: users2Table.id })
						.from(users2Table).where(eq(users2Table.id, 1)),
					db
						.select({ id: users2Table.id, name: users2Table.name })
						.from(users2Table).where(eq(users2Table.id, 1)),
				).orderBy(asc(sql`name`));
			}).rejects.toThrowError();
		});

		test('set operations (union all) from query builder', async (ctx) => {
			const { db } = ctx.sqlite;

			await setupSetOperationTest(db);

			const result = await db
				.select({ id: citiesTable.id, name: citiesTable.name })
				.from(citiesTable).unionAll(
					db
						.select({ id: citiesTable.id, name: citiesTable.name })
						.from(citiesTable),
				).orderBy(asc(citiesTable.id)).limit(5).offset(1);

			expect(result).toHaveLength(5);

			expect(result).toEqual([
				{ id: 1, name: 'New York' },
				{ id: 2, name: 'London' },
				{ id: 2, name: 'London' },
				{ id: 3, name: 'Tampa' },
				{ id: 3, name: 'Tampa' },
			]);

			await expect(async () => {
				db
					.select({ id: citiesTable.id, name: citiesTable.name })
					.from(citiesTable).unionAll(
						db
							.select({ name: citiesTable.name, id: citiesTable.id })
							.from(citiesTable),
					).orderBy(asc(citiesTable.id)).limit(5).offset(1);
			}).rejects.toThrowError();
		});

		test('set operations (union all) as function', async (ctx) => {
			const { db } = ctx.sqlite;

			await setupSetOperationTest(db);

			const result = await unionAll(
				db
					.select({ id: citiesTable.id, name: citiesTable.name })
					.from(citiesTable).where(eq(citiesTable.id, 1)),
				db
					.select({ id: users2Table.id, name: users2Table.name })
					.from(users2Table).where(eq(users2Table.id, 1)),
				db
					.select({ id: users2Table.id, name: users2Table.name })
					.from(users2Table).where(eq(users2Table.id, 1)),
			);

			expect(result).toHaveLength(3);

			expect(result).toEqual([
				{ id: 1, name: 'New York' },
				{ id: 1, name: 'John' },
				{ id: 1, name: 'John' },
			]);

			await expect(async () => {
				unionAll(
					db
						.select({ id: citiesTable.id, name: citiesTable.name })
						.from(citiesTable).where(eq(citiesTable.id, 1)),
					db
						.select({ id: users2Table.id, name: users2Table.name })
						.from(users2Table).where(eq(users2Table.id, 1)),
					db
						.select({ name: users2Table.name, id: users2Table.id })
						.from(users2Table).where(eq(users2Table.id, 1)),
				);
			}).rejects.toThrowError();
		});

		test('set operations (intersect) from query builder', async (ctx) => {
			const { db } = ctx.sqlite;

			await setupSetOperationTest(db);

			const result = await db
				.select({ id: citiesTable.id, name: citiesTable.name })
				.from(citiesTable).intersect(
					db
						.select({ id: citiesTable.id, name: citiesTable.name })
						.from(citiesTable).where(gt(citiesTable.id, 1)),
				).orderBy(asc(sql`name`));

			expect(result).toHaveLength(2);

			expect(result).toEqual([
				{ id: 2, name: 'London' },
				{ id: 3, name: 'Tampa' },
			]);

			await expect(async () => {
				db
					.select({ name: citiesTable.name, id: citiesTable.id })
					.from(citiesTable).intersect(
						db
							.select({ id: citiesTable.id, name: citiesTable.name })
							.from(citiesTable).where(gt(citiesTable.id, 1)),
					).orderBy(asc(sql`name`));
			}).rejects.toThrowError();
		});

		test('set operations (intersect) as function', async (ctx) => {
			const { db } = ctx.sqlite;

			await setupSetOperationTest(db);

			const result = await intersect(
				db
					.select({ id: citiesTable.id, name: citiesTable.name })
					.from(citiesTable).where(eq(citiesTable.id, 1)),
				db
					.select({ id: users2Table.id, name: users2Table.name })
					.from(users2Table).where(eq(users2Table.id, 1)),
				db
					.select({ id: users2Table.id, name: users2Table.name })
					.from(users2Table).where(eq(users2Table.id, 1)),
			);

			expect(result).toHaveLength(0);

			expect(result).toEqual([]);

			await expect(async () => {
				intersect(
					db
						.select({ id: citiesTable.id, name: citiesTable.name })
						.from(citiesTable).where(eq(citiesTable.id, 1)),
					db
						.select({ name: users2Table.name, id: users2Table.id })
						.from(users2Table).where(eq(users2Table.id, 1)),
					db
						.select({ id: users2Table.id, name: users2Table.name })
						.from(users2Table).where(eq(users2Table.id, 1)),
				);
			}).rejects.toThrowError();
		});

		test('set operations (except) from query builder', async (ctx) => {
			const { db } = ctx.sqlite;

			await setupSetOperationTest(db);

			const result = await db
				.select()
				.from(citiesTable).except(
					db
						.select()
						.from(citiesTable).where(gt(citiesTable.id, 1)),
				);

			expect(result).toHaveLength(1);

			expect(result).toEqual([
				{ id: 1, name: 'New York' },
			]);

			await expect(async () => {
				db
					.select()
					.from(citiesTable).except(
						db
							.select({ name: users2Table.name, id: users2Table.id })
							.from(citiesTable).where(gt(citiesTable.id, 1)),
					);
			}).rejects.toThrowError();
		});

		test('set operations (except) as function', async (ctx) => {
			const { db } = ctx.sqlite;

			await setupSetOperationTest(db);

			const result = await except(
				db
					.select({ id: citiesTable.id, name: citiesTable.name })
					.from(citiesTable),
				db
					.select({ id: citiesTable.id, name: citiesTable.name })
					.from(citiesTable).where(eq(citiesTable.id, 1)),
				db
					.select({ id: users2Table.id, name: users2Table.name })
					.from(users2Table).where(eq(users2Table.id, 1)),
			).orderBy(asc(sql`id`));

			expect(result).toHaveLength(2);

			expect(result).toEqual([
				{ id: 2, name: 'London' },
				{ id: 3, name: 'Tampa' },
			]);

			await expect(async () => {
				except(
					db
						.select({ name: citiesTable.name, id: citiesTable.id })
						.from(citiesTable),
					db
						.select({ id: citiesTable.id, name: citiesTable.name })
						.from(citiesTable).where(eq(citiesTable.id, 1)),
					db
						.select({ id: users2Table.id, name: users2Table.name })
						.from(users2Table).where(eq(users2Table.id, 1)),
				).orderBy(asc(sql`id`));
			}).rejects.toThrowError();
		});

		test('set operations (mixed) from query builder', async (ctx) => {
			const { db } = ctx.sqlite;

			await setupSetOperationTest(db);

			const result = await db
				.select()
				.from(citiesTable).except(
					({ unionAll }) =>
						unionAll(
							db
								.select()
								.from(citiesTable).where(gt(citiesTable.id, 1)),
							db.select().from(citiesTable).where(eq(citiesTable.id, 2)),
						),
				);

			expect(result).toHaveLength(2);

			expect(result).toEqual([
				{ id: 1, name: 'New York' },
				{ id: 2, name: 'London' },
			]);

			await expect(async () => {
				db
					.select()
					.from(citiesTable).except(
						({ unionAll }) =>
							unionAll(
								db
									.select()
									.from(citiesTable).where(gt(citiesTable.id, 1)),
								db.select({ name: citiesTable.name, id: citiesTable.id })
									.from(citiesTable).where(eq(citiesTable.id, 2)),
							),
					);
			}).rejects.toThrowError();
		});

		test('set operations (mixed all) as function with subquery', async (ctx) => {
			const { db } = ctx.sqlite;

			await setupSetOperationTest(db);

			const sq = union(
				db
					.select({ id: users2Table.id, name: users2Table.name })
					.from(users2Table).where(eq(users2Table.id, 1)),
				except(
					db
						.select({ id: users2Table.id, name: users2Table.name })
						.from(users2Table).where(gte(users2Table.id, 5)),
					db
						.select({ id: users2Table.id, name: users2Table.name })
						.from(users2Table).where(eq(users2Table.id, 7)),
				),
				db
					.select().from(citiesTable).where(gt(citiesTable.id, 1)),
			).orderBy(asc(sql`id`)).as('sq');

			const result = await db.select().from(sq).limit(4).offset(1);

			expect(result).toHaveLength(4);

			expect(result).toEqual([
				{ id: 2, name: 'London' },
				{ id: 3, name: 'Tampa' },
				{ id: 5, name: 'Ben' },
				{ id: 6, name: 'Jill' },
			]);

			await expect(async () => {
				union(
					db
						.select({ id: users2Table.id, name: users2Table.name })
						.from(users2Table).where(eq(users2Table.id, 1)),
					except(
						db
							.select({ id: users2Table.id, name: users2Table.name })
							.from(users2Table).where(gte(users2Table.id, 5)),
						db
							.select({ id: users2Table.id, name: users2Table.name })
							.from(users2Table).where(eq(users2Table.id, 7)),
					),
					db
						.select({ name: users2Table.name, id: users2Table.id })
						.from(citiesTable).where(gt(citiesTable.id, 1)),
				).orderBy(asc(sql`id`));
			}).rejects.toThrowError();
		});

		test('define constraints as array', async (_ctx) => {
			const table = sqliteTable('name', {
				id: int(),
			}, (t) => [
				index('name').on(t.id),
				primaryKey({ columns: [t.id], name: 'custom' }),
			]);

			const { indexes, primaryKeys } = getTableConfig(table);

			expect(indexes.length).toBe(1);
			expect(primaryKeys.length).toBe(1);
		});

		test('define constraints as array inside third param', async (_ctx) => {
			const table = sqliteTable('name', {
				id: int(),
			}, (t) => [
				index('name').on(t.id),
				primaryKey({ columns: [t.id], name: 'custom' }),
			]);

			const { indexes, primaryKeys } = getTableConfig(table);

			expect(indexes.length).toBe(1);
			expect(primaryKeys.length).toBe(1);
		});

		test('aggregate function: count', async (ctx) => {
			const { db } = ctx.sqlite;
			const table = aggregateTable;
			await setupAggregateFunctionsTest(db);

			const result1 = await db.select({ value: count() }).from(table);
			const result2 = await db.select({ value: count(table.a) }).from(table);
			const result3 = await db.select({ value: countDistinct(table.name) }).from(table);

			expect(result1[0]?.value).toBe(7);
			expect(result2[0]?.value).toBe(5);
			expect(result3[0]?.value).toBe(6);
		});

		test('aggregate function: avg', async (ctx) => {
			const { db } = ctx.sqlite;
			const table = aggregateTable;
			await setupAggregateFunctionsTest(db);

			const result1 = await db.select({ value: avg(table.a) }).from(table);
			const result2 = await db.select({ value: avg(table.nullOnly) }).from(table);
			const result3 = await db.select({ value: avgDistinct(table.b) }).from(table);

			expect(result1[0]?.value).toBe('24');
			expect(result2[0]?.value).toBeNull();
			expect(result3[0]?.value).toBe('42.5');
		});

		test('aggregate function: sum', async (ctx) => {
			const { db } = ctx.sqlite;
			const table = aggregateTable;
			await setupAggregateFunctionsTest(db);

			const result1 = await db.select({ value: sum(table.b) }).from(table);
			const result2 = await db.select({ value: sum(table.nullOnly) }).from(table);
			const result3 = await db.select({ value: sumDistinct(table.b) }).from(table);

			expect(result1[0]?.value).toBe('200');
			expect(result2[0]?.value).toBeNull();
			expect(result3[0]?.value).toBe('170');
		});

		test('aggregate function: max', async (ctx) => {
			const { db } = ctx.sqlite;
			const table = aggregateTable;
			await setupAggregateFunctionsTest(db);

			const result1 = await db.select({ value: max(table.b) }).from(table);
			const result2 = await db.select({ value: max(table.nullOnly) }).from(table);

			expect(result1[0]?.value).toBe(90);
			expect(result2[0]?.value).toBeNull();
		});

		test('aggregate function: min', async (ctx) => {
			const { db } = ctx.sqlite;
			const table = aggregateTable;
			await setupAggregateFunctionsTest(db);

			const result1 = await db.select({ value: min(table.b) }).from(table);
			const result2 = await db.select({ value: min(table.nullOnly) }).from(table);

			expect(result1[0]?.value).toBe(10);
			expect(result2[0]?.value).toBeNull();
		});

		test('test $onUpdateFn and $onUpdate works as $default', async (ctx) => {
			const { db } = ctx.sqlite;

			await db.run(sql`drop table if exists ${usersOnUpdate}`);

			await db.run(
				sql`
					create table ${usersOnUpdate} (
					id integer primary key autoincrement,
					name text not null,
					update_counter integer default 1 not null,
					updated_at integer,
					always_null text
					)
				`,
			);

			await db.insert(usersOnUpdate).values([
				{ name: 'John' },
				{ name: 'Jane' },
				{ name: 'Jack' },
				{ name: 'Jill' },
			]);
			const { updatedAt, ...rest } = getTableColumns(usersOnUpdate);

			const justDates = await db.select({ updatedAt }).from(usersOnUpdate).orderBy(asc(usersOnUpdate.id));

			const response = await db.select({ ...rest }).from(usersOnUpdate).orderBy(asc(usersOnUpdate.id));

			expect(response).toEqual([
				{ name: 'John', id: 1, updateCounter: 1, alwaysNull: null },
				{ name: 'Jane', id: 2, updateCounter: 1, alwaysNull: null },
				{ name: 'Jack', id: 3, updateCounter: 1, alwaysNull: null },
				{ name: 'Jill', id: 4, updateCounter: 1, alwaysNull: null },
			]);
			const msDelay = 250;

			for (const eachUser of justDates) {
				expect(eachUser.updatedAt!.valueOf()).toBeGreaterThan(Date.now() - msDelay);
			}
		});

		test('test $onUpdateFn and $onUpdate works updating', async (ctx) => {
			const { db } = ctx.sqlite;

			await db.run(sql`drop table if exists ${usersOnUpdate}`);

			await db.run(
				sql`
					create table ${usersOnUpdate} (
					id integer primary key autoincrement,
					name text not null,
					update_counter integer default 1,
					updated_at integer,
					always_null text
					)
				`,
			);

			await db.insert(usersOnUpdate).values([
				{ name: 'John', alwaysNull: 'this will be null after updating' },
				{ name: 'Jane' },
				{ name: 'Jack' },
				{ name: 'Jill' },
			]);
			const { updatedAt, ...rest } = getTableColumns(usersOnUpdate);

			await db.update(usersOnUpdate).set({ name: 'Angel' }).where(eq(usersOnUpdate.id, 1));
			await db.update(usersOnUpdate).set({ updateCounter: null }).where(eq(usersOnUpdate.id, 2));

			const justDates = await db.select({ updatedAt }).from(usersOnUpdate).orderBy(asc(usersOnUpdate.id));

			const response = await db.select({ ...rest }).from(usersOnUpdate).orderBy(asc(usersOnUpdate.id));

			expect(response).toEqual([
				{ name: 'Angel', id: 1, updateCounter: 2, alwaysNull: null },
				{ name: 'Jane', id: 2, updateCounter: null, alwaysNull: null },
				{ name: 'Jack', id: 3, updateCounter: 1, alwaysNull: null },
				{ name: 'Jill', id: 4, updateCounter: 1, alwaysNull: null },
			]);
			const msDelay = 250;

			for (const eachUser of justDates) {
				expect(eachUser.updatedAt!.valueOf()).toBeGreaterThan(Date.now() - msDelay);
			}
		});

		test('$count separate', async (ctx) => {
			const { db } = ctx.sqlite;

			const countTestTable = sqliteTable('count_test', {
				id: int('id').notNull(),
				name: text('name').notNull(),
			});

			await db.run(sql`drop table if exists ${countTestTable}`);
			await db.run(sql`create table ${countTestTable} (id int, name text)`);

			await db.insert(countTestTable).values([
				{ id: 1, name: 'First' },
				{ id: 2, name: 'Second' },
				{ id: 3, name: 'Third' },
				{ id: 4, name: 'Fourth' },
			]);

			const count = await db.$count(countTestTable);

			await db.run(sql`drop table ${countTestTable}`);

			expect(count).toStrictEqual(4);
		});

		test('$count embedded', async (ctx) => {
			const { db } = ctx.sqlite;

			const countTestTable = sqliteTable('count_test', {
				id: int('id').notNull(),
				name: text('name').notNull(),
			});

			await db.run(sql`drop table if exists ${countTestTable}`);
			await db.run(sql`create table ${countTestTable} (id int, name text)`);

			await db.insert(countTestTable).values([
				{ id: 1, name: 'First' },
				{ id: 2, name: 'Second' },
				{ id: 3, name: 'Third' },
				{ id: 4, name: 'Fourth' },
			]);

			const count = await db.select({
				count: db.$count(countTestTable),
			}).from(countTestTable);

			await db.run(sql`drop table ${countTestTable}`);

			expect(count).toStrictEqual([
				{ count: 4 },
				{ count: 4 },
				{ count: 4 },
				{ count: 4 },
			]);
		});

		test('$count separate reuse', async (ctx) => {
			const { db } = ctx.sqlite;

			const countTestTable = sqliteTable('count_test', {
				id: int('id').notNull(),
				name: text('name').notNull(),
			});

			await db.run(sql`drop table if exists ${countTestTable}`);
			await db.run(sql`create table ${countTestTable} (id int, name text)`);

			await db.insert(countTestTable).values([
				{ id: 1, name: 'First' },
				{ id: 2, name: 'Second' },
				{ id: 3, name: 'Third' },
				{ id: 4, name: 'Fourth' },
			]);

			const count = db.$count(countTestTable);

			const count1 = await count;

			await db.insert(countTestTable).values({ id: 5, name: 'fifth' });

			const count2 = await count;

			await db.insert(countTestTable).values({ id: 6, name: 'sixth' });

			const count3 = await count;

			await db.run(sql`drop table ${countTestTable}`);

			expect(count1).toStrictEqual(4);
			expect(count2).toStrictEqual(5);
			expect(count3).toStrictEqual(6);
		});

		test('$count embedded reuse', async (ctx) => {
			const { db } = ctx.sqlite;

			const countTestTable = sqliteTable('count_test', {
				id: int('id').notNull(),
				name: text('name').notNull(),
			});

			await db.run(sql`drop table if exists ${countTestTable}`);
			await db.run(sql`create table ${countTestTable} (id int, name text)`);

			await db.insert(countTestTable).values([
				{ id: 1, name: 'First' },
				{ id: 2, name: 'Second' },
				{ id: 3, name: 'Third' },
				{ id: 4, name: 'Fourth' },
			]);

			const count = db.select({
				count: db.$count(countTestTable),
			}).from(countTestTable);

			const count1 = await count;

			await db.insert(countTestTable).values({ id: 5, name: 'fifth' });

			const count2 = await count;

			await db.insert(countTestTable).values({ id: 6, name: 'sixth' });

			const count3 = await count;

			await db.run(sql`drop table ${countTestTable}`);

			expect(count1).toStrictEqual([
				{ count: 4 },
				{ count: 4 },
				{ count: 4 },
				{ count: 4 },
			]);
			expect(count2).toStrictEqual([
				{ count: 5 },
				{ count: 5 },
				{ count: 5 },
				{ count: 5 },
				{ count: 5 },
			]);
			expect(count3).toStrictEqual([
				{ count: 6 },
				{ count: 6 },
				{ count: 6 },
				{ count: 6 },
				{ count: 6 },
				{ count: 6 },
			]);
		});

		test('$count separate with filters', async (ctx) => {
			const { db } = ctx.sqlite;

			const countTestTable = sqliteTable('count_test', {
				id: int('id').notNull(),
				name: text('name').notNull(),
			});

			await db.run(sql`drop table if exists ${countTestTable}`);
			await db.run(sql`create table ${countTestTable} (id int, name text)`);

			await db.insert(countTestTable).values([
				{ id: 1, name: 'First' },
				{ id: 2, name: 'Second' },
				{ id: 3, name: 'Third' },
				{ id: 4, name: 'Fourth' },
			]);

			const count = await db.$count(countTestTable, gt(countTestTable.id, 1));

			await db.run(sql`drop table ${countTestTable}`);

			expect(count).toStrictEqual(3);
		});

		test('$count embedded with filters', async (ctx) => {
			const { db } = ctx.sqlite;

			const countTestTable = sqliteTable('count_test', {
				id: int('id').notNull(),
				name: text('name').notNull(),
			});

			await db.run(sql`drop table if exists ${countTestTable}`);
			await db.run(sql`create table ${countTestTable} (id int, name text)`);

			await db.insert(countTestTable).values([
				{ id: 1, name: 'First' },
				{ id: 2, name: 'Second' },
				{ id: 3, name: 'Third' },
				{ id: 4, name: 'Fourth' },
			]);

			const count = await db.select({
				count: db.$count(countTestTable, gt(countTestTable.id, 1)),
			}).from(countTestTable);

			await db.run(sql`drop table ${countTestTable}`);

			expect(count).toStrictEqual([
				{ count: 3 },
				{ count: 3 },
				{ count: 3 },
				{ count: 3 },
			]);
		});

		test('update with limit and order by', async (ctx) => {
			const { db } = ctx.sqlite;

			await db.insert(usersTable).values([
				{ name: 'Barry', verified: false },
				{ name: 'Alan', verified: false },
				{ name: 'Carl', verified: false },
			]);

			await db.update(usersTable).set({ verified: true }).limit(2).orderBy(asc(usersTable.name));

			const result = await db.select({ name: usersTable.name, verified: usersTable.verified }).from(usersTable).orderBy(
				asc(usersTable.name),
			);

			expect(result).toStrictEqual([
				{ name: 'Alan', verified: true },
				{ name: 'Barry', verified: true },
				{ name: 'Carl', verified: false },
			]);
		});

		test('delete with limit and order by', async (ctx) => {
			const { db } = ctx.sqlite;

			await db.insert(usersTable).values([
				{ name: 'Barry', verified: false },
				{ name: 'Alan', verified: false },
				{ name: 'Carl', verified: false },
			]);

			await db.delete(usersTable).where(eq(usersTable.verified, false)).limit(1).orderBy(asc(usersTable.name));

			const result = await db.select({ name: usersTable.name, verified: usersTable.verified }).from(usersTable).orderBy(
				asc(usersTable.name),
			);
			expect(result).toStrictEqual([
				{ name: 'Barry', verified: false },
				{ name: 'Carl', verified: false },
			]);
		});

<<<<<<< HEAD
		test('RQB v2 simple find first - no rows', async (ctx) => {
			const { db } = ctx.sqlite;
			try {
				await init(db);

				const result = await db.query.rqbUser.findFirst();

				expect(result).toStrictEqual(undefined);
			} finally {
				await clear(db);
			}
		});

		test('RQB v2 simple find first - multiple rows', async (ctx) => {
			const { db } = ctx.sqlite;
			try {
				await init(db);

				const date = new Date(120000);

				await db.insert(rqbUser).values([{
					id: 1,
					createdAt: date,
					name: 'First',
				}, {
					id: 2,
					createdAt: date,
					name: 'Second',
				}]);

				const result = await db.query.rqbUser.findFirst({
					orderBy: {
						id: 'desc',
					},
				});

				expect(result).toStrictEqual({
					id: 2,
					createdAt: date,
					name: 'Second',
				});
			} finally {
				await clear(db);
			}
		});

		test('RQB v2 simple find first - with relation', async (ctx) => {
			const { db } = ctx.sqlite;
			try {
				await init(db);

				const date = new Date(120000);

				await db.insert(rqbUser).values([{
					id: 1,
					createdAt: date,
					name: 'First',
				}, {
					id: 2,
					createdAt: date,
					name: 'Second',
				}]);

				await db.insert(rqbPost).values([{
					id: 1,
					userId: 1,
					createdAt: date,
					content: null,
				}, {
					id: 2,
					userId: 1,
					createdAt: date,
					content: 'Has message this time',
				}]);

				const result = await db.query.rqbUser.findFirst({
					with: {
						posts: {
							orderBy: {
								id: 'asc',
							},
						},
					},
					orderBy: {
						id: 'asc',
					},
				});

				expect(result).toStrictEqual({
					id: 1,
					createdAt: date,
					name: 'First',
					posts: [{
						id: 1,
						userId: 1,
						createdAt: date,
						content: null,
					}, {
						id: 2,
						userId: 1,
						createdAt: date,
						content: 'Has message this time',
					}],
				});
			} finally {
				await clear(db);
			}
		});

		test('RQB v2 simple find first - placeholders', async (ctx) => {
			const { db } = ctx.sqlite;
			try {
				await init(db);

				const date = new Date(120000);

				await db.insert(rqbUser).values([{
					id: 1,
					createdAt: date,
					name: 'First',
				}, {
					id: 2,
					createdAt: date,
					name: 'Second',
				}]);

				const query = db.query.rqbUser.findFirst({
					where: {
						id: {
							eq: sql.placeholder('filter'),
						},
					},
					orderBy: {
						id: 'asc',
					},
				}).prepare();

				const result = await query.execute({
					filter: 2,
				});

				expect(result).toStrictEqual({
					id: 2,
					createdAt: date,
					name: 'Second',
				});
			} finally {
				await clear(db);
			}
		});

		test('RQB v2 simple find many - no rows', async (ctx) => {
			const { db } = ctx.sqlite;
			try {
				await init(db);

				const result = await db.query.rqbUser.findMany();

				expect(result).toStrictEqual([]);
			} finally {
				await clear(db);
			}
		});

		test('RQB v2 simple find many - multiple rows', async (ctx) => {
			const { db } = ctx.sqlite;
			try {
				await init(db);

				const date = new Date(120000);

				await db.insert(rqbUser).values([{
					id: 1,
					createdAt: date,
					name: 'First',
				}, {
					id: 2,
					createdAt: date,
					name: 'Second',
				}]);

				const result = await db.query.rqbUser.findMany({
					orderBy: {
						id: 'desc',
					},
				});

				expect(result).toStrictEqual([{
					id: 2,
					createdAt: date,
					name: 'Second',
				}, {
					id: 1,
					createdAt: date,
					name: 'First',
				}]);
			} finally {
				await clear(db);
			}
		});

		test('RQB v2 simple find many - with relation', async (ctx) => {
			const { db } = ctx.sqlite;
			try {
				await init(db);

				const date = new Date(120000);

				await db.insert(rqbUser).values([{
					id: 1,
					createdAt: date,
					name: 'First',
				}, {
					id: 2,
					createdAt: date,
					name: 'Second',
				}]);

				await db.insert(rqbPost).values([{
					id: 1,
					userId: 1,
					createdAt: date,
					content: null,
				}, {
					id: 2,
					userId: 1,
					createdAt: date,
					content: 'Has message this time',
				}]);

				const result = await db.query.rqbPost.findMany({
					with: {
						author: true,
					},
					orderBy: {
						id: 'asc',
					},
				});

				expect(result).toStrictEqual([{
					id: 1,
					userId: 1,
					createdAt: date,
					content: null,
					author: {
						id: 1,
						createdAt: date,
						name: 'First',
					},
				}, {
					id: 2,
					userId: 1,
					createdAt: date,
					content: 'Has message this time',
					author: {
						id: 1,
						createdAt: date,
						name: 'First',
					},
				}]);
			} finally {
				await clear(db);
			}
		});

		test('RQB v2 simple find many - placeholders', async (ctx) => {
			const { db } = ctx.sqlite;
			try {
				await init(db);

				const date = new Date(120000);

				await db.insert(rqbUser).values([{
					id: 1,
					createdAt: date,
					name: 'First',
				}, {
					id: 2,
					createdAt: date,
					name: 'Second',
				}]);

				const query = db.query.rqbUser.findMany({
					where: {
						id: {
							eq: sql.placeholder('filter'),
						},
					},
					orderBy: {
						id: 'asc',
					},
				}).prepare();

				const result = await query.execute({
					filter: 2,
				});

				expect(result).toStrictEqual([{
					id: 2,
					createdAt: date,
					name: 'Second',
				}]);
			} finally {
				await clear(db);
			}
		});

		test('RQB v2 transaction find first - no rows', async (ctx) => {
			const { db } = ctx.sqlite;
			try {
				await init(db);

				await db.transaction(async (db) => {
					const result = await db.query.rqbUser.findFirst();

					expect(result).toStrictEqual(undefined);
				});
			} finally {
				await clear(db);
			}
		});

		test('RQB v2 transaction find first - multiple rows', async (ctx) => {
			const { db } = ctx.sqlite;
			try {
				await init(db);

				const date = new Date(120000);

				await db.insert(rqbUser).values([{
					id: 1,
					createdAt: date,
					name: 'First',
				}, {
					id: 2,
					createdAt: date,
					name: 'Second',
				}]);

				await db.transaction(async (db) => {
					const result = await db.query.rqbUser.findFirst({
						orderBy: {
							id: 'desc',
						},
					});

					expect(result).toStrictEqual({
						id: 2,
						createdAt: date,
						name: 'Second',
					});
				});
			} finally {
				await clear(db);
			}
		});

		test('RQB v2 transaction find first - with relation', async (ctx) => {
			const { db } = ctx.sqlite;
			try {
				await init(db);

				const date = new Date(120000);

				await db.insert(rqbUser).values([{
					id: 1,
					createdAt: date,
					name: 'First',
				}, {
					id: 2,
					createdAt: date,
					name: 'Second',
				}]);

				await db.insert(rqbPost).values([{
					id: 1,
					userId: 1,
					createdAt: date,
					content: null,
				}, {
					id: 2,
					userId: 1,
					createdAt: date,
					content: 'Has message this time',
				}]);

				await db.transaction(async (db) => {
					const result = await db.query.rqbUser.findFirst({
						with: {
							posts: {
								orderBy: {
									id: 'asc',
								},
							},
						},
						orderBy: {
							id: 'asc',
						},
					});

					expect(result).toStrictEqual({
						id: 1,
						createdAt: date,
						name: 'First',
						posts: [{
							id: 1,
							userId: 1,
							createdAt: date,
							content: null,
						}, {
							id: 2,
							userId: 1,
							createdAt: date,
							content: 'Has message this time',
						}],
					});
				});
			} finally {
				await clear(db);
			}
		});

		test('RQB v2 transaction find first - placeholders', async (ctx) => {
			const { db } = ctx.sqlite;
			try {
				await init(db);

				const date = new Date(120000);

				await db.insert(rqbUser).values([{
					id: 1,
					createdAt: date,
					name: 'First',
				}, {
					id: 2,
					createdAt: date,
					name: 'Second',
				}]);

				await db.transaction(async (db) => {
					const query = db.query.rqbUser.findFirst({
						where: {
							id: {
								eq: sql.placeholder('filter'),
							},
						},
						orderBy: {
							id: 'asc',
						},
					}).prepare();

					const result = await query.execute({
						filter: 2,
					});

					expect(result).toStrictEqual({
						id: 2,
						createdAt: date,
						name: 'Second',
					});
				});
			} finally {
				await clear(db);
			}
		});

		test('RQB v2 transaction find many - no rows', async (ctx) => {
			const { db } = ctx.sqlite;
			try {
				await init(db);

				await db.transaction(async (db) => {
					const result = await db.query.rqbUser.findMany();

					expect(result).toStrictEqual([]);
				});
			} finally {
				await clear(db);
			}
		});

		test('RQB v2 transaction find many - multiple rows', async (ctx) => {
			const { db } = ctx.sqlite;
			try {
				await init(db);

				const date = new Date(120000);

				await db.insert(rqbUser).values([{
					id: 1,
					createdAt: date,
					name: 'First',
				}, {
					id: 2,
					createdAt: date,
					name: 'Second',
				}]);

				await db.transaction(async (db) => {
					const result = await db.query.rqbUser.findMany({
						orderBy: {
							id: 'desc',
						},
					});

					expect(result).toStrictEqual([{
						id: 2,
						createdAt: date,
						name: 'Second',
					}, {
						id: 1,
						createdAt: date,
						name: 'First',
					}]);
				});
			} finally {
				await clear(db);
			}
		});

		test('RQB v2 transaction find many - with relation', async (ctx) => {
			const { db } = ctx.sqlite;
			try {
				await init(db);

				const date = new Date(120000);

				await db.insert(rqbUser).values([{
					id: 1,
					createdAt: date,
					name: 'First',
				}, {
					id: 2,
					createdAt: date,
					name: 'Second',
				}]);

				await db.insert(rqbPost).values([{
					id: 1,
					userId: 1,
					createdAt: date,
					content: null,
				}, {
					id: 2,
					userId: 1,
					createdAt: date,
					content: 'Has message this time',
				}]);

				await db.transaction(async (db) => {
					const result = await db.query.rqbPost.findMany({
						with: {
							author: true,
						},
						orderBy: {
							id: 'asc',
						},
					});

					expect(result).toStrictEqual([{
						id: 1,
						userId: 1,
						createdAt: date,
						content: null,
						author: {
							id: 1,
							createdAt: date,
							name: 'First',
						},
					}, {
						id: 2,
						userId: 1,
						createdAt: date,
						content: 'Has message this time',
						author: {
							id: 1,
							createdAt: date,
							name: 'First',
						},
					}]);
				});
			} finally {
				await clear(db);
			}
		});

		test('RQB v2 transaction find many - placeholders', async (ctx) => {
			const { db } = ctx.sqlite;
			try {
				await init(db);

				const date = new Date(120000);

				await db.insert(rqbUser).values([{
					id: 1,
					createdAt: date,
					name: 'First',
				}, {
					id: 2,
					createdAt: date,
					name: 'Second',
				}]);

				await db.transaction(async (db) => {
					const query = db.query.rqbUser.findMany({
						where: {
							id: {
								eq: sql.placeholder('filter'),
							},
						},
						orderBy: {
							id: 'asc',
						},
					}).prepare();

					const result = await query.execute({
						filter: 2,
					});

					expect(result).toStrictEqual([{
						id: 2,
						createdAt: date,
						name: 'Second',
					}]);
				});
			} finally {
				await clear(db);
			}
		});

		test('limit 0', async (ctx) => {
			const { db } = ctx.sqlite;

			await db.insert(usersTable).values({ name: 'John' });
			const users = await db
				.select()
				.from(usersTable)
				.limit(0);

			expect(users).toEqual([]);
		});

		test('limit -1', async (ctx) => {
			const { db } = ctx.sqlite;

			await db.insert(usersTable).values({ name: 'John' });
			const users = await db
				.select()
				.from(usersTable)
				.limit(-1);

			expect(users.length).toBeGreaterThan(0);
=======
		test('all types', async (ctx) => {
			const { db } = ctx.sqlite;

			await db.run(sql`
				CREATE TABLE \`all_types\`(
					\`int\` integer,
					\`bool\` integer,
					\`time\` integer,
					\`time_ms\` integer,
					\`bigint\` blob,
					\`buffer\` blob,
					\`json\` blob,
					\`numeric\` numeric,
					\`numeric_num\` numeric,
					\`numeric_big\` numeric,
					\`real\` real,
					\`text\` text,
					\`json_text\` text
					);
			`);

			await db.insert(allTypesTable).values({
				int: 1,
				bool: true,
				bigint: 5044565289845416380n,
				buffer: Buffer.from([
					0x44,
					0x65,
					0x73,
					0x70,
					0x61,
					0x69,
					0x72,
					0x20,
					0x6F,
					0x20,
					0x64,
					0x65,
					0x73,
					0x70,
					0x61,
					0x69,
					0x72,
					0x2E,
					0x2E,
					0x2E,
				]),
				json: {
					str: 'strval',
					arr: ['str', 10],
				},
				jsonText: {
					str: 'strvalb',
					arr: ['strb', 11],
				},
				numeric: '475452353476',
				numericNum: 9007199254740991,
				numericBig: 5044565289845416380n,
				real: 1.048596,
				text: 'TEXT STRING',
				time: new Date(1741743161623),
				timeMs: new Date(1741743161623),
			});

			const rawRes = await db.select().from(allTypesTable);

			expect(typeof rawRes[0]?.numericBig).toStrictEqual('bigint');

			type ExpectedType = {
				int: number | null;
				bool: boolean | null;
				time: Date | null;
				timeMs: Date | null;
				bigint: bigint | null;
				buffer: Buffer | null;
				json: unknown;
				numeric: string | null;
				numericNum: number | null;
				numericBig: bigint | null;
				real: number | null;
				text: string | null;
				jsonText: unknown;
			}[];

			const expectedRes: ExpectedType = [
				{
					int: 1,
					bool: true,
					time: new Date('2025-03-12T01:32:41.000Z'),
					timeMs: new Date('2025-03-12T01:32:41.623Z'),
					bigint: 5044565289845416380n,
					buffer: Buffer.from([
						0x44,
						0x65,
						0x73,
						0x70,
						0x61,
						0x69,
						0x72,
						0x20,
						0x6F,
						0x20,
						0x64,
						0x65,
						0x73,
						0x70,
						0x61,
						0x69,
						0x72,
						0x2E,
						0x2E,
						0x2E,
					]),
					json: { str: 'strval', arr: ['str', 10] },
					numeric: '475452353476',
					numericNum: 9007199254740991,
					numericBig: 5044565289845416380n,
					real: 1.048596,
					text: 'TEXT STRING',
					jsonText: { str: 'strvalb', arr: ['strb', 11] },
				},
			];

			expectTypeOf(rawRes).toEqualTypeOf<ExpectedType>();
			expect(rawRes).toStrictEqual(expectedRes);
>>>>>>> f39f8857
		});
	});

	test('table configs: unique third param', () => {
		const cities1Table = sqliteTable('cities1', {
			id: int('id').primaryKey(),
			name: text('name').notNull(),
			state: text('state'),
		}, (t) => ({
			f: unique().on(t.name, t.state),
			f1: unique('custom').on(t.name, t.state),
		}));

		const tableConfig = getTableConfig(cities1Table);

		expect(tableConfig.uniqueConstraints).toHaveLength(2);

		expect(tableConfig.uniqueConstraints[0]?.columns.map((t) => t.name)).toEqual(['name', 'state']);
		expect(
			tableConfig.uniqueConstraints[0]?.name,
		).toEqual(
			uniqueKeyName(cities1Table, tableConfig.uniqueConstraints[0]?.columns?.map((column) => column.name) ?? []),
		);

		expect(tableConfig.uniqueConstraints[1]?.columns.map((t) => t.name)).toEqual(['name', 'state']);
		expect(tableConfig.uniqueConstraints[1]?.name).toBe('custom');
	});

	test('table configs: unique in column', () => {
		const cities1Table = sqliteTable('cities1', {
			id: int('id').primaryKey(),
			name: text('name').notNull().unique(),
			state: text('state').unique('custom'),
			field: text('field').unique(),
		});

		const tableConfig = getTableConfig(cities1Table);

		const columnName = tableConfig.columns.find((it) => it.name === 'name');
		expect(columnName?.isUnique).toBeTruthy();
		expect(columnName?.uniqueName).toBe(uniqueKeyName(cities1Table, [columnName!.name]));

		const columnState = tableConfig.columns.find((it) => it.name === 'state');
		expect(columnState?.isUnique).toBeTruthy();
		expect(columnState?.uniqueName).toBe('custom');

		const columnField = tableConfig.columns.find((it) => it.name === 'field');
		expect(columnField?.isUnique).toBeTruthy();
		expect(columnField?.uniqueName).toBe(uniqueKeyName(cities1Table, [columnField!.name]));
	});

	test('update ... from', async (ctx) => {
		const { db } = ctx.sqlite;

		await db.run(sql`drop table if exists \`cities\``);
		await db.run(sql`drop table if exists \`users2\``);
		await db.run(sql`
			create table \`cities\` (
				\`id\` integer primary key autoincrement,
				\`name\` text not null
			)
		`);
		await db.run(sql`
			create table \`users2\` (
				\`id\` integer primary key autoincrement,
				\`name\` text not null,
				\`city_id\` integer references \`cities\`(\`id\`)
			)
		`);

		await db.insert(citiesTable).values([
			{ name: 'New York City' },
			{ name: 'Seattle' },
		]);
		await db.insert(users2Table).values([
			{ name: 'John', cityId: 1 },
			{ name: 'Jane', cityId: 2 },
		]);

		const result = await db
			.update(users2Table)
			.set({
				cityId: citiesTable.id,
			})
			.from(citiesTable)
			.where(and(eq(citiesTable.name, 'Seattle'), eq(users2Table.name, 'John')))
			.returning();

		expect(result).toStrictEqual([{
			id: 1,
			name: 'John',
			cityId: 2,
		}]);
	});

	test('update ... from with alias', async (ctx) => {
		const { db } = ctx.sqlite;

		await db.run(sql`drop table if exists \`users2\``);
		await db.run(sql`drop table if exists \`cities\``);
		await db.run(sql`
			create table \`cities\` (
				\`id\` integer primary key autoincrement,
				\`name\` text not null
			)
		`);
		await db.run(sql`
			create table \`users2\` (
				\`id\` integer primary key autoincrement,
				\`name\` text not null,
				\`city_id\` integer references \`cities\`(\`id\`)
			)
		`);

		await db.insert(citiesTable).values([
			{ name: 'New York City' },
			{ name: 'Seattle' },
		]);
		await db.insert(users2Table).values([
			{ name: 'John', cityId: 1 },
			{ name: 'Jane', cityId: 2 },
		]);

		const cities = alias(citiesTable, 'c');
		const result = await db
			.update(users2Table)
			.set({
				cityId: cities.id,
			})
			.from(cities)
			.where(and(eq(cities.name, 'Seattle'), eq(users2Table.name, 'John')))
			.returning();

		expect(result).toStrictEqual([{
			id: 1,
			name: 'John',
			cityId: 2,
		}]);

		await db.run(sql`drop table if exists \`users2\``);
	});

	test('update ... from with join', async (ctx) => {
		const { db } = ctx.sqlite;

		const states = sqliteTable('states', {
			id: integer('id').primaryKey({ autoIncrement: true }),
			name: text('name').notNull(),
		});
		const cities = sqliteTable('cities', {
			id: integer('id').primaryKey({ autoIncrement: true }),
			name: text('name').notNull(),
			stateId: integer('state_id').references(() => states.id),
		});
		const users = sqliteTable('users', {
			id: integer('id').primaryKey({ autoIncrement: true }),
			name: text('name').notNull(),
			cityId: integer('city_id').notNull().references(() => cities.id),
		});

		await db.run(sql`drop table if exists \`states\``);
		await db.run(sql`drop table if exists \`cities\``);
		await db.run(sql`drop table if exists \`users\``);
		await db.run(sql`
			create table \`states\` (
				\`id\` integer primary key autoincrement,
				\`name\` text not null
			)
		`);
		await db.run(sql`
			create table \`cities\` (
				\`id\` integer primary key autoincrement,
				\`name\` text not null,
				\`state_id\` integer references \`states\`(\`id\`)
			)
		`);
		await db.run(sql`
			create table \`users\` (
				\`id\` integer primary key autoincrement,
				\`name\` text not null,
				\`city_id\` integer not null references \`cities\`(\`id\`)
			)
		`);

		await db.insert(states).values([
			{ name: 'New York' },
			{ name: 'Washington' },
		]);
		await db.insert(cities).values([
			{ name: 'New York City', stateId: 1 },
			{ name: 'Seattle', stateId: 2 },
			{ name: 'London' },
		]);
		await db.insert(users).values([
			{ name: 'John', cityId: 1 },
			{ name: 'Jane', cityId: 2 },
			{ name: 'Jack', cityId: 3 },
		]);

		const result1 = await db
			.update(users)
			.set({
				cityId: cities.id,
			})
			.from(cities)
			.leftJoin(states, eq(cities.stateId, states.id))
			.where(and(eq(cities.name, 'Seattle'), eq(users.name, 'John')))
			.returning();
		const result2 = await db
			.update(users)
			.set({
				cityId: cities.id,
			})
			.from(cities)
			.leftJoin(states, eq(cities.stateId, states.id))
			.where(and(eq(cities.name, 'London'), eq(users.name, 'Jack')))
			.returning();

		expect(result1).toStrictEqual([{
			id: 1,
			name: 'John',
			cityId: 2,
		}]);
		expect(result2).toStrictEqual([{
			id: 3,
			name: 'Jack',
			cityId: 3,
		}]);
	});

	test('insert into ... select', async (ctx) => {
		const { db } = ctx.sqlite;

		const notifications = sqliteTable('notifications_insert_into', {
			id: integer('id').primaryKey({ autoIncrement: true }),
			sentAt: integer('sent_at', { mode: 'timestamp' }).notNull().default(sql`current_timestamp`),
			message: text('message').notNull(),
		});
		const users = sqliteTable('users_insert_into', {
			id: integer('id').primaryKey({ autoIncrement: true }),
			name: text('name').notNull(),
		});
		const userNotications = sqliteTable('user_notifications_insert_into', {
			userId: integer('user_id').notNull().references(() => users.id, { onDelete: 'cascade' }),
			notificationId: integer('notification_id').notNull().references(() => notifications.id, { onDelete: 'cascade' }),
		}, (t) => ({
			pk: primaryKey({ columns: [t.userId, t.notificationId] }),
		}));

		await db.run(sql`drop table if exists notifications_insert_into`);
		await db.run(sql`drop table if exists users_insert_into`);
		await db.run(sql`drop table if exists user_notifications_insert_into`);
		await db.run(sql`
			create table notifications_insert_into (
				id integer primary key autoincrement,
				sent_at integer not null default (current_timestamp),
				message text not null
			)
		`);
		await db.run(sql`
			create table users_insert_into (
				id integer primary key autoincrement,
				name text not null
			)
		`);
		await db.run(sql`
			create table user_notifications_insert_into (
				user_id integer references users_insert_into(id) on delete cascade,
				notification_id integer references notifications_insert_into(id) on delete cascade,
				primary key (user_id, notification_id)
			)
		`);

		const newNotification = await db
			.insert(notifications)
			.values({ message: 'You are one of the 3 lucky winners!' })
			.returning({ id: notifications.id })
			.then((result) => result[0]);
		await db.insert(users).values([
			{ name: 'Alice' },
			{ name: 'Bob' },
			{ name: 'Charlie' },
			{ name: 'David' },
			{ name: 'Eve' },
		]);

		const sentNotifications = await db
			.insert(userNotications)
			.select(
				db
					.select({
						userId: users.id,
						notificationId: sql`${newNotification!.id}`.as('notification_id'),
					})
					.from(users)
					.where(inArray(users.name, ['Alice', 'Charlie', 'Eve']))
					.orderBy(asc(users.id)),
			)
			.returning();

		expect(sentNotifications).toStrictEqual([
			{ userId: 1, notificationId: newNotification!.id },
			{ userId: 3, notificationId: newNotification!.id },
			{ userId: 5, notificationId: newNotification!.id },
		]);
	});

	test('insert into ... select with keys in different order', async (ctx) => {
		const { db } = ctx.sqlite;

		const users1 = sqliteTable('users1', {
			id: integer('id').primaryKey({ autoIncrement: true }),
			name: text('name').notNull(),
		});
		const users2 = sqliteTable('users2', {
			id: integer('id').primaryKey({ autoIncrement: true }),
			name: text('name').notNull(),
		});

		await db.run(sql`drop table if exists users1`);
		await db.run(sql`drop table if exists users2`);
		await db.run(sql`
			create table users1 (
				id integer primary key autoincrement,
				name text not null
			)
		`);
		await db.run(sql`
			create table users2 (
				id integer primary key autoincrement,
				name text not null
			)
		`);

		await expect(async () => {
			db
				.insert(users1)
				.select(
					db
						.select({
							name: users2.name,
							id: users2.id,
						})
						.from(users2),
				);
		}).rejects.toThrowError();
	});

	test('Object keys as column names', async (ctx) => {
		const { db } = ctx.sqlite;

		// Tests the following:
		// Column with optional config without providing a value
		// Column with optional config providing a value
		// Column without config
		const users = sqliteTable('users', {
			id: integer().primaryKey({ autoIncrement: true }),
			createdAt: integer({ mode: 'timestamp' }),
			name: text(),
		});

		await db.run(sql`drop table if exists users`);
		await db.run(
			sql`
				create table users (
					\`id\` integer primary key autoincrement,
					\`createdAt\` integer,
					\`name\` text
				)
			`,
		);

		await db.insert(users).values([
			{ createdAt: new Date(Date.now() - 2592000000), name: 'John' },
			{ createdAt: new Date(Date.now() - 86400000), name: 'Jane' },
		]);
		const result = await db
			.select({ id: users.id, name: users.name })
			.from(users)
			.where(gt(users.createdAt, new Date(Date.now() - 2592000000)));

		expect(result).toEqual([
			{ id: 2, name: 'Jane' },
		]);

		await db.run(sql`drop table users`);
	});

	test('sql operator as cte', async (ctx) => {
		const { db } = ctx.sqlite;

		const users = sqliteTable('users', {
			id: integer('id').primaryKey({ autoIncrement: true }),
			name: text('name').notNull(),
		});

		await db.run(sql`drop table if exists ${users}`);
		await db.run(sql`create table ${users} (id integer not null primary key autoincrement, name text not null)`);
		await db.insert(users).values([
			{ name: 'John' },
			{ name: 'Jane' },
		]);

		const sq1 = db.$with('sq', {
			userId: users.id,
			data: {
				name: users.name,
			},
		}).as(sql`select * from ${users} where ${users.name} = 'John'`);
		const result1 = await db.with(sq1).select().from(sq1);

		const sq2 = db.$with('sq', {
			userId: users.id,
			data: {
				name: users.name,
			},
		}).as(() => sql`select * from ${users} where ${users.name} = 'Jane'`);
		const result2 = await db.with(sq2).select().from(sq1);

		expect(result1).toEqual([{ userId: 1, data: { name: 'John' } }]);
		expect(result2).toEqual([{ userId: 2, data: { name: 'Jane' } }]);
	});
}<|MERGE_RESOLUTION|>--- conflicted
+++ resolved
@@ -3242,7 +3242,6 @@
 			]);
 		});
 
-<<<<<<< HEAD
 		test('RQB v2 simple find first - no rows', async (ctx) => {
 			const { db } = ctx.sqlite;
 			try {
@@ -3895,7 +3894,8 @@
 				.limit(-1);
 
 			expect(users.length).toBeGreaterThan(0);
-=======
+		});
+
 		test('all types', async (ctx) => {
 			const { db } = ctx.sqlite;
 
@@ -4021,7 +4021,6 @@
 
 			expectTypeOf(rawRes).toEqualTypeOf<ExpectedType>();
 			expect(rawRes).toStrictEqual(expectedRes);
->>>>>>> f39f8857
 		});
 	});
 
