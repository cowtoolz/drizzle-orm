/* eslint-disable @typescript-eslint/no-unused-vars */
import 'dotenv/config';
import Docker from 'dockerode';
import {
	and,
	asc,
	avg,
	avgDistinct,
	count,
	countDistinct,
	eq,
	exists,
	getTableColumns,
	gt,
	gte,
	inArray,
	like,
	lt,
	max,
	min,
	Name,
	not,
	notInArray,
	sql,
	sum,
	sumDistinct,
	TransactionRollbackError,
} from 'drizzle-orm';
import { s3File, s3FileExt } from 'drizzle-orm/extensions/s3-file/mysql';
import type { MySqlDatabase } from 'drizzle-orm/mysql-core';
import {
	alias,
	bigint,
	binary,
	boolean,
	char,
	date,
	datetime,
	decimal,
	double,
	except,
	exceptAll,
	float,
	foreignKey,
	getTableConfig,
	getViewConfig,
	index,
	int,
	intersect,
	intersectAll,
	json,
	mediumint,
	mysqlEnum,
	mysqlSchema,
	mysqlTable,
	mysqlTableCreator,
	mysqlView,
	primaryKey,
	real,
	serial,
	smallint,
	text,
	time,
	timestamp,
	tinyint,
	union,
	unionAll,
	unique,
	uniqueIndex,
	uniqueKeyName,
	varbinary,
	varchar,
	year,
} from 'drizzle-orm/mysql-core';
import type { MySqlRemoteDatabase } from 'drizzle-orm/mysql-proxy';
import { migrate } from 'drizzle-orm/mysql2/migrator';
import getPort from 'get-port';
import { v4 as uuid } from 'uuid';
import { afterAll, beforeEach, describe, expect, expectTypeOf, test } from 'vitest';
import { createDockerS3, defaultBucket } from '~/create-docker-s3';
import { Expect, toLocalDate } from '~/utils.ts';
import type { Equal } from '~/utils.ts';

type TestMySQLDB = MySqlDatabase<any, any>;

declare module 'vitest' {
	interface TestContext {
		mysql: {
			db: TestMySQLDB;
			bucket?: string;
		};
		mysqlProxy: {
			db: MySqlRemoteDatabase;
		};
	}
}

const ENABLE_LOGGING = false;

const beforeEachHooks: (() => any)[] = [];
const afterAllHooks: (() => any)[] = [];

const allTypesTable = mysqlTable('all_types', {
	serial: serial('serial'),
	bigint53: bigint('bigint53', {
		mode: 'number',
	}),
	bigint64: bigint('bigint64', {
		mode: 'bigint',
	}),
	binary: binary('binary'),
	boolean: boolean('boolean'),
	char: char('char'),
	date: date('date', {
		mode: 'date',
	}),
	dateStr: date('date_str', {
		mode: 'string',
	}),
	datetime: datetime('datetime', {
		mode: 'date',
	}),
	datetimeStr: datetime('datetime_str', {
		mode: 'string',
	}),
	decimal: decimal('decimal'),
	decimalNum: decimal('decimal_num', {
		scale: 30,
		mode: 'number',
	}),
	decimalBig: decimal('decimal_big', {
		scale: 30,
		mode: 'bigint',
	}),
	double: double('double'),
	float: float('float'),
	int: int('int'),
	json: json('json'),
	medInt: mediumint('med_int'),
	smallInt: smallint('small_int'),
	real: real('real'),
	text: text('text'),
	time: time('time'),
	timestamp: timestamp('timestamp', {
		mode: 'date',
	}),
	timestampStr: timestamp('timestamp_str', {
		mode: 'string',
	}),
	tinyInt: tinyint('tiny_int'),
	varbin: varbinary('varbin', {
		length: 16,
	}),
	varchar: varchar('varchar', {
		length: 255,
	}),
	year: year('year'),
	enum: mysqlEnum('enum', ['enV1', 'enV2']),
});

const usersTable = mysqlTable('userstest', {
	id: serial('id').primaryKey(),
	name: text('name').notNull(),
	verified: boolean('verified').notNull().default(false),
	jsonb: json('jsonb').$type<string[]>(),
	createdAt: timestamp('created_at', { fsp: 2 }).notNull().defaultNow(),
});

const users2Table = mysqlTable('users2', {
	id: serial('id').primaryKey(),
	name: text('name').notNull(),
	cityId: int('city_id').references(() => citiesTable.id),
});

const citiesTable = mysqlTable('cities', {
	id: serial('id').primaryKey(),
	name: text('name').notNull(),
});

const usersOnUpdate = mysqlTable('users_on_update', {
	id: serial('id').primaryKey(),
	name: text('name').notNull(),
	updateCounter: int('update_counter').default(sql`1`).$onUpdateFn(() => sql`update_counter + 1`),
	updatedAt: datetime('updated_at', { mode: 'date', fsp: 3 }).$onUpdate(() => new Date()),
	uppercaseName: text('uppercase_name').$onUpdateFn(() => sql`upper(name)`),
	alwaysNull: text('always_null').$type<string | null>().$onUpdateFn(() => null), // need to add $type because $onUpdate add a default value
});

const datesTable = mysqlTable('datestable', {
	date: date('date'),
	dateAsString: date('date_as_string', { mode: 'string' }),
	time: time('time', { fsp: 1 }),
	datetime: datetime('datetime', { fsp: 2 }),
	datetimeAsString: datetime('datetime_as_string', { fsp: 2, mode: 'string' }),
	timestamp: timestamp('timestamp', { fsp: 3 }),
	timestampAsString: timestamp('timestamp_as_string', { fsp: 3, mode: 'string' }),
	year: year('year'),
});

const coursesTable = mysqlTable('courses', {
	id: serial('id').primaryKey(),
	name: text('name').notNull(),
	categoryId: int('category_id').references(() => courseCategoriesTable.id),
});

const courseCategoriesTable = mysqlTable('course_categories', {
	id: serial('id').primaryKey(),
	name: text('name').notNull(),
});

const orders = mysqlTable('orders', {
	id: serial('id').primaryKey(),
	region: text('region').notNull(),
	product: text('product').notNull().$default(() => 'random_string'),
	amount: int('amount').notNull(),
	quantity: int('quantity').notNull(),
});

const usersMigratorTable = mysqlTable('users12', {
	id: serial('id').primaryKey(),
	name: text('name').notNull(),
	email: text('email').notNull(),
}, (table) => {
	return {
		name: uniqueIndex('').on(table.name).using('btree'),
	};
});

// To test aggregate functions
const aggregateTable = mysqlTable('aggregate_table', {
	id: serial('id').notNull(),
	name: text('name').notNull(),
	a: int('a'),
	b: int('b'),
	c: int('c'),
	nullOnly: int('null_only'),
});

// To test another schema and multischema
const mySchema = mysqlSchema(`mySchema`);

const usersMySchemaTable = mySchema.table('userstest', {
	id: serial('id').primaryKey(),
	name: text('name').notNull(),
	verified: boolean('verified').notNull().default(false),
	jsonb: json('jsonb').$type<string[]>(),
	createdAt: timestamp('created_at', { fsp: 2 }).notNull().defaultNow(),
});

const users2MySchemaTable = mySchema.table('users2', {
	id: serial('id').primaryKey(),
	name: text('name').notNull(),
	cityId: int('city_id').references(() => citiesTable.id),
});

const citiesMySchemaTable = mySchema.table('cities', {
	id: serial('id').primaryKey(),
	name: text('name').notNull(),
});

const exampleS3Files = [
	Buffer.from('examplefile-zero', 'ascii'),
	Buffer.from('examplefile-first', 'ascii'),
	Buffer.from('examplefile-second', 'ascii'),
	Buffer.from('examplefile-third', 'ascii'),
	Buffer.from('examplefile-fourth', 'ascii'),
	Buffer.from('examplefile-fifth', 'ascii'),
	Buffer.from('examplefile-sixth', 'ascii'),
	Buffer.from('examplefile-seventh', 'ascii'),
	Buffer.from('examplefile-eigth', 'ascii'),
	Buffer.from('examplefile-ninth', 'ascii'),
] as const;

const s3Table = mysqlTable('s3files', {
	id: int('id').primaryKey(),
	file: s3File('file', { mode: 'buffer' }),
	defaultFnFile: s3File('file_default_fn', { mode: 'buffer' }).$default(() => ({
		bucket: defaultBucket,
		key: 'default-key',
		data: exampleS3Files[0]!,
	})),
	f64: s3File('f64', {
		mode: 'base64',
	}),
	f16: s3File('f16', {
		mode: 'hex',
	}),
	fInt8: s3File('f_int8', {
		mode: 'uint8array',
	}),
});

const s3tableCreate = sql`
  CREATE TABLE IF NOT EXISTS ${s3Table} (
  	\`id\` INTEGER PRIMARY KEY,
  	\`file\` TEXT,
  	\`file_default_fn\` TEXT,
  	\`f64\` TEXT,
  	\`f16\` TEXT,
  	\`f_int8\` TEXT
  );
`;

let mysqlContainer: Docker.Container;
export async function createDockerDB(): Promise<{ connectionString: string; container: Docker.Container }> {
	const docker = new Docker();
	const port = await getPort({ port: 3306 });
	const image = 'mysql:8';

	const pullStream = await docker.pull(image);
	await new Promise((resolve, reject) =>
		docker.modem.followProgress(pullStream, (err) => (err ? reject(err) : resolve(err)))
	);

	mysqlContainer = await docker.createContainer({
		Image: image,
		Env: ['MYSQL_ROOT_PASSWORD=mysql', 'MYSQL_DATABASE=drizzle'],
		name: `drizzle-integration-tests-${uuid()}`,
		HostConfig: {
			AutoRemove: true,
			PortBindings: {
				'3306/tcp': [{ HostPort: `${port}` }],
			},
		},
	});

	await mysqlContainer.start();
	await new Promise((resolve) => setTimeout(resolve, 4000));

	return { connectionString: `mysql://root:mysql@127.0.0.1:${port}/drizzle`, container: mysqlContainer };
}

<<<<<<< HEAD
export async function createExtensions() {
	const { s3, s3Wipe, s3Stop, bucket } = await createDockerS3();

	beforeEachHooks.push(s3Wipe);
	afterAllHooks.push(s3Stop);

	return { extensions: [s3FileExt(s3)], bucket };
}

// afterAll(async () => {
// 	await mysqlContainer?.stop().catch(console.error);
// });

export function tests(driver?: string) {
	describe('common', () => {
		afterAll(async () => {
			await mysqlContainer?.stop().catch(console.error);
			for (const hook of afterAllHooks) {
				await hook();
			}
		});
=======
afterAll(async () => {
	await mysqlContainer?.stop().catch(console.error);
});

export function tests(driver?: string) {
	describe('common', () => {
		// afterAll(async () => {
		// 	await mysqlContainer?.stop().catch(console.error);
		// });
>>>>>>> 50a8b163

		beforeEach(async (ctx) => {
			const { db } = ctx.mysql;
			await db.execute(sql`drop table if exists userstest`);
			await db.execute(sql`drop table if exists users2`);
			await db.execute(sql`drop table if exists cities`);
			await db.execute(sql`drop table if exists \`all_types\``);
			await db.execute(sql`drop table if exists ${s3Table}`);

			if (driver !== 'planetscale') {
				await db.execute(sql`drop schema if exists \`mySchema\``);
				await db.execute(sql`create schema if not exists \`mySchema\``);
			}

			await db.execute(
				sql`
					create table userstest (
						id serial primary key,
						name text not null,
						verified boolean not null default false,
						jsonb json,
						created_at timestamp not null default now()
					)
				`,
			);

			await db.execute(
				sql`
					create table users2 (
						id serial primary key,
						name text not null,
						city_id int references cities(id)
					)
				`,
			);

			await db.execute(
				sql`
					create table cities (
						id serial primary key,
						name text not null
					)
				`,
			);

			if (driver !== 'planetscale') {
				// mySchema
				await db.execute(
					sql`
						create table \`mySchema\`.\`userstest\` (
							\`id\` serial primary key,
							\`name\` text not null,
							\`verified\` boolean not null default false,
							\`jsonb\` json,
							\`created_at\` timestamp not null default now()
						)
					`,
				);

				await db.execute(
					sql`
						create table \`mySchema\`.\`cities\` (
							\`id\` serial primary key,
							\`name\` text not null
						)
					`,
				);

				await db.execute(
					sql`
						create table \`mySchema\`.\`users2\` (
							\`id\` serial primary key,
							\`name\` text not null,
							\`city_id\` int references \`mySchema\`.\`cities\`(\`id\`)
						)
					`,
				);
			}

			for (const hook of beforeEachHooks) {
				await hook();
			}
		});

		async function setupReturningFunctionsTest(db: MySqlDatabase<any, any>) {
			await db.execute(sql`drop table if exists \`users_default_fn\``);
			await db.execute(
				sql`
					create table \`users_default_fn\` (
						\`id\` varchar(256) primary key,
						\`name\` text not null
					);
				`,
			);
		}

		async function setupSetOperationTest(db: TestMySQLDB) {
			await db.execute(sql`drop table if exists \`users2\``);
			await db.execute(sql`drop table if exists \`cities\``);
			await db.execute(
				sql`
					create table \`users2\` (
					    \`id\` serial primary key,
					    \`name\` text not null,
					    \`city_id\` int references \`cities\`(\`id\`)
					)
				`,
			);

			await db.execute(
				sql`
					create table \`cities\` (
					    \`id\` serial primary key,
					    \`name\` text not null
					)
				`,
			);

			await db.insert(citiesTable).values([
				{ id: 1, name: 'New York' },
				{ id: 2, name: 'London' },
				{ id: 3, name: 'Tampa' },
			]);

			await db.insert(users2Table).values([
				{ id: 1, name: 'John', cityId: 1 },
				{ id: 2, name: 'Jane', cityId: 2 },
				{ id: 3, name: 'Jack', cityId: 3 },
				{ id: 4, name: 'Peter', cityId: 3 },
				{ id: 5, name: 'Ben', cityId: 2 },
				{ id: 6, name: 'Jill', cityId: 1 },
				{ id: 7, name: 'Mary', cityId: 2 },
				{ id: 8, name: 'Sally', cityId: 1 },
			]);
		}

		async function setupAggregateFunctionsTest(db: TestMySQLDB) {
			await db.execute(sql`drop table if exists \`aggregate_table\``);
			await db.execute(
				sql`
					create table \`aggregate_table\` (
					    \`id\` integer primary key auto_increment not null,
					    \`name\` text not null,
					    \`a\` integer,
					    \`b\` integer,
					    \`c\` integer,
					    \`null_only\` integer
					);
				`,
			);
			await db.insert(aggregateTable).values([
				{ name: 'value 1', a: 5, b: 10, c: 20 },
				{ name: 'value 1', a: 5, b: 20, c: 30 },
				{ name: 'value 2', a: 10, b: 50, c: 60 },
				{ name: 'value 3', a: 20, b: 20, c: null },
				{ name: 'value 4', a: null, b: 90, c: 120 },
				{ name: 'value 5', a: 80, b: 10, c: null },
				{ name: 'value 6', a: null, b: null, c: 150 },
			]);
		}

		test('table config: unsigned ints', async () => {
			const unsignedInts = mysqlTable('cities1', {
				bigint: bigint('bigint', { mode: 'number', unsigned: true }),
				int: int('int', { unsigned: true }),
				smallint: smallint('smallint', { unsigned: true }),
				mediumint: mediumint('mediumint', { unsigned: true }),
				tinyint: tinyint('tinyint', { unsigned: true }),
			});

			const tableConfig = getTableConfig(unsignedInts);

			const bigintColumn = tableConfig.columns.find((c) => c.name === 'bigint')!;
			const intColumn = tableConfig.columns.find((c) => c.name === 'int')!;
			const smallintColumn = tableConfig.columns.find((c) => c.name === 'smallint')!;
			const mediumintColumn = tableConfig.columns.find((c) => c.name === 'mediumint')!;
			const tinyintColumn = tableConfig.columns.find((c) => c.name === 'tinyint')!;

			expect(bigintColumn.getSQLType()).toBe('bigint unsigned');
			expect(intColumn.getSQLType()).toBe('int unsigned');
			expect(smallintColumn.getSQLType()).toBe('smallint unsigned');
			expect(mediumintColumn.getSQLType()).toBe('mediumint unsigned');
			expect(tinyintColumn.getSQLType()).toBe('tinyint unsigned');
		});

		test('table config: signed ints', async () => {
			const unsignedInts = mysqlTable('cities1', {
				bigint: bigint('bigint', { mode: 'number' }),
				int: int('int'),
				smallint: smallint('smallint'),
				mediumint: mediumint('mediumint'),
				tinyint: tinyint('tinyint'),
			});

			const tableConfig = getTableConfig(unsignedInts);

			const bigintColumn = tableConfig.columns.find((c) => c.name === 'bigint')!;
			const intColumn = tableConfig.columns.find((c) => c.name === 'int')!;
			const smallintColumn = tableConfig.columns.find((c) => c.name === 'smallint')!;
			const mediumintColumn = tableConfig.columns.find((c) => c.name === 'mediumint')!;
			const tinyintColumn = tableConfig.columns.find((c) => c.name === 'tinyint')!;

			expect(bigintColumn.getSQLType()).toBe('bigint');
			expect(intColumn.getSQLType()).toBe('int');
			expect(smallintColumn.getSQLType()).toBe('smallint');
			expect(mediumintColumn.getSQLType()).toBe('mediumint');
			expect(tinyintColumn.getSQLType()).toBe('tinyint');
		});

		test('table config: foreign keys name', async () => {
			const table = mysqlTable('cities', {
				id: serial('id').primaryKey(),
				name: text('name').notNull(),
				state: text('state'),
			}, (t) => ({
				f: foreignKey({ foreignColumns: [t.id], columns: [t.id], name: 'custom_fk' }),
			}));

			const tableConfig = getTableConfig(table);

			expect(tableConfig.foreignKeys).toHaveLength(1);
			expect(tableConfig.foreignKeys[0]!.getName()).toBe('custom_fk');
		});

		test('table config: primary keys name', async () => {
			const table = mysqlTable('cities', {
				id: serial('id').primaryKey(),
				name: text('name').notNull(),
				state: text('state'),
			}, (t) => ({
				f: primaryKey({ columns: [t.id, t.name], name: 'custom_pk' }),
			}));

			const tableConfig = getTableConfig(table);

			expect(tableConfig.primaryKeys).toHaveLength(1);
			expect(tableConfig.primaryKeys[0]!.getName()).toBe('custom_pk');
		});

		test('table configs: unique third param', async () => {
			const cities1Table = mysqlTable('cities1', {
				id: serial('id').primaryKey(),
				name: text('name').notNull(),
				state: text('state'),
			}, (t) => ({
				f: unique('custom_name').on(t.name, t.state),
				f1: unique('custom_name1').on(t.name, t.state),
			}));

			const tableConfig = getTableConfig(cities1Table);

			expect(tableConfig.uniqueConstraints).toHaveLength(2);

			expect(tableConfig.uniqueConstraints[0]?.name).toBe('custom_name');
			expect(tableConfig.uniqueConstraints[0]?.columns.map((t) => t.name)).toEqual(['name', 'state']);

			expect(tableConfig.uniqueConstraints[1]?.name).toBe('custom_name1');
			expect(tableConfig.uniqueConstraints[1]?.columns.map((t) => t.name)).toEqual(['name', 'state']);
		});

		test('table configs: unique in column', async () => {
			const cities1Table = mysqlTable('cities1', {
				id: serial('id').primaryKey(),
				name: text('name').notNull().unique(),
				state: text('state').unique('custom'),
				field: text('field').unique('custom_field'),
			});

			const tableConfig = getTableConfig(cities1Table);

			const columnName = tableConfig.columns.find((it) => it.name === 'name');
			expect(columnName?.uniqueName).toBe(uniqueKeyName(cities1Table, [columnName!.name]));
			expect(columnName?.isUnique).toBeTruthy();

			const columnState = tableConfig.columns.find((it) => it.name === 'state');
			expect(columnState?.uniqueName).toBe('custom');
			expect(columnState?.isUnique).toBeTruthy();

			const columnField = tableConfig.columns.find((it) => it.name === 'field');
			expect(columnField?.uniqueName).toBe('custom_field');
			expect(columnField?.isUnique).toBeTruthy();
		});

		test('select all fields', async (ctx) => {
			const { db } = ctx.mysql;

			await db.insert(usersTable).values({ name: 'John' });
			const result = await db.select().from(usersTable);

			expect(result[0]!.createdAt).toBeInstanceOf(Date);
			// not timezone based timestamp, thats why it should not work here
			// t.assert(Math.abs(result[0]!.createdAt.getTime() - now) < 2000);
			expect(result).toEqual([{ id: 1, name: 'John', verified: false, jsonb: null, createdAt: result[0]!.createdAt }]);
		});

		test('select sql', async (ctx) => {
			const { db } = ctx.mysql;

			await db.insert(usersTable).values({ name: 'John' });
			const users = await db.select({
				name: sql`upper(${usersTable.name})`,
			}).from(usersTable);

			expect(users).toEqual([{ name: 'JOHN' }]);
		});

		test('select typed sql', async (ctx) => {
			const { db } = ctx.mysql;

			await db.insert(usersTable).values({ name: 'John' });
			const users = await db.select({
				name: sql<string>`upper(${usersTable.name})`,
			}).from(usersTable);

			expect(users).toEqual([{ name: 'JOHN' }]);
		});

		test('select with empty array in inArray', async (ctx) => {
			const { db } = ctx.mysql;

			await db.insert(usersTable).values([{ name: 'John' }, { name: 'Jane' }, { name: 'Jane' }]);
			const result = await db
				.select({
					name: sql`upper(${usersTable.name})`,
				})
				.from(usersTable)
				.where(inArray(usersTable.id, []));

			expect(result).toEqual([]);
		});

		test('select with empty array in notInArray', async (ctx) => {
			const { db } = ctx.mysql;

			await db.insert(usersTable).values([{ name: 'John' }, { name: 'Jane' }, { name: 'Jane' }]);
			const result = await db
				.select({
					name: sql`upper(${usersTable.name})`,
				})
				.from(usersTable)
				.where(notInArray(usersTable.id, []));

			expect(result).toEqual([{ name: 'JOHN' }, { name: 'JANE' }, { name: 'JANE' }]);
		});

		test('select distinct', async (ctx) => {
			const { db } = ctx.mysql;

			const usersDistinctTable = mysqlTable('users_distinct', {
				id: int('id').notNull(),
				name: text('name').notNull(),
			});

			await db.execute(sql`drop table if exists ${usersDistinctTable}`);
			await db.execute(sql`create table ${usersDistinctTable} (id int, name text)`);

			await db.insert(usersDistinctTable).values([
				{ id: 1, name: 'John' },
				{ id: 1, name: 'John' },
				{ id: 2, name: 'John' },
				{ id: 1, name: 'Jane' },
			]);
			const users = await db.selectDistinct().from(usersDistinctTable).orderBy(
				usersDistinctTable.id,
				usersDistinctTable.name,
			);

			await db.execute(sql`drop table ${usersDistinctTable}`);

			expect(users).toEqual([{ id: 1, name: 'Jane' }, { id: 1, name: 'John' }, { id: 2, name: 'John' }]);
		});

		test('insert returning sql', async (ctx) => {
			const { db } = ctx.mysql;

			const [result, _] = await db.insert(usersTable).values({ name: 'John' });

			expect(result.insertId).toBe(1);
		});

		test('delete returning sql', async (ctx) => {
			const { db } = ctx.mysql;

			await db.insert(usersTable).values({ name: 'John' });
			const users = await db.delete(usersTable).where(eq(usersTable.name, 'John'));

			expect(users[0].affectedRows).toBe(1);
		});

		test('update returning sql', async (ctx) => {
			const { db } = ctx.mysql;

			await db.insert(usersTable).values({ name: 'John' });
			const users = await db.update(usersTable).set({ name: 'Jane' }).where(eq(usersTable.name, 'John'));

			expect(users[0].changedRows).toBe(1);
		});

		test('update with returning all fields', async (ctx) => {
			const { db } = ctx.mysql;

			await db.insert(usersTable).values({ name: 'John' });
			const updatedUsers = await db.update(usersTable).set({ name: 'Jane' }).where(eq(usersTable.name, 'John'));

			const users = await db.select().from(usersTable).where(eq(usersTable.id, 1));

			expect(updatedUsers[0].changedRows).toBe(1);

			expect(users[0]!.createdAt).toBeInstanceOf(Date);
			// not timezone based timestamp, thats why it should not work here
			// t.assert(Math.abs(users[0]!.createdAt.getTime() - now) < 2000);
			expect(users).toEqual([{ id: 1, name: 'Jane', verified: false, jsonb: null, createdAt: users[0]!.createdAt }]);
		});

		test('update with returning partial', async (ctx) => {
			const { db } = ctx.mysql;

			await db.insert(usersTable).values({ name: 'John' });
			const updatedUsers = await db.update(usersTable).set({ name: 'Jane' }).where(eq(usersTable.name, 'John'));

			const users = await db.select({ id: usersTable.id, name: usersTable.name }).from(usersTable).where(
				eq(usersTable.id, 1),
			);

			expect(updatedUsers[0].changedRows).toBe(1);

			expect(users).toEqual([{ id: 1, name: 'Jane' }]);
		});

		test('delete with returning all fields', async (ctx) => {
			const { db } = ctx.mysql;

			await db.insert(usersTable).values({ name: 'John' });
			const deletedUser = await db.delete(usersTable).where(eq(usersTable.name, 'John'));

			expect(deletedUser[0].affectedRows).toBe(1);
		});

		test('delete with returning partial', async (ctx) => {
			const { db } = ctx.mysql;

			await db.insert(usersTable).values({ name: 'John' });
			const deletedUser = await db.delete(usersTable).where(eq(usersTable.name, 'John'));

			expect(deletedUser[0].affectedRows).toBe(1);
		});

		test('insert + select', async (ctx) => {
			const { db } = ctx.mysql;

			await db.insert(usersTable).values({ name: 'John' });
			const result = await db.select().from(usersTable);
			expect(result).toEqual([{ id: 1, name: 'John', verified: false, jsonb: null, createdAt: result[0]!.createdAt }]);

			await db.insert(usersTable).values({ name: 'Jane' });
			const result2 = await db.select().from(usersTable);
			expect(result2).toEqual([
				{ id: 1, name: 'John', verified: false, jsonb: null, createdAt: result2[0]!.createdAt },
				{ id: 2, name: 'Jane', verified: false, jsonb: null, createdAt: result2[1]!.createdAt },
			]);
		});

		test('json insert', async (ctx) => {
			const { db } = ctx.mysql;

			await db.insert(usersTable).values({ name: 'John', jsonb: ['foo', 'bar'] });
			const result = await db.select({
				id: usersTable.id,
				name: usersTable.name,
				jsonb: usersTable.jsonb,
			}).from(usersTable);

			expect(result).toEqual([{ id: 1, name: 'John', jsonb: ['foo', 'bar'] }]);
		});

		test('insert with overridden default values', async (ctx) => {
			const { db } = ctx.mysql;

			await db.insert(usersTable).values({ name: 'John', verified: true });
			const result = await db.select().from(usersTable);

			expect(result).toEqual([{ id: 1, name: 'John', verified: true, jsonb: null, createdAt: result[0]!.createdAt }]);
		});

		test('insert many', async (ctx) => {
			const { db } = ctx.mysql;

			await db.insert(usersTable).values([
				{ name: 'John' },
				{ name: 'Bruce', jsonb: ['foo', 'bar'] },
				{ name: 'Jane' },
				{ name: 'Austin', verified: true },
			]);
			const result = await db.select({
				id: usersTable.id,
				name: usersTable.name,
				jsonb: usersTable.jsonb,
				verified: usersTable.verified,
			}).from(usersTable);

			expect(result).toEqual([
				{ id: 1, name: 'John', jsonb: null, verified: false },
				{ id: 2, name: 'Bruce', jsonb: ['foo', 'bar'], verified: false },
				{ id: 3, name: 'Jane', jsonb: null, verified: false },
				{ id: 4, name: 'Austin', jsonb: null, verified: true },
			]);
		});

		test('insert many with returning', async (ctx) => {
			const { db } = ctx.mysql;

			const result = await db.insert(usersTable).values([
				{ name: 'John' },
				{ name: 'Bruce', jsonb: ['foo', 'bar'] },
				{ name: 'Jane' },
				{ name: 'Austin', verified: true },
			]);

			expect(result[0].affectedRows).toBe(4);
		});

		test('select with group by as field', async (ctx) => {
			const { db } = ctx.mysql;

			await db.insert(usersTable).values([{ name: 'John' }, { name: 'Jane' }, { name: 'Jane' }]);

			const result = await db.select({ name: usersTable.name }).from(usersTable)
				.groupBy(usersTable.name);

			expect(result).toEqual([{ name: 'John' }, { name: 'Jane' }]);
		});

		test('select with exists', async (ctx) => {
			const { db } = ctx.mysql;

			await db.insert(usersTable).values([{ name: 'John' }, { name: 'Jane' }, { name: 'Jane' }]);

			const user = alias(usersTable, 'user');
			const result = await db.select({ name: usersTable.name }).from(usersTable).where(
				exists(
					db.select({ one: sql`1` }).from(user).where(and(eq(usersTable.name, 'John'), eq(user.id, usersTable.id))),
				),
			);

			expect(result).toEqual([{ name: 'John' }]);
		});

		test('select with group by as sql', async (ctx) => {
			const { db } = ctx.mysql;

			await db.insert(usersTable).values([{ name: 'John' }, { name: 'Jane' }, { name: 'Jane' }]);

			const result = await db.select({ name: usersTable.name }).from(usersTable)
				.groupBy(sql`${usersTable.name}`);

			expect(result).toEqual([{ name: 'John' }, { name: 'Jane' }]);
		});

		test('$default function', async (ctx) => {
			const { db } = ctx.mysql;

			await db.execute(sql`drop table if exists \`orders\``);
			await db.execute(
				sql`
					create table \`orders\` (
					    \`id\` serial primary key,
					    \`region\` text not null,
					    \`product\` text not null,
					    \`amount\` int not null,
					    \`quantity\` int not null
					)
				`,
			);

			await db.insert(orders).values({ id: 1, region: 'Ukraine', amount: 1, quantity: 1 });
			const selectedOrder = await db.select().from(orders);

			expect(selectedOrder).toEqual([{
				id: 1,
				amount: 1,
				quantity: 1,
				region: 'Ukraine',
				product: 'random_string',
			}]);
		});

		test('$default with empty array', async (ctx) => {
			const { db } = ctx.mysql;

			await db.execute(sql`drop table if exists \`s_orders\``);
			await db.execute(
				sql`
					create table \`s_orders\` (
					    \`id\` serial primary key,
					    \`region\` text default ('Ukraine'),
					    \`product\` text not null
					)
				`,
			);

			const users = mysqlTable('s_orders', {
				id: serial('id').primaryKey(),
				region: text('region').default('Ukraine'),
				product: text('product').$defaultFn(() => 'random_string'),
			});

			await db.insert(users).values({});
			const selectedOrder = await db.select().from(users);

			expect(selectedOrder).toEqual([{
				id: 1,
				region: 'Ukraine',
				product: 'random_string',
			}]);
		});

		test('select with group by as sql + column', async (ctx) => {
			const { db } = ctx.mysql;

			await db.insert(usersTable).values([{ name: 'John' }, { name: 'Jane' }, { name: 'Jane' }]);

			const result = await db.select({ name: usersTable.name }).from(usersTable)
				.groupBy(sql`${usersTable.name}`, usersTable.id);

			expect(result).toEqual([{ name: 'John' }, { name: 'Jane' }, { name: 'Jane' }]);
		});

		test('select with group by as column + sql', async (ctx) => {
			const { db } = ctx.mysql;

			await db.insert(usersTable).values([{ name: 'John' }, { name: 'Jane' }, { name: 'Jane' }]);

			const result = await db.select({ name: usersTable.name }).from(usersTable)
				.groupBy(usersTable.id, sql`${usersTable.name}`);

			expect(result).toEqual([{ name: 'John' }, { name: 'Jane' }, { name: 'Jane' }]);
		});

		test('select with group by complex query', async (ctx) => {
			const { db } = ctx.mysql;

			await db.insert(usersTable).values([{ name: 'John' }, { name: 'Jane' }, { name: 'Jane' }]);

			const result = await db.select({ name: usersTable.name }).from(usersTable)
				.groupBy(usersTable.id, sql`${usersTable.name}`)
				.orderBy(asc(usersTable.name))
				.limit(1);

			expect(result).toEqual([{ name: 'Jane' }]);
		});

		test('build query', async (ctx) => {
			const { db } = ctx.mysql;

			const query = db.select({ id: usersTable.id, name: usersTable.name }).from(usersTable)
				.groupBy(usersTable.id, usersTable.name)
				.toSQL();

			expect(query).toEqual({
				sql: `select \`id\`, \`name\` from \`userstest\` group by \`userstest\`.\`id\`, \`userstest\`.\`name\``,
				params: [],
			});
		});

		test('Query check: Insert all defaults in 1 row', async (ctx) => {
			const { db } = ctx.mysql;

			const users = mysqlTable('users', {
				id: serial('id').primaryKey(),
				name: text('name').default('Dan'),
				state: text('state'),
			});

			const query = db
				.insert(users)
				.values({})
				.toSQL();

			expect(query).toEqual({
				sql: 'insert into `users` (`id`, `name`, `state`) values (default, default, default)',
				params: [],
			});
		});

		test('Query check: Insert all defaults in multiple rows', async (ctx) => {
			const { db } = ctx.mysql;

			const users = mysqlTable('users', {
				id: serial('id').primaryKey(),
				name: text('name').default('Dan'),
				state: text('state').default('UA'),
			});

			const query = db
				.insert(users)
				.values([{}, {}])
				.toSQL();

			expect(query).toEqual({
				sql:
					'insert into `users` (`id`, `name`, `state`) values (default, default, default), (default, default, default)',
				params: [],
			});
		});

		test('Insert all defaults in 1 row', async (ctx) => {
			const { db } = ctx.mysql;

			const users = mysqlTable('empty_insert_single', {
				id: serial('id').primaryKey(),
				name: text('name').default('Dan'),
				state: text('state'),
			});

			await db.execute(sql`drop table if exists ${users}`);

			await db.execute(
				sql`create table ${users} (id serial primary key, name text default ('Dan'), state text)`,
			);

			await db.insert(users).values({});

			const res = await db.select().from(users);

			expect(res).toEqual([{ id: 1, name: 'Dan', state: null }]);
		});

		test('Insert all defaults in multiple rows', async (ctx) => {
			const { db } = ctx.mysql;

			const users = mysqlTable('empty_insert_multiple', {
				id: serial('id').primaryKey(),
				name: text('name').default('Dan'),
				state: text('state'),
			});

			await db.execute(sql`drop table if exists ${users}`);

			await db.execute(
				sql`create table ${users} (id serial primary key, name text default ('Dan'), state text)`,
			);

			await db.insert(users).values([{}, {}]);

			const res = await db.select().from(users);

			expect(res).toEqual([{ id: 1, name: 'Dan', state: null }, { id: 2, name: 'Dan', state: null }]);
		});

		test('build query insert with onDuplicate', async (ctx) => {
			const { db } = ctx.mysql;

			const query = db.insert(usersTable)
				.values({ name: 'John', jsonb: ['foo', 'bar'] })
				.onDuplicateKeyUpdate({ set: { name: 'John1' } })
				.toSQL();

			expect(query).toEqual({
				sql:
					'insert into `userstest` (`id`, `name`, `verified`, `jsonb`, `created_at`) values (default, ?, default, ?, default) on duplicate key update `name` = ?',
				params: ['John', '["foo","bar"]', 'John1'],
			});
		});

		test('insert with onDuplicate', async (ctx) => {
			const { db } = ctx.mysql;

			await db.insert(usersTable)
				.values({ name: 'John' });

			await db.insert(usersTable)
				.values({ id: 1, name: 'John' })
				.onDuplicateKeyUpdate({ set: { name: 'John1' } });

			const res = await db.select({ id: usersTable.id, name: usersTable.name }).from(usersTable).where(
				eq(usersTable.id, 1),
			);

			expect(res).toEqual([{ id: 1, name: 'John1' }]);
		});

		test('insert conflict', async (ctx) => {
			const { db } = ctx.mysql;

			await db.insert(usersTable)
				.values({ name: 'John' });

			await expect((async () => {
				db.insert(usersTable).values({ id: 1, name: 'John1' });
			})()).resolves.not.toThrowError();
		});

		test('insert conflict with ignore', async (ctx) => {
			const { db } = ctx.mysql;

			await db.insert(usersTable)
				.values({ name: 'John' });

			await db.insert(usersTable)
				.ignore()
				.values({ id: 1, name: 'John1' });

			const res = await db.select({ id: usersTable.id, name: usersTable.name }).from(usersTable).where(
				eq(usersTable.id, 1),
			);

			expect(res).toEqual([{ id: 1, name: 'John' }]);
		});

		test('insert sql', async (ctx) => {
			const { db } = ctx.mysql;

			await db.insert(usersTable).values({ name: sql`${'John'}` });
			const result = await db.select({ id: usersTable.id, name: usersTable.name }).from(usersTable);
			expect(result).toEqual([{ id: 1, name: 'John' }]);
		});

		test('partial join with alias', async (ctx) => {
			const { db } = ctx.mysql;
			const customerAlias = alias(usersTable, 'customer');

			await db.insert(usersTable).values([{ id: 10, name: 'Ivan' }, { id: 11, name: 'Hans' }]);
			const result = await db
				.select({
					user: {
						id: usersTable.id,
						name: usersTable.name,
					},
					customer: {
						id: customerAlias.id,
						name: customerAlias.name,
					},
				}).from(usersTable)
				.leftJoin(customerAlias, eq(customerAlias.id, 11))
				.where(eq(usersTable.id, 10));

			expect(result).toEqual([{
				user: { id: 10, name: 'Ivan' },
				customer: { id: 11, name: 'Hans' },
			}]);
		});

		test('full join with alias', async (ctx) => {
			const { db } = ctx.mysql;

			const mysqlTable = mysqlTableCreator((name) => `prefixed_${name}`);

			const users = mysqlTable('users', {
				id: serial('id').primaryKey(),
				name: text('name').notNull(),
			});

			await db.execute(sql`drop table if exists ${users}`);
			await db.execute(sql`create table ${users} (id serial primary key, name text not null)`);

			const customers = alias(users, 'customer');

			await db.insert(users).values([{ id: 10, name: 'Ivan' }, { id: 11, name: 'Hans' }]);
			const result = await db
				.select().from(users)
				.leftJoin(customers, eq(customers.id, 11))
				.where(eq(users.id, 10));

			expect(result).toEqual([{
				users: {
					id: 10,
					name: 'Ivan',
				},
				customer: {
					id: 11,
					name: 'Hans',
				},
			}]);

			await db.execute(sql`drop table ${users}`);
		});

		test('select from alias', async (ctx) => {
			const { db } = ctx.mysql;

			const mysqlTable = mysqlTableCreator((name) => `prefixed_${name}`);

			const users = mysqlTable('users', {
				id: serial('id').primaryKey(),
				name: text('name').notNull(),
			});

			await db.execute(sql`drop table if exists ${users}`);
			await db.execute(sql`create table ${users} (id serial primary key, name text not null)`);

			const user = alias(users, 'user');
			const customers = alias(users, 'customer');

			await db.insert(users).values([{ id: 10, name: 'Ivan' }, { id: 11, name: 'Hans' }]);
			const result = await db
				.select()
				.from(user)
				.leftJoin(customers, eq(customers.id, 11))
				.where(eq(user.id, 10));

			expect(result).toEqual([{
				user: {
					id: 10,
					name: 'Ivan',
				},
				customer: {
					id: 11,
					name: 'Hans',
				},
			}]);

			await db.execute(sql`drop table ${users}`);
		});

		test('insert with spaces', async (ctx) => {
			const { db } = ctx.mysql;

			await db.insert(usersTable).values({ name: sql`'Jo   h     n'` });
			const result = await db.select({ id: usersTable.id, name: usersTable.name }).from(usersTable);

			expect(result).toEqual([{ id: 1, name: 'Jo   h     n' }]);
		});

		test('prepared statement', async (ctx) => {
			const { db } = ctx.mysql;

			await db.insert(usersTable).values({ name: 'John' });
			const statement = db.select({
				id: usersTable.id,
				name: usersTable.name,
			}).from(usersTable)
				.prepare();
			const result = await statement.execute();

			expect(result).toEqual([{ id: 1, name: 'John' }]);
		});

		test('insert: placeholders on columns with encoder', async (ctx) => {
			const { db } = ctx.mysql;

			const date = new Date('2024-08-07T15:30:00Z');

			const statement = db.insert(usersTable).values({
				name: 'John',
				createdAt: sql.placeholder('createdAt'),
			}).prepare();

			await statement.execute({ createdAt: date });

			const result = await db
				.select({
					id: usersTable.id,
					createdAt: usersTable.createdAt,
				})
				.from(usersTable);

			expect(result).toEqual([
				{ id: 1, createdAt: date },
			]);
		});

		test('prepared statement reuse', async (ctx) => {
			const { db } = ctx.mysql;

			const stmt = db.insert(usersTable).values({
				verified: true,
				name: sql.placeholder('name'),
			}).prepare();

			for (let i = 0; i < 10; i++) {
				await stmt.execute({ name: `John ${i}` });
			}

			const result = await db.select({
				id: usersTable.id,
				name: usersTable.name,
				verified: usersTable.verified,
			}).from(usersTable);

			expect(result).toEqual([
				{ id: 1, name: 'John 0', verified: true },
				{ id: 2, name: 'John 1', verified: true },
				{ id: 3, name: 'John 2', verified: true },
				{ id: 4, name: 'John 3', verified: true },
				{ id: 5, name: 'John 4', verified: true },
				{ id: 6, name: 'John 5', verified: true },
				{ id: 7, name: 'John 6', verified: true },
				{ id: 8, name: 'John 7', verified: true },
				{ id: 9, name: 'John 8', verified: true },
				{ id: 10, name: 'John 9', verified: true },
			]);
		});

		test('prepared statement with placeholder in .where', async (ctx) => {
			const { db } = ctx.mysql;

			await db.insert(usersTable).values({ name: 'John' });
			const stmt = db.select({
				id: usersTable.id,
				name: usersTable.name,
			}).from(usersTable)
				.where(eq(usersTable.id, sql.placeholder('id')))
				.prepare();
			const result = await stmt.execute({ id: 1 });

			expect(result).toEqual([{ id: 1, name: 'John' }]);
		});

		test('prepared statement with placeholder in .limit', async (ctx) => {
			const { db } = ctx.mysql;

			await db.insert(usersTable).values({ name: 'John' });
			const stmt = db
				.select({
					id: usersTable.id,
					name: usersTable.name,
				})
				.from(usersTable)
				.where(eq(usersTable.id, sql.placeholder('id')))
				.limit(sql.placeholder('limit'))
				.prepare();

			const result = await stmt.execute({ id: 1, limit: 1 });

			expect(result).toEqual([{ id: 1, name: 'John' }]);
			expect(result).toHaveLength(1);
		});

		test('prepared statement with placeholder in .offset', async (ctx) => {
			const { db } = ctx.mysql;

			await db.insert(usersTable).values([{ name: 'John' }, { name: 'John1' }]);
			const stmt = db
				.select({
					id: usersTable.id,
					name: usersTable.name,
				})
				.from(usersTable)
				.limit(sql.placeholder('limit'))
				.offset(sql.placeholder('offset'))
				.prepare();

			const result = await stmt.execute({ limit: 1, offset: 1 });

			expect(result).toEqual([{ id: 2, name: 'John1' }]);
		});

		test('prepared statement built using $dynamic', async (ctx) => {
			const { db } = ctx.mysql;

			function withLimitOffset(qb: any) {
				return qb.limit(sql.placeholder('limit')).offset(sql.placeholder('offset'));
			}

			await db.insert(usersTable).values([{ name: 'John' }, { name: 'John1' }]);
			const stmt = db
				.select({
					id: usersTable.id,
					name: usersTable.name,
				})
				.from(usersTable)
				.$dynamic();
			withLimitOffset(stmt).prepare('stmt_limit');

			const result = await stmt.execute({ limit: 1, offset: 1 });

			expect(result).toEqual([{ id: 2, name: 'John1' }]);
			expect(result).toHaveLength(1);
		});

		test('migrator', async (ctx) => {
			const { db } = ctx.mysql;

			await db.execute(sql`drop table if exists cities_migration`);
			await db.execute(sql`drop table if exists users_migration`);
			await db.execute(sql`drop table if exists users12`);
			await db.execute(sql`drop table if exists __drizzle_migrations`);

			await migrate(db, { migrationsFolder: './drizzle2/mysql' });

			await db.insert(usersMigratorTable).values({ name: 'John', email: 'email' });

			const result = await db.select().from(usersMigratorTable);

			expect(result).toEqual([{ id: 1, name: 'John', email: 'email' }]);

			await db.execute(sql`drop table cities_migration`);
			await db.execute(sql`drop table users_migration`);
			await db.execute(sql`drop table users12`);
			await db.execute(sql`drop table __drizzle_migrations`);
		});

		test('insert via db.execute + select via db.execute', async (ctx) => {
			const { db } = ctx.mysql;

			await db.execute(sql`insert into ${usersTable} (${new Name(usersTable.name.name)}) values (${'John'})`);

			const result = await db.execute<{ id: number; name: string }>(sql`select id, name from ${usersTable}`);
			expect(result[0]).toEqual([{ id: 1, name: 'John' }]);
		});

		test('insert via db.execute w/ query builder', async (ctx) => {
			const { db } = ctx.mysql;

			const inserted = await db.execute(
				db.insert(usersTable).values({ name: 'John' }),
			);
			expect(inserted[0].affectedRows).toBe(1);
		});

		test('insert + select all possible dates', async (ctx) => {
			const { db } = ctx.mysql;

			await db.execute(sql`drop table if exists \`datestable\``);
			await db.execute(
				sql`
					create table \`datestable\` (
					    \`date\` date,
					    \`date_as_string\` date,
					    \`time\` time,
					    \`datetime\` datetime,
					    \`datetime_as_string\` datetime,
					    \`timestamp\` timestamp(3),
					    \`timestamp_as_string\` timestamp(3),
					    \`year\` year
					)
				`,
			);

			const date = new Date('2022-11-11');
			const dateWithMilliseconds = new Date('2022-11-11 12:12:12.123');

			await db.insert(datesTable).values({
				date: date,
				dateAsString: '2022-11-11',
				time: '12:12:12',
				datetime: date,
				year: 22,
				datetimeAsString: '2022-11-11 12:12:12',
				timestamp: dateWithMilliseconds,
				timestampAsString: '2022-11-11 12:12:12.123',
			});

			const res = await db.select().from(datesTable);

			expect(res[0]?.date).toBeInstanceOf(Date);
			expect(res[0]?.datetime).toBeInstanceOf(Date);
			expect(typeof res[0]?.dateAsString).toBe('string');
			expect(typeof res[0]?.datetimeAsString).toBe('string');

			expect(res).toEqual([{
				date: toLocalDate(new Date('2022-11-11')),
				dateAsString: '2022-11-11',
				time: '12:12:12',
				datetime: new Date('2022-11-11'),
				year: 2022,
				datetimeAsString: '2022-11-11 12:12:12',
				timestamp: new Date('2022-11-11 12:12:12.123'),
				timestampAsString: '2022-11-11 12:12:12.123',
			}]);

			await db.execute(sql`drop table if exists \`datestable\``);
		});

		const tableWithEnums = mysqlTable('enums_test_case', {
			id: serial('id').primaryKey(),
			enum1: mysqlEnum('enum1', ['a', 'b', 'c']).notNull(),
			enum2: mysqlEnum('enum2', ['a', 'b', 'c']).default('a'),
			enum3: mysqlEnum('enum3', ['a', 'b', 'c']).notNull().default('b'),
		});

		test('Mysql enum as ts enum', async (ctx) => {
			enum Test {
				a = 'a',
				b = 'b',
				c = 'c',
			}

			const tableWithTsEnums = mysqlTable('enums_test_case', {
				id: serial('id').primaryKey(),
				enum1: mysqlEnum('enum1', Test).notNull(),
				enum2: mysqlEnum('enum2', Test).default(Test.a),
				enum3: mysqlEnum('enum3', Test).notNull().default(Test.b),
			});

			const { db } = ctx.mysql;

			await db.execute(sql`drop table if exists \`enums_test_case\``);

			await db.execute(sql`
				create table \`enums_test_case\` (
				    \`id\` serial primary key,
				    \`enum1\` ENUM('a', 'b', 'c') not null,
				    \`enum2\` ENUM('a', 'b', 'c') default 'a',
				    \`enum3\` ENUM('a', 'b', 'c') not null default 'b'
				)
			`);

			await db.insert(tableWithTsEnums).values([
				{ id: 1, enum1: Test.a, enum2: Test.b, enum3: Test.c },
				{ id: 2, enum1: Test.a, enum3: Test.c },
				{ id: 3, enum1: Test.a },
			]);

			const res = await db.select().from(tableWithTsEnums);

			await db.execute(sql`drop table \`enums_test_case\``);

			expect(res).toEqual([
				{ id: 1, enum1: 'a', enum2: 'b', enum3: 'c' },
				{ id: 2, enum1: 'a', enum2: 'a', enum3: 'c' },
				{ id: 3, enum1: 'a', enum2: 'a', enum3: 'b' },
			]);
		});

		test('Mysql enum test case #1', async (ctx) => {
			const { db } = ctx.mysql;

			await db.execute(sql`drop table if exists \`enums_test_case\``);

			await db.execute(sql`
				create table \`enums_test_case\` (
				    \`id\` serial primary key,
				    \`enum1\` ENUM('a', 'b', 'c') not null,
				    \`enum2\` ENUM('a', 'b', 'c') default 'a',
				    \`enum3\` ENUM('a', 'b', 'c') not null default 'b'
				)
			`);

			await db.insert(tableWithEnums).values([
				{ id: 1, enum1: 'a', enum2: 'b', enum3: 'c' },
				{ id: 2, enum1: 'a', enum3: 'c' },
				{ id: 3, enum1: 'a' },
			]);

			const res = await db.select().from(tableWithEnums);

			await db.execute(sql`drop table \`enums_test_case\``);

			expect(res).toEqual([
				{ id: 1, enum1: 'a', enum2: 'b', enum3: 'c' },
				{ id: 2, enum1: 'a', enum2: 'a', enum3: 'c' },
				{ id: 3, enum1: 'a', enum2: 'a', enum3: 'b' },
			]);
		});

		test('left join (flat object fields)', async (ctx) => {
			const { db } = ctx.mysql;

			await db.insert(citiesTable)
				.values([{ name: 'Paris' }, { name: 'London' }]);

			await db.insert(users2Table).values([{ name: 'John', cityId: 1 }, { name: 'Jane' }]);

			const res = await db.select({
				userId: users2Table.id,
				userName: users2Table.name,
				cityId: citiesTable.id,
				cityName: citiesTable.name,
			}).from(users2Table)
				.leftJoin(citiesTable, eq(users2Table.cityId, citiesTable.id));

			expect(res).toEqual([
				{ userId: 1, userName: 'John', cityId: 1, cityName: 'Paris' },
				{ userId: 2, userName: 'Jane', cityId: null, cityName: null },
			]);
		});

		test('left join (grouped fields)', async (ctx) => {
			const { db } = ctx.mysql;

			await db.insert(citiesTable)
				.values([{ name: 'Paris' }, { name: 'London' }]);

			await db.insert(users2Table).values([{ name: 'John', cityId: 1 }, { name: 'Jane' }]);

			const res = await db.select({
				id: users2Table.id,
				user: {
					name: users2Table.name,
					nameUpper: sql<string>`upper(${users2Table.name})`,
				},
				city: {
					id: citiesTable.id,
					name: citiesTable.name,
					nameUpper: sql<string>`upper(${citiesTable.name})`,
				},
			}).from(users2Table)
				.leftJoin(citiesTable, eq(users2Table.cityId, citiesTable.id));

			expect(res).toEqual([
				{
					id: 1,
					user: { name: 'John', nameUpper: 'JOHN' },
					city: { id: 1, name: 'Paris', nameUpper: 'PARIS' },
				},
				{
					id: 2,
					user: { name: 'Jane', nameUpper: 'JANE' },
					city: null,
				},
			]);
		});

		test('left join (all fields)', async (ctx) => {
			const { db } = ctx.mysql;

			await db.insert(citiesTable)
				.values([{ name: 'Paris' }, { name: 'London' }]);

			await db.insert(users2Table).values([{ name: 'John', cityId: 1 }, { name: 'Jane' }]);

			const res = await db.select().from(users2Table)
				.leftJoin(citiesTable, eq(users2Table.cityId, citiesTable.id));

			expect(res).toEqual([
				{
					users2: {
						id: 1,
						name: 'John',
						cityId: 1,
					},
					cities: {
						id: 1,
						name: 'Paris',
					},
				},
				{
					users2: {
						id: 2,
						name: 'Jane',
						cityId: null,
					},
					cities: null,
				},
			]);
		});

		test('join subquery', async (ctx) => {
			const { db } = ctx.mysql;

			await db.execute(sql`drop table if exists \`courses\``);
			await db.execute(sql`drop table if exists \`course_categories\``);

			await db.execute(
				sql`
					create table \`course_categories\` (
					    \`id\` serial primary key,
					    \`name\` text not null
					)
				`,
			);

			await db.execute(
				sql`
					create table \`courses\` (
					    \`id\` serial primary key,
					    \`name\` text not null,
					    \`category_id\` int references \`course_categories\`(\`id\`)
					)
				`,
			);

			await db.insert(courseCategoriesTable).values([
				{ name: 'Category 1' },
				{ name: 'Category 2' },
				{ name: 'Category 3' },
				{ name: 'Category 4' },
			]);

			await db.insert(coursesTable).values([
				{ name: 'Development', categoryId: 2 },
				{ name: 'IT & Software', categoryId: 3 },
				{ name: 'Marketing', categoryId: 4 },
				{ name: 'Design', categoryId: 1 },
			]);

			const sq2 = db
				.select({
					categoryId: courseCategoriesTable.id,
					category: courseCategoriesTable.name,
					total: sql<number>`count(${courseCategoriesTable.id})`,
				})
				.from(courseCategoriesTable)
				.groupBy(courseCategoriesTable.id, courseCategoriesTable.name)
				.as('sq2');

			const res = await db
				.select({
					courseName: coursesTable.name,
					categoryId: sq2.categoryId,
				})
				.from(coursesTable)
				.leftJoin(sq2, eq(coursesTable.categoryId, sq2.categoryId))
				.orderBy(coursesTable.name);

			expect(res).toEqual([
				{ courseName: 'Design', categoryId: 1 },
				{ courseName: 'Development', categoryId: 2 },
				{ courseName: 'IT & Software', categoryId: 3 },
				{ courseName: 'Marketing', categoryId: 4 },
			]);

			await db.execute(sql`drop table if exists \`courses\``);
			await db.execute(sql`drop table if exists \`course_categories\``);
		});

		test('with ... select', async (ctx) => {
			const { db } = ctx.mysql;

			await db.execute(sql`drop table if exists \`orders\``);
			await db.execute(
				sql`
					create table \`orders\` (
					    \`id\` serial primary key,
					    \`region\` text not null,
					    \`product\` text not null,
					    \`amount\` int not null,
					    \`quantity\` int not null
					)
				`,
			);

			await db.insert(orders).values([
				{ region: 'Europe', product: 'A', amount: 10, quantity: 1 },
				{ region: 'Europe', product: 'A', amount: 20, quantity: 2 },
				{ region: 'Europe', product: 'B', amount: 20, quantity: 2 },
				{ region: 'Europe', product: 'B', amount: 30, quantity: 3 },
				{ region: 'US', product: 'A', amount: 30, quantity: 3 },
				{ region: 'US', product: 'A', amount: 40, quantity: 4 },
				{ region: 'US', product: 'B', amount: 40, quantity: 4 },
				{ region: 'US', product: 'B', amount: 50, quantity: 5 },
			]);

			const regionalSales = db
				.$with('regional_sales')
				.as(
					db
						.select({
							region: orders.region,
							totalSales: sql<number>`sum(${orders.amount})`.as('total_sales'),
						})
						.from(orders)
						.groupBy(orders.region),
				);

			const topRegions = db
				.$with('top_regions')
				.as(
					db
						.select({
							region: regionalSales.region,
						})
						.from(regionalSales)
						.where(
							gt(
								regionalSales.totalSales,
								db.select({ sales: sql`sum(${regionalSales.totalSales})/10` }).from(regionalSales),
							),
						),
				);

			const result = await db
				.with(regionalSales, topRegions)
				.select({
					region: orders.region,
					product: orders.product,
					productUnits: sql<number>`cast(sum(${orders.quantity}) as unsigned)`,
					productSales: sql<number>`cast(sum(${orders.amount}) as unsigned)`,
				})
				.from(orders)
				.where(inArray(orders.region, db.select({ region: topRegions.region }).from(topRegions)))
				.groupBy(orders.region, orders.product)
				.orderBy(orders.region, orders.product);

			expect(result).toEqual([
				{
					region: 'Europe',
					product: 'A',
					productUnits: 3,
					productSales: 30,
				},
				{
					region: 'Europe',
					product: 'B',
					productUnits: 5,
					productSales: 50,
				},
				{
					region: 'US',
					product: 'A',
					productUnits: 7,
					productSales: 70,
				},
				{
					region: 'US',
					product: 'B',
					productUnits: 9,
					productSales: 90,
				},
			]);
		});

		test('with ... update', async (ctx) => {
			const { db } = ctx.mysql;

			const products = mysqlTable('products', {
				id: serial('id').primaryKey(),
				price: decimal('price', {
					precision: 15,
					scale: 2,
				}).notNull(),
				cheap: boolean('cheap').notNull().default(false),
			});

			await db.execute(sql`drop table if exists ${products}`);
			await db.execute(sql`
				create table ${products} (
				    id serial primary key,
				    price decimal(15, 2) not null,
				    cheap boolean not null default false
				)
			`);

			await db.insert(products).values([
				{ price: '10.99' },
				{ price: '25.85' },
				{ price: '32.99' },
				{ price: '2.50' },
				{ price: '4.59' },
			]);

			const averagePrice = db
				.$with('average_price')
				.as(
					db
						.select({
							value: sql`avg(${products.price})`.as('value'),
						})
						.from(products),
				);

			await db
				.with(averagePrice)
				.update(products)
				.set({
					cheap: true,
				})
				.where(lt(products.price, sql`(select * from ${averagePrice})`));

			const result = await db
				.select({
					id: products.id,
				})
				.from(products)
				.where(eq(products.cheap, true));

			expect(result).toEqual([
				{ id: 1 },
				{ id: 4 },
				{ id: 5 },
			]);
		});

		test('with ... delete', async (ctx) => {
			const { db } = ctx.mysql;

			await db.execute(sql`drop table if exists \`orders\``);
			await db.execute(
				sql`
					create table \`orders\` (
					    \`id\` serial primary key,
					    \`region\` text not null,
					    \`product\` text not null,
					    \`amount\` int not null,
					    \`quantity\` int not null
					)
				`,
			);

			await db.insert(orders).values([
				{ region: 'Europe', product: 'A', amount: 10, quantity: 1 },
				{ region: 'Europe', product: 'A', amount: 20, quantity: 2 },
				{ region: 'Europe', product: 'B', amount: 20, quantity: 2 },
				{ region: 'Europe', product: 'B', amount: 30, quantity: 3 },
				{ region: 'US', product: 'A', amount: 30, quantity: 3 },
				{ region: 'US', product: 'A', amount: 40, quantity: 4 },
				{ region: 'US', product: 'B', amount: 40, quantity: 4 },
				{ region: 'US', product: 'B', amount: 50, quantity: 5 },
			]);

			const averageAmount = db
				.$with('average_amount')
				.as(
					db
						.select({
							value: sql`avg(${orders.amount})`.as('value'),
						})
						.from(orders),
				);

			await db
				.with(averageAmount)
				.delete(orders)
				.where(gt(orders.amount, sql`(select * from ${averageAmount})`));

			const result = await db
				.select({
					id: orders.id,
				})
				.from(orders);

			expect(result).toEqual([
				{ id: 1 },
				{ id: 2 },
				{ id: 3 },
				{ id: 4 },
				{ id: 5 },
			]);
		});

		test('select from subquery sql', async (ctx) => {
			const { db } = ctx.mysql;

			await db.insert(users2Table).values([{ name: 'John' }, { name: 'Jane' }]);

			const sq = db
				.select({ name: sql<string>`concat(${users2Table.name}, " modified")`.as('name') })
				.from(users2Table)
				.as('sq');

			const res = await db.select({ name: sq.name }).from(sq);

			expect(res).toEqual([{ name: 'John modified' }, { name: 'Jane modified' }]);
		});

		test('select a field without joining its table', (ctx) => {
			const { db } = ctx.mysql;

			expect(() => db.select({ name: users2Table.name }).from(usersTable).prepare()).toThrowError();
		});

		test('select all fields from subquery without alias', (ctx) => {
			const { db } = ctx.mysql;

			const sq = db.$with('sq').as(db.select({ name: sql<string>`upper(${users2Table.name})` }).from(users2Table));

			expect(() => db.select().from(sq).prepare()).toThrowError();
		});

		test('select count()', async (ctx) => {
			const { db } = ctx.mysql;

			await db.insert(usersTable).values([{ name: 'John' }, { name: 'Jane' }]);

			const res = await db.select({ count: sql`count(*)` }).from(usersTable);

			expect(res).toEqual([{ count: 2 }]);
		});

		test('select for ...', (ctx) => {
			const { db } = ctx.mysql;

			{
				const query = db.select().from(users2Table).for('update').toSQL();
				expect(query.sql).toMatch(/ for update$/);
			}
			{
				const query = db.select().from(users2Table).for('share', { skipLocked: true }).toSQL();
				expect(query.sql).toMatch(/ for share skip locked$/);
			}
			{
				const query = db.select().from(users2Table).for('update', { noWait: true }).toSQL();
				expect(query.sql).toMatch(/ for update nowait$/);
			}
		});

		test('having', async (ctx) => {
			const { db } = ctx.mysql;

			await db.insert(citiesTable).values([{ name: 'London' }, { name: 'Paris' }, { name: 'New York' }]);

			await db.insert(users2Table).values([{ name: 'John', cityId: 1 }, { name: 'Jane', cityId: 1 }, {
				name: 'Jack',
				cityId: 2,
			}]);

			const result = await db
				.select({
					id: citiesTable.id,
					name: sql<string>`upper(${citiesTable.name})`.as('upper_name'),
					usersCount: sql<number>`count(${users2Table.id})`.as('users_count'),
				})
				.from(citiesTable)
				.leftJoin(users2Table, eq(users2Table.cityId, citiesTable.id))
				.where(({ name }) => sql`length(${name}) >= 3`)
				.groupBy(citiesTable.id)
				.having(({ usersCount }) => sql`${usersCount} > 0`)
				.orderBy(({ name }) => name);

			expect(result).toEqual([
				{
					id: 1,
					name: 'LONDON',
					usersCount: 2,
				},
				{
					id: 2,
					name: 'PARIS',
					usersCount: 1,
				},
			]);
		});

		test('view', async (ctx) => {
			const { db } = ctx.mysql;

			const newYorkers1 = mysqlView('new_yorkers')
				.as((qb) => qb.select().from(users2Table).where(eq(users2Table.cityId, 1)));

			const newYorkers2 = mysqlView('new_yorkers', {
				id: serial('id').primaryKey(),
				name: text('name').notNull(),
				cityId: int('city_id').notNull(),
			}).as(sql`select * from ${users2Table} where ${eq(users2Table.cityId, 1)}`);

			const newYorkers3 = mysqlView('new_yorkers', {
				id: serial('id').primaryKey(),
				name: text('name').notNull(),
				cityId: int('city_id').notNull(),
			}).existing();

			await db.execute(sql`create view new_yorkers as ${getViewConfig(newYorkers1).query}`);

			await db.insert(citiesTable).values([{ name: 'New York' }, { name: 'Paris' }]);

			await db.insert(users2Table).values([
				{ name: 'John', cityId: 1 },
				{ name: 'Jane', cityId: 1 },
				{ name: 'Jack', cityId: 2 },
			]);

			{
				const result = await db.select().from(newYorkers1);
				expect(result).toEqual([
					{ id: 1, name: 'John', cityId: 1 },
					{ id: 2, name: 'Jane', cityId: 1 },
				]);
			}

			{
				const result = await db.select().from(newYorkers2);
				expect(result).toEqual([
					{ id: 1, name: 'John', cityId: 1 },
					{ id: 2, name: 'Jane', cityId: 1 },
				]);
			}

			{
				const result = await db.select().from(newYorkers3);
				expect(result).toEqual([
					{ id: 1, name: 'John', cityId: 1 },
					{ id: 2, name: 'Jane', cityId: 1 },
				]);
			}

			{
				const result = await db.select({ name: newYorkers1.name }).from(newYorkers1);
				expect(result).toEqual([
					{ name: 'John' },
					{ name: 'Jane' },
				]);
			}

			await db.execute(sql`drop view ${newYorkers1}`);
		});

		test('select from raw sql', async (ctx) => {
			const { db } = ctx.mysql;

			const result = await db.select({
				id: sql<number>`id`,
				name: sql<string>`name`,
			}).from(sql`(select 1 as id, 'John' as name) as users`);

			Expect<Equal<{ id: number; name: string }[], typeof result>>;

			expect(result).toEqual([
				{ id: 1, name: 'John' },
			]);
		});

		test('select from raw sql with joins', async (ctx) => {
			const { db } = ctx.mysql;

			const result = await db
				.select({
					id: sql<number>`users.id`,
					name: sql<string>`users.name`,
					userCity: sql<string>`users.city`,
					cityName: sql<string>`cities.name`,
				})
				.from(sql`(select 1 as id, 'John' as name, 'New York' as city) as users`)
				.leftJoin(sql`(select 1 as id, 'Paris' as name) as cities`, sql`cities.id = users.id`);

			Expect<Equal<{ id: number; name: string; userCity: string; cityName: string }[], typeof result>>;

			expect(result).toEqual([
				{ id: 1, name: 'John', userCity: 'New York', cityName: 'Paris' },
			]);
		});

		test('join on aliased sql from select', async (ctx) => {
			const { db } = ctx.mysql;

			const result = await db
				.select({
					userId: sql<number>`users.id`.as('userId'),
					name: sql<string>`users.name`,
					userCity: sql<string>`users.city`,
					cityId: sql<number>`cities.id`.as('cityId'),
					cityName: sql<string>`cities.name`,
				})
				.from(sql`(select 1 as id, 'John' as name, 'New York' as city) as users`)
				.leftJoin(sql`(select 1 as id, 'Paris' as name) as cities`, (cols) => eq(cols.cityId, cols.userId));

			Expect<
				Equal<{ userId: number; name: string; userCity: string; cityId: number; cityName: string }[], typeof result>
			>;

			expect(result).toEqual([
				{ userId: 1, name: 'John', userCity: 'New York', cityId: 1, cityName: 'Paris' },
			]);
		});

		test('join on aliased sql from with clause', async (ctx) => {
			const { db } = ctx.mysql;

			const users = db.$with('users').as(
				db.select({
					id: sql<number>`id`.as('userId'),
					name: sql<string>`name`.as('userName'),
					city: sql<string>`city`.as('city'),
				}).from(
					sql`(select 1 as id, 'John' as name, 'New York' as city) as users`,
				),
			);

			const cities = db.$with('cities').as(
				db.select({
					id: sql<number>`id`.as('cityId'),
					name: sql<string>`name`.as('cityName'),
				}).from(
					sql`(select 1 as id, 'Paris' as name) as cities`,
				),
			);

			const result = await db
				.with(users, cities)
				.select({
					userId: users.id,
					name: users.name,
					userCity: users.city,
					cityId: cities.id,
					cityName: cities.name,
				})
				.from(users)
				.leftJoin(cities, (cols) => eq(cols.cityId, cols.userId));

			Expect<
				Equal<{ userId: number; name: string; userCity: string; cityId: number; cityName: string }[], typeof result>
			>;

			expect(result).toEqual([
				{ userId: 1, name: 'John', userCity: 'New York', cityId: 1, cityName: 'Paris' },
			]);
		});

		test('prefixed table', async (ctx) => {
			const { db } = ctx.mysql;

			const mysqlTable = mysqlTableCreator((name) => `myprefix_${name}`);

			const users = mysqlTable('test_prefixed_table_with_unique_name', {
				id: int('id').primaryKey(),
				name: text('name').notNull(),
			});

			await db.execute(sql`drop table if exists ${users}`);

			await db.execute(
				sql`create table myprefix_test_prefixed_table_with_unique_name (id int not null primary key, name text not null)`,
			);

			await db.insert(users).values({ id: 1, name: 'John' });

			const result = await db.select().from(users);

			expect(result).toEqual([{ id: 1, name: 'John' }]);

			await db.execute(sql`drop table ${users}`);
		});

		test('orderBy with aliased column', (ctx) => {
			const { db } = ctx.mysql;

			const query = db.select({
				test: sql`something`.as('test'),
			}).from(users2Table).orderBy((fields) => fields.test).toSQL();

			expect(query.sql).toBe('select something as `test` from `users2` order by `test`');
		});

		test('timestamp timezone', async (ctx) => {
			const { db } = ctx.mysql;

			const date = new Date(Date.parse('2020-01-01T12:34:56+07:00'));

			await db.insert(usersTable).values({ name: 'With default times' });
			await db.insert(usersTable).values({
				name: 'Without default times',
				createdAt: date,
			});
			const users = await db.select().from(usersTable);

			// check that the timestamps are set correctly for default times
			expect(Math.abs(users[0]!.createdAt.getTime() - Date.now())).toBeLessThan(2000);

			// check that the timestamps are set correctly for non default times
			expect(Math.abs(users[1]!.createdAt.getTime() - date.getTime())).toBeLessThan(2000);
		});

		test('transaction', async (ctx) => {
			const { db } = ctx.mysql;

			const users = mysqlTable('users_transactions', {
				id: serial('id').primaryKey(),
				balance: int('balance').notNull(),
			});
			const products = mysqlTable('products_transactions', {
				id: serial('id').primaryKey(),
				price: int('price').notNull(),
				stock: int('stock').notNull(),
			});

			await db.execute(sql`drop table if exists ${users}`);
			await db.execute(sql`drop table if exists ${products}`);

			await db.execute(sql`create table users_transactions (id serial not null primary key, balance int not null)`);
			await db.execute(
				sql`create table products_transactions (id serial not null primary key, price int not null, stock int not null)`,
			);

			const [{ insertId: userId }] = await db.insert(users).values({ balance: 100 });
			const user = await db.select().from(users).where(eq(users.id, userId)).then((rows) => rows[0]!);
			const [{ insertId: productId }] = await db.insert(products).values({ price: 10, stock: 10 });
			const product = await db.select().from(products).where(eq(products.id, productId)).then((rows) => rows[0]!);

			await db.transaction(async (tx) => {
				await tx.update(users).set({ balance: user.balance - product.price }).where(eq(users.id, user.id));
				await tx.update(products).set({ stock: product.stock - 1 }).where(eq(products.id, product.id));
			});

			const result = await db.select().from(users);

			expect(result).toEqual([{ id: 1, balance: 90 }]);

			await db.execute(sql`drop table ${users}`);
			await db.execute(sql`drop table ${products}`);
		});

		test('transaction with options (set isolationLevel)', async (ctx) => {
			const { db } = ctx.mysql;

			const users = mysqlTable('users_transactions', {
				id: serial('id').primaryKey(),
				balance: int('balance').notNull(),
			});
			const products = mysqlTable('products_transactions', {
				id: serial('id').primaryKey(),
				price: int('price').notNull(),
				stock: int('stock').notNull(),
			});

			await db.execute(sql`drop table if exists ${users}`);
			await db.execute(sql`drop table if exists ${products}`);

			await db.execute(sql`create table users_transactions (id serial not null primary key, balance int not null)`);
			await db.execute(
				sql`create table products_transactions (id serial not null primary key, price int not null, stock int not null)`,
			);

			const [{ insertId: userId }] = await db.insert(users).values({ balance: 100 });
			const user = await db.select().from(users).where(eq(users.id, userId)).then((rows) => rows[0]!);
			const [{ insertId: productId }] = await db.insert(products).values({ price: 10, stock: 10 });
			const product = await db.select().from(products).where(eq(products.id, productId)).then((rows) => rows[0]!);

			await db.transaction(async (tx) => {
				await tx.update(users).set({ balance: user.balance - product.price }).where(eq(users.id, user.id));
				await tx.update(products).set({ stock: product.stock - 1 }).where(eq(products.id, product.id));
			}, { isolationLevel: 'serializable' });

			const result = await db.select().from(users);

			expect(result).toEqual([{ id: 1, balance: 90 }]);

			await db.execute(sql`drop table ${users}`);
			await db.execute(sql`drop table ${products}`);
		});

		test('transaction rollback', async (ctx) => {
			const { db } = ctx.mysql;

			const users = mysqlTable('users_transactions_rollback', {
				id: serial('id').primaryKey(),
				balance: int('balance').notNull(),
			});

			await db.execute(sql`drop table if exists ${users}`);

			await db.execute(
				sql`create table users_transactions_rollback (id serial not null primary key, balance int not null)`,
			);

			await expect((async () => {
				await db.transaction(async (tx) => {
					await tx.insert(users).values({ balance: 100 });
					tx.rollback();
				});
			})()).rejects.toThrowError(TransactionRollbackError);

			const result = await db.select().from(users);

			expect(result).toEqual([]);

			await db.execute(sql`drop table ${users}`);
		});

		test('nested transaction', async (ctx) => {
			const { db } = ctx.mysql;

			const users = mysqlTable('users_nested_transactions', {
				id: serial('id').primaryKey(),
				balance: int('balance').notNull(),
			});

			await db.execute(sql`drop table if exists ${users}`);

			await db.execute(
				sql`create table users_nested_transactions (id serial not null primary key, balance int not null)`,
			);

			await db.transaction(async (tx) => {
				await tx.insert(users).values({ balance: 100 });

				await tx.transaction(async (tx) => {
					await tx.update(users).set({ balance: 200 });
				});
			});

			const result = await db.select().from(users);

			expect(result).toEqual([{ id: 1, balance: 200 }]);

			await db.execute(sql`drop table ${users}`);
		});

		test('nested transaction rollback', async (ctx) => {
			const { db } = ctx.mysql;

			const users = mysqlTable('users_nested_transactions_rollback', {
				id: serial('id').primaryKey(),
				balance: int('balance').notNull(),
			});

			await db.execute(sql`drop table if exists ${users}`);

			await db.execute(
				sql`create table users_nested_transactions_rollback (id serial not null primary key, balance int not null)`,
			);

			await db.transaction(async (tx) => {
				await tx.insert(users).values({ balance: 100 });

				await expect((async () => {
					await tx.transaction(async (tx) => {
						await tx.update(users).set({ balance: 200 });
						tx.rollback();
					});
				})()).rejects.toThrowError(TransactionRollbackError);
			});

			const result = await db.select().from(users);

			expect(result).toEqual([{ id: 1, balance: 100 }]);

			await db.execute(sql`drop table ${users}`);
		});

		test('join subquery with join', async (ctx) => {
			const { db } = ctx.mysql;

			const internalStaff = mysqlTable('internal_staff', {
				userId: int('user_id').notNull(),
			});

			const customUser = mysqlTable('custom_user', {
				id: int('id').notNull(),
			});

			const ticket = mysqlTable('ticket', {
				staffId: int('staff_id').notNull(),
			});

			await db.execute(sql`drop table if exists ${internalStaff}`);
			await db.execute(sql`drop table if exists ${customUser}`);
			await db.execute(sql`drop table if exists ${ticket}`);

			await db.execute(sql`create table internal_staff (user_id integer not null)`);
			await db.execute(sql`create table custom_user (id integer not null)`);
			await db.execute(sql`create table ticket (staff_id integer not null)`);

			await db.insert(internalStaff).values({ userId: 1 });
			await db.insert(customUser).values({ id: 1 });
			await db.insert(ticket).values({ staffId: 1 });

			const subq = db
				.select()
				.from(internalStaff)
				.leftJoin(customUser, eq(internalStaff.userId, customUser.id))
				.as('internal_staff');

			const mainQuery = await db
				.select()
				.from(ticket)
				.leftJoin(subq, eq(subq.internal_staff.userId, ticket.staffId));

			expect(mainQuery).toEqual([{
				ticket: { staffId: 1 },
				internal_staff: {
					internal_staff: { userId: 1 },
					custom_user: { id: 1 },
				},
			}]);

			await db.execute(sql`drop table ${internalStaff}`);
			await db.execute(sql`drop table ${customUser}`);
			await db.execute(sql`drop table ${ticket}`);
		});

		test('subquery with view', async (ctx) => {
			const { db } = ctx.mysql;

			const users = mysqlTable('users_subquery_view', {
				id: serial('id').primaryKey(),
				name: text('name').notNull(),
				cityId: int('city_id').notNull(),
			});

			const newYorkers = mysqlView('new_yorkers').as((qb) => qb.select().from(users).where(eq(users.cityId, 1)));

			await db.execute(sql`drop table if exists ${users}`);
			await db.execute(sql`drop view if exists ${newYorkers}`);

			await db.execute(
				sql`create table ${users} (id serial not null primary key, name text not null, city_id integer not null)`,
			);
			await db.execute(sql`create view ${newYorkers} as select * from ${users} where city_id = 1`);

			await db.insert(users).values([
				{ name: 'John', cityId: 1 },
				{ name: 'Jane', cityId: 2 },
				{ name: 'Jack', cityId: 1 },
				{ name: 'Jill', cityId: 2 },
			]);

			const sq = db.$with('sq').as(db.select().from(newYorkers));
			const result = await db.with(sq).select().from(sq);

			expect(result).toEqual([
				{ id: 1, name: 'John', cityId: 1 },
				{ id: 3, name: 'Jack', cityId: 1 },
			]);

			await db.execute(sql`drop view ${newYorkers}`);
			await db.execute(sql`drop table ${users}`);
		});

		test('join view as subquery', async (ctx) => {
			const { db } = ctx.mysql;

			const users = mysqlTable('users_join_view', {
				id: serial('id').primaryKey(),
				name: text('name').notNull(),
				cityId: int('city_id').notNull(),
			});

			const newYorkers = mysqlView('new_yorkers').as((qb) => qb.select().from(users).where(eq(users.cityId, 1)));

			await db.execute(sql`drop table if exists ${users}`);
			await db.execute(sql`drop view if exists ${newYorkers}`);

			await db.execute(
				sql`create table ${users} (id serial not null primary key, name text not null, city_id integer not null)`,
			);
			await db.execute(sql`create view ${newYorkers} as select * from ${users} where city_id = 1`);

			await db.insert(users).values([
				{ name: 'John', cityId: 1 },
				{ name: 'Jane', cityId: 2 },
				{ name: 'Jack', cityId: 1 },
				{ name: 'Jill', cityId: 2 },
			]);

			const sq = db.select().from(newYorkers).as('new_yorkers_sq');

			const result = await db.select().from(users).leftJoin(sq, eq(users.id, sq.id));

			expect(result).toEqual([
				{
					users_join_view: { id: 1, name: 'John', cityId: 1 },
					new_yorkers_sq: { id: 1, name: 'John', cityId: 1 },
				},
				{
					users_join_view: { id: 2, name: 'Jane', cityId: 2 },
					new_yorkers_sq: null,
				},
				{
					users_join_view: { id: 3, name: 'Jack', cityId: 1 },
					new_yorkers_sq: { id: 3, name: 'Jack', cityId: 1 },
				},
				{
					users_join_view: { id: 4, name: 'Jill', cityId: 2 },
					new_yorkers_sq: null,
				},
			]);

			await db.execute(sql`drop view ${newYorkers}`);
			await db.execute(sql`drop table ${users}`);
		});

		test('select iterator', async (ctx) => {
			const { db } = ctx.mysql;

			const users = mysqlTable('users_iterator', {
				id: serial('id').primaryKey(),
			});

			await db.execute(sql`drop table if exists ${users}`);
			await db.execute(sql`create table ${users} (id serial not null primary key)`);

			await db.insert(users).values([{}, {}, {}]);

			const iter = db.select().from(users).iterator();

			const result: typeof users.$inferSelect[] = [];

			for await (const row of iter) {
				result.push(row);
			}

			expect(result).toEqual([{ id: 1 }, { id: 2 }, { id: 3 }]);
		});

		test('select iterator w/ prepared statement', async (ctx) => {
			const { db } = ctx.mysql;

			const users = mysqlTable('users_iterator', {
				id: serial('id').primaryKey(),
			});

			await db.execute(sql`drop table if exists ${users}`);
			await db.execute(sql`create table ${users} (id serial not null primary key)`);

			await db.insert(users).values([{}, {}, {}]);

			const prepared = db.select().from(users).prepare();
			const iter = prepared.iterator();
			const result: typeof users.$inferSelect[] = [];

			for await (const row of iter) {
				result.push(row);
			}

			expect(result).toEqual([{ id: 1 }, { id: 2 }, { id: 3 }]);
		});

		test('insert undefined', async (ctx) => {
			const { db } = ctx.mysql;

			const users = mysqlTable('users', {
				id: serial('id').primaryKey(),
				name: text('name'),
			});

			await db.execute(sql`drop table if exists ${users}`);

			await db.execute(
				sql`create table ${users} (id serial not null primary key, name text)`,
			);

			await expect((async () => {
				await db.insert(users).values({ name: undefined });
			})()).resolves.not.toThrowError();

			await db.execute(sql`drop table ${users}`);
		});

		test('update undefined', async (ctx) => {
			const { db } = ctx.mysql;

			const users = mysqlTable('users', {
				id: serial('id').primaryKey(),
				name: text('name'),
			});

			await db.execute(sql`drop table if exists ${users}`);

			await db.execute(
				sql`create table ${users} (id serial not null primary key, name text)`,
			);

			await expect((async () => {
				await db.update(users).set({ name: undefined });
			})()).rejects.toThrowError();

			await expect((async () => {
				await db.update(users).set({ id: 1, name: undefined });
			})()).resolves.not.toThrowError();

			await db.execute(sql`drop table ${users}`);
		});

		test('utc config for datetime', async (ctx) => {
			const { db } = ctx.mysql;

			await db.execute(sql`drop table if exists \`datestable\``);
			await db.execute(
				sql`
					create table \`datestable\` (
					    \`datetime_utc\` datetime(3),
					    \`datetime\` datetime(3),
					    \`datetime_as_string\` datetime
					)
				`,
			);
			const datesTable = mysqlTable('datestable', {
				datetimeUTC: datetime('datetime_utc', { fsp: 3, mode: 'date' }),
				datetime: datetime('datetime', { fsp: 3 }),
				datetimeAsString: datetime('datetime_as_string', { mode: 'string' }),
			});

			const dateObj = new Date('2022-11-11');
			const dateUtc = new Date('2022-11-11T12:12:12.122Z');

			await db.insert(datesTable).values({
				datetimeUTC: dateUtc,
				datetime: dateObj,
				datetimeAsString: '2022-11-11 12:12:12',
			});

			const res = await db.select().from(datesTable);

			const [rawSelect] = await db.execute(sql`select \`datetime_utc\` from \`datestable\``);
			const selectedRow = (rawSelect as unknown as [{ datetime_utc: string }])[0];

			expect(selectedRow.datetime_utc).toBe('2022-11-11 12:12:12.122');
			expect(new Date(selectedRow.datetime_utc.replace(' ', 'T') + 'Z')).toEqual(dateUtc);

			expect(res[0]?.datetime).toBeInstanceOf(Date);
			expect(res[0]?.datetimeUTC).toBeInstanceOf(Date);
			expect(typeof res[0]?.datetimeAsString).toBe('string');

			expect(res).toEqual([{
				datetimeUTC: dateUtc,
				datetime: new Date('2022-11-11'),
				datetimeAsString: '2022-11-11 12:12:12',
			}]);

			await db.execute(sql`drop table if exists \`datestable\``);
		});

		test('set operations (union) from query builder with subquery', async (ctx) => {
			const { db } = ctx.mysql;

			await setupSetOperationTest(db);
			const sq = db
				.select({ id: users2Table.id, name: users2Table.name })
				.from(users2Table).as('sq');

			const result = await db
				.select({ id: citiesTable.id, name: citiesTable.name })
				.from(citiesTable).union(
					db.select().from(sq),
				).limit(8);

			expect(result).toHaveLength(8);

			expect(result).toEqual([
				{ id: 1, name: 'New York' },
				{ id: 2, name: 'London' },
				{ id: 3, name: 'Tampa' },
				{ id: 1, name: 'John' },
				{ id: 2, name: 'Jane' },
				{ id: 3, name: 'Jack' },
				{ id: 4, name: 'Peter' },
				{ id: 5, name: 'Ben' },
			]);

			// union should throw if selected fields are not in the same order
			await expect((async () => {
				db
					.select({ id: citiesTable.id, name: citiesTable.name })
					.from(citiesTable).union(
						db
							.select({ name: users2Table.name, id: users2Table.id })
							.from(users2Table),
					);
			})()).rejects.toThrowError();
		});

		test('set operations (union) as function', async (ctx) => {
			const { db } = ctx.mysql;

			await setupSetOperationTest(db);

			const result = await union(
				db
					.select({ id: citiesTable.id, name: citiesTable.name })
					.from(citiesTable).where(eq(citiesTable.id, 1)),
				db
					.select({ id: users2Table.id, name: users2Table.name })
					.from(users2Table).where(eq(users2Table.id, 1)),
				db
					.select({ id: users2Table.id, name: users2Table.name })
					.from(users2Table).where(eq(users2Table.id, 1)),
			);

			expect(result).toHaveLength(2);

			expect(result).toEqual([
				{ id: 1, name: 'New York' },
				{ id: 1, name: 'John' },
			]);

			await expect((async () => {
				union(
					db
						.select({ id: citiesTable.id, name: citiesTable.name })
						.from(citiesTable).where(eq(citiesTable.id, 1)),
					db
						.select({ id: users2Table.id, name: users2Table.name })
						.from(users2Table).where(eq(users2Table.id, 1)),
					db
						.select({ name: users2Table.name, id: users2Table.id })
						.from(users2Table).where(eq(users2Table.id, 1)),
				);
			})()).rejects.toThrowError();
		});

		test('set operations (union all) from query builder', async (ctx) => {
			const { db } = ctx.mysql;

			await setupSetOperationTest(db);

			const result = await db
				.select({ id: citiesTable.id, name: citiesTable.name })
				.from(citiesTable).limit(2).unionAll(
					db
						.select({ id: citiesTable.id, name: citiesTable.name })
						.from(citiesTable).limit(2),
				).orderBy(asc(sql`id`)).limit(3);

			expect(result).toHaveLength(3);

			expect(result).toEqual([
				{ id: 1, name: 'New York' },
				{ id: 1, name: 'New York' },
				{ id: 2, name: 'London' },
			]);

			await expect((async () => {
				db
					.select({ id: citiesTable.id, name: citiesTable.name })
					.from(citiesTable).limit(2).unionAll(
						db
							.select({ name: citiesTable.name, id: citiesTable.id })
							.from(citiesTable).limit(2),
					).orderBy(asc(sql`id`));
			})()).rejects.toThrowError();
		});

		test('set operations (union all) as function', async (ctx) => {
			const { db } = ctx.mysql;

			await setupSetOperationTest(db);

			const result = await unionAll(
				db
					.select({ id: citiesTable.id, name: citiesTable.name })
					.from(citiesTable).where(eq(citiesTable.id, 1)),
				db
					.select({ id: users2Table.id, name: users2Table.name })
					.from(users2Table).where(eq(users2Table.id, 1)),
				db
					.select({ id: users2Table.id, name: users2Table.name })
					.from(users2Table).where(eq(users2Table.id, 1)),
			).limit(1);

			expect(result).toHaveLength(1);

			expect(result).toEqual([
				{ id: 1, name: 'New York' },
			]);

			await expect((async () => {
				unionAll(
					db
						.select({ id: citiesTable.id, name: citiesTable.name })
						.from(citiesTable).where(eq(citiesTable.id, 1)),
					db
						.select({ name: users2Table.name, id: users2Table.id })
						.from(users2Table).where(eq(users2Table.id, 1)),
					db
						.select({ id: users2Table.id, name: users2Table.name })
						.from(users2Table).where(eq(users2Table.id, 1)),
				).limit(1);
			})()).rejects.toThrowError();
		});

		test('set operations (intersect) from query builder', async (ctx) => {
			const { db } = ctx.mysql;

			await setupSetOperationTest(db);

			const result = await db
				.select({ id: citiesTable.id, name: citiesTable.name })
				.from(citiesTable).intersect(
					db
						.select({ id: citiesTable.id, name: citiesTable.name })
						.from(citiesTable).where(gt(citiesTable.id, 1)),
				);

			expect(result).toHaveLength(2);

			expect(result).toEqual([
				{ id: 2, name: 'London' },
				{ id: 3, name: 'Tampa' },
			]);

			await expect((async () => {
				db
					.select({ name: citiesTable.name, id: citiesTable.id })
					.from(citiesTable).intersect(
						db
							.select({ id: citiesTable.id, name: citiesTable.name })
							.from(citiesTable).where(gt(citiesTable.id, 1)),
					);
			})()).rejects.toThrowError();
		});

		test('set operations (intersect) as function', async (ctx) => {
			const { db } = ctx.mysql;

			await setupSetOperationTest(db);

			const result = await intersect(
				db
					.select({ id: citiesTable.id, name: citiesTable.name })
					.from(citiesTable).where(eq(citiesTable.id, 1)),
				db
					.select({ id: users2Table.id, name: users2Table.name })
					.from(users2Table).where(eq(users2Table.id, 1)),
				db
					.select({ id: users2Table.id, name: users2Table.name })
					.from(users2Table).where(eq(users2Table.id, 1)),
			).limit(1);

			expect(result).toHaveLength(0);

			expect(result).toEqual([]);

			await expect((async () => {
				intersect(
					db
						.select({ id: citiesTable.id, name: citiesTable.name })
						.from(citiesTable).where(eq(citiesTable.id, 1)),
					db
						.select({ id: users2Table.id, name: users2Table.name })
						.from(users2Table).where(eq(users2Table.id, 1)),
					db
						.select({ name: users2Table.name, id: users2Table.id })
						.from(users2Table).where(eq(users2Table.id, 1)),
				).limit(1);
			})()).rejects.toThrowError();
		});

		test('set operations (intersect all) from query builder', async (ctx) => {
			const { db } = ctx.mysql;

			await setupSetOperationTest(db);

			const result = await db
				.select({ id: citiesTable.id, name: citiesTable.name })
				.from(citiesTable).limit(2).intersectAll(
					db
						.select({ id: citiesTable.id, name: citiesTable.name })
						.from(citiesTable).limit(2),
				).orderBy(asc(sql`id`));

			expect(result).toHaveLength(2);

			expect(result).toEqual([
				{ id: 1, name: 'New York' },
				{ id: 2, name: 'London' },
			]);

			await expect((async () => {
				db
					.select({ id: citiesTable.id, name: citiesTable.name })
					.from(citiesTable).limit(2).intersectAll(
						db
							.select({ name: citiesTable.name, id: citiesTable.id })
							.from(citiesTable).limit(2),
					).orderBy(asc(sql`id`));
			})()).rejects.toThrowError();
		});

		test('set operations (intersect all) as function', async (ctx) => {
			const { db } = ctx.mysql;

			await setupSetOperationTest(db);

			const result = await intersectAll(
				db
					.select({ id: users2Table.id, name: users2Table.name })
					.from(users2Table).where(eq(users2Table.id, 1)),
				db
					.select({ id: users2Table.id, name: users2Table.name })
					.from(users2Table).where(eq(users2Table.id, 1)),
				db
					.select({ id: users2Table.id, name: users2Table.name })
					.from(users2Table).where(eq(users2Table.id, 1)),
			);

			expect(result).toHaveLength(1);

			expect(result).toEqual([
				{ id: 1, name: 'John' },
			]);

			await expect((async () => {
				intersectAll(
					db
						.select({ name: users2Table.name, id: users2Table.id })
						.from(users2Table).where(eq(users2Table.id, 1)),
					db
						.select({ id: users2Table.id, name: users2Table.name })
						.from(users2Table).where(eq(users2Table.id, 1)),
					db
						.select({ id: users2Table.id, name: users2Table.name })
						.from(users2Table).where(eq(users2Table.id, 1)),
				);
			})()).rejects.toThrowError();
		});

		test('set operations (except) from query builder', async (ctx) => {
			const { db } = ctx.mysql;

			await setupSetOperationTest(db);

			const result = await db
				.select()
				.from(citiesTable).except(
					db
						.select()
						.from(citiesTable).where(gt(citiesTable.id, 1)),
				);

			expect(result).toHaveLength(1);

			expect(result).toEqual([
				{ id: 1, name: 'New York' },
			]);
		});

		test('set operations (except) as function', async (ctx) => {
			const { db } = ctx.mysql;

			await setupSetOperationTest(db);

			const result = await except(
				db
					.select({ id: citiesTable.id, name: citiesTable.name })
					.from(citiesTable),
				db
					.select({ id: citiesTable.id, name: citiesTable.name })
					.from(citiesTable).where(eq(citiesTable.id, 1)),
				db
					.select({ id: users2Table.id, name: users2Table.name })
					.from(users2Table).where(eq(users2Table.id, 1)),
			).limit(3);

			expect(result).toHaveLength(2);

			expect(result).toEqual([
				{ id: 2, name: 'London' },
				{ id: 3, name: 'Tampa' },
			]);

			await expect((async () => {
				except(
					db
						.select({ name: citiesTable.name, id: citiesTable.id })
						.from(citiesTable),
					db
						.select({ id: citiesTable.id, name: citiesTable.name })
						.from(citiesTable).where(eq(citiesTable.id, 1)),
					db
						.select({ id: users2Table.id, name: users2Table.name })
						.from(users2Table).where(eq(users2Table.id, 1)),
				).limit(3);
			})()).rejects.toThrowError();
		});

		test('set operations (except all) from query builder', async (ctx) => {
			const { db } = ctx.mysql;

			await setupSetOperationTest(db);

			const result = await db
				.select()
				.from(citiesTable).exceptAll(
					db
						.select({ id: citiesTable.id, name: citiesTable.name })
						.from(citiesTable).where(eq(citiesTable.id, 1)),
				).orderBy(asc(sql`id`));

			expect(result).toHaveLength(2);

			expect(result).toEqual([
				{ id: 2, name: 'London' },
				{ id: 3, name: 'Tampa' },
			]);

			await expect((async () => {
				db
					.select()
					.from(citiesTable).exceptAll(
						db
							.select({ name: citiesTable.name, id: citiesTable.id })
							.from(citiesTable).where(eq(citiesTable.id, 1)),
					).orderBy(asc(sql`id`));
			})()).rejects.toThrowError();
		});

		test('set operations (except all) as function', async (ctx) => {
			const { db } = ctx.mysql;

			await setupSetOperationTest(db);

			const result = await exceptAll(
				db
					.select({ id: users2Table.id, name: users2Table.name })
					.from(users2Table),
				db
					.select({ id: users2Table.id, name: users2Table.name })
					.from(users2Table).where(gt(users2Table.id, 7)),
				db
					.select({ id: users2Table.id, name: users2Table.name })
					.from(users2Table).where(eq(users2Table.id, 1)),
			).limit(6).orderBy(asc(sql.identifier('id')));

			expect(result).toHaveLength(6);

			expect(result).toEqual([
				{ id: 2, name: 'Jane' },
				{ id: 3, name: 'Jack' },
				{ id: 4, name: 'Peter' },
				{ id: 5, name: 'Ben' },
				{ id: 6, name: 'Jill' },
				{ id: 7, name: 'Mary' },
			]);

			await expect((async () => {
				exceptAll(
					db
						.select({ name: users2Table.name, id: users2Table.id })
						.from(users2Table),
					db
						.select({ id: users2Table.id, name: users2Table.name })
						.from(users2Table).where(gt(users2Table.id, 7)),
					db
						.select({ id: users2Table.id, name: users2Table.name })
						.from(users2Table).where(eq(users2Table.id, 1)),
				).limit(6);
			})()).rejects.toThrowError();
		});

		test('set operations (mixed) from query builder', async (ctx) => {
			const { db } = ctx.mysql;

			await setupSetOperationTest(db);

			const result = await db
				.select()
				.from(citiesTable).except(
					({ unionAll }) =>
						unionAll(
							db
								.select()
								.from(citiesTable).where(gt(citiesTable.id, 1)),
							db.select().from(citiesTable).where(eq(citiesTable.id, 2)),
						).orderBy(asc(citiesTable.id)).limit(1).offset(1),
				);

			expect(result).toHaveLength(2);

			expect(result).toEqual([
				{ id: 1, name: 'New York' },
				{ id: 3, name: 'Tampa' },
			]);

			await expect((async () => {
				db
					.select()
					.from(citiesTable).except(
						({ unionAll }) =>
							unionAll(
								db
									.select({ name: citiesTable.name, id: citiesTable.id })
									.from(citiesTable).where(gt(citiesTable.id, 1)),
								db.select().from(citiesTable).where(eq(citiesTable.id, 2)),
							),
					);
			})()).rejects.toThrowError();
		});

		test('set operations (mixed all) as function with subquery', async (ctx) => {
			const { db } = ctx.mysql;

			await setupSetOperationTest(db);

			const sq = except(
				db
					.select({ id: users2Table.id, name: users2Table.name })
					.from(users2Table).where(gte(users2Table.id, 5)),
				db
					.select({ id: users2Table.id, name: users2Table.name })
					.from(users2Table).where(eq(users2Table.id, 7)),
			).orderBy(asc(sql.identifier('id'))).as('sq');

			const result = await union(
				db
					.select({ id: users2Table.id, name: users2Table.name })
					.from(users2Table).where(eq(users2Table.id, 1)),
				db.select().from(sq).limit(1),
				db
					.select().from(citiesTable).where(gt(citiesTable.id, 1)),
			);

			expect(result).toHaveLength(4);

			expect(result).toEqual([
				{ id: 1, name: 'John' },
				{ id: 5, name: 'Ben' },
				{ id: 2, name: 'London' },
				{ id: 3, name: 'Tampa' },
			]);

			await expect((async () => {
				union(
					db
						.select({ id: users2Table.id, name: users2Table.name })
						.from(users2Table).where(eq(users2Table.id, 1)),
					except(
						db
							.select({ id: users2Table.id, name: users2Table.name })
							.from(users2Table).where(gte(users2Table.id, 5)),
						db
							.select({ name: users2Table.name, id: users2Table.id })
							.from(users2Table).where(eq(users2Table.id, 7)),
					).limit(1),
					db
						.select().from(citiesTable).where(gt(citiesTable.id, 1)),
				);
			})()).rejects.toThrowError();
		});

		test('aggregate function: count', async (ctx) => {
			const { db } = ctx.mysql;
			const table = aggregateTable;
			await setupAggregateFunctionsTest(db);

			const result1 = await db.select({ value: count() }).from(table);
			const result2 = await db.select({ value: count(table.a) }).from(table);
			const result3 = await db.select({ value: countDistinct(table.name) }).from(table);

			expect(result1[0]?.value).toBe(7);
			expect(result2[0]?.value).toBe(5);
			expect(result3[0]?.value).toBe(6);
		});

		test('aggregate function: avg', async (ctx) => {
			const { db } = ctx.mysql;
			const table = aggregateTable;
			await setupAggregateFunctionsTest(db);

			const result1 = await db.select({ value: avg(table.b) }).from(table);
			const result2 = await db.select({ value: avg(table.nullOnly) }).from(table);
			const result3 = await db.select({ value: avgDistinct(table.b) }).from(table);

			expect(result1[0]?.value).toBe('33.3333');
			expect(result2[0]?.value).toBe(null);
			expect(result3[0]?.value).toBe('42.5000');
		});

		test('aggregate function: sum', async (ctx) => {
			const { db } = ctx.mysql;
			const table = aggregateTable;
			await setupAggregateFunctionsTest(db);

			const result1 = await db.select({ value: sum(table.b) }).from(table);
			const result2 = await db.select({ value: sum(table.nullOnly) }).from(table);
			const result3 = await db.select({ value: sumDistinct(table.b) }).from(table);

			expect(result1[0]?.value).toBe('200');
			expect(result2[0]?.value).toBe(null);
			expect(result3[0]?.value).toBe('170');
		});

		test('aggregate function: max', async (ctx) => {
			const { db } = ctx.mysql;
			const table = aggregateTable;
			await setupAggregateFunctionsTest(db);

			const result1 = await db.select({ value: max(table.b) }).from(table);
			const result2 = await db.select({ value: max(table.nullOnly) }).from(table);

			expect(result1[0]?.value).toBe(90);
			expect(result2[0]?.value).toBe(null);
		});

		test('aggregate function: min', async (ctx) => {
			const { db } = ctx.mysql;
			const table = aggregateTable;
			await setupAggregateFunctionsTest(db);

			const result1 = await db.select({ value: min(table.b) }).from(table);
			const result2 = await db.select({ value: min(table.nullOnly) }).from(table);

			expect(result1[0]?.value).toBe(10);
			expect(result2[0]?.value).toBe(null);
		});

		test('test $onUpdateFn and $onUpdate works as $default', async (ctx) => {
			const { db } = ctx.mysql;

			await db.execute(sql`drop table if exists ${usersOnUpdate}`);

			await db.execute(
				sql`
					create table ${usersOnUpdate} (
					id serial not null primary key,
					name text not null,
					update_counter integer default 1 not null,
					updated_at datetime(3),
					uppercase_name text,
					always_null text
					)
				`,
			);

			await db.insert(usersOnUpdate).values([
				{ name: 'John' },
				{ name: 'Jane' },
				{ name: 'Jack' },
				{ name: 'Jill' },
			]);
			const { updatedAt, ...rest } = getTableColumns(usersOnUpdate);

			const justDates = await db.select({ updatedAt }).from(usersOnUpdate);

			const response = await db.select({ ...rest }).from(usersOnUpdate);

			expect(response).toEqual([
				{ name: 'John', id: 1, updateCounter: 1, uppercaseName: 'JOHN', alwaysNull: null },
				{ name: 'Jane', id: 2, updateCounter: 1, uppercaseName: 'JANE', alwaysNull: null },
				{ name: 'Jack', id: 3, updateCounter: 1, uppercaseName: 'JACK', alwaysNull: null },
				{ name: 'Jill', id: 4, updateCounter: 1, uppercaseName: 'JILL', alwaysNull: null },
			]);
			const msDelay = 750;

			for (const eachUser of justDates) {
				expect(eachUser.updatedAt!.valueOf()).toBeGreaterThan(Date.now() - msDelay);
			}
		});

		test('test $onUpdateFn and $onUpdate works updating', async (ctx) => {
			const { db } = ctx.mysql;

			await db.execute(sql`drop table if exists ${usersOnUpdate}`);

			await db.execute(
				sql`
					create table ${usersOnUpdate} (
					id serial not null primary key,
					name text not null,
					update_counter integer default 1 not null,
					updated_at datetime(3),
					uppercase_name text,
					always_null text
					)
				`,
			);

			await db.insert(usersOnUpdate).values([
				{ name: 'John', alwaysNull: 'this will will be null after updating' },
				{ name: 'Jane' },
				{ name: 'Jack' },
				{ name: 'Jill' },
			]);
			const { updatedAt, ...rest } = getTableColumns(usersOnUpdate);
			const initial = await db.select({ updatedAt }).from(usersOnUpdate);

			await db.update(usersOnUpdate).set({ name: 'Angel', uppercaseName: null }).where(eq(usersOnUpdate.id, 1));

			const justDates = await db.select({ updatedAt }).from(usersOnUpdate);

			const response = await db.select({ ...rest }).from(usersOnUpdate);

			expect(response).toEqual([
				{ name: 'Angel', id: 1, updateCounter: 2, uppercaseName: null, alwaysNull: null },
				{ name: 'Jane', id: 2, updateCounter: 1, uppercaseName: 'JANE', alwaysNull: null },
				{ name: 'Jack', id: 3, updateCounter: 1, uppercaseName: 'JACK', alwaysNull: null },
				{ name: 'Jill', id: 4, updateCounter: 1, uppercaseName: 'JILL', alwaysNull: null },
			]);
			const msDelay = 750;

			expect(initial[0]?.updatedAt?.valueOf()).not.toBe(justDates[0]?.updatedAt?.valueOf());

			for (const eachUser of justDates) {
				expect(eachUser.updatedAt!.valueOf()).toBeGreaterThan(Date.now() - msDelay);
			}
		});

		// mySchema tests
		test('mySchema :: select all fields', async (ctx) => {
			const { db } = ctx.mysql;

			await db.insert(usersMySchemaTable).values({ name: 'John' });
			const result = await db.select().from(usersMySchemaTable);

			expect(result[0]!.createdAt).toBeInstanceOf(Date);
			// not timezone based timestamp, thats why it should not work here
			// t.assert(Math.abs(result[0]!.createdAt.getTime() - now) < 2000);
			expect(result).toEqual([{ id: 1, name: 'John', verified: false, jsonb: null, createdAt: result[0]!.createdAt }]);
		});

		test('mySchema :: select sql', async (ctx) => {
			const { db } = ctx.mysql;
			await db.execute(sql`truncate table \`mySchema\`.\`userstest\``);

			await db.insert(usersMySchemaTable).values({ name: 'John' });
			const users = await db.select({
				name: sql`upper(${usersMySchemaTable.name})`,
			}).from(usersMySchemaTable);

			expect(users).toEqual([{ name: 'JOHN' }]);
		});

		test('mySchema :: select typed sql', async (ctx) => {
			const { db } = ctx.mysql;
			await db.execute(sql`truncate table \`mySchema\`.\`userstest\``);

			await db.insert(usersMySchemaTable).values({ name: 'John' });
			const users = await db.select({
				name: sql<string>`upper(${usersMySchemaTable.name})`,
			}).from(usersMySchemaTable);

			expect(users).toEqual([{ name: 'JOHN' }]);
		});

		test('mySchema :: select distinct', async (ctx) => {
			const { db } = ctx.mysql;

			const usersDistinctTable = mysqlTable('users_distinct', {
				id: int('id').notNull(),
				name: text('name').notNull(),
			});

			await db.execute(sql`drop table if exists ${usersDistinctTable}`);
			await db.execute(sql`create table ${usersDistinctTable} (id int, name text)`);

			await db.insert(usersDistinctTable).values([
				{ id: 1, name: 'John' },
				{ id: 1, name: 'John' },
				{ id: 2, name: 'John' },
				{ id: 1, name: 'Jane' },
			]);
			const users = await db.selectDistinct().from(usersDistinctTable).orderBy(
				usersDistinctTable.id,
				usersDistinctTable.name,
			);

			await db.execute(sql`drop table ${usersDistinctTable}`);

			expect(users).toEqual([{ id: 1, name: 'Jane' }, { id: 1, name: 'John' }, { id: 2, name: 'John' }]);
		});

		test('mySchema :: insert returning sql', async (ctx) => {
			const { db } = ctx.mysql;
			await db.execute(sql`truncate table \`mySchema\`.\`userstest\``);

			const [result, _] = await db.insert(usersMySchemaTable).values({ name: 'John' });

			expect(result.insertId).toBe(1);
		});

		test('mySchema :: delete returning sql', async (ctx) => {
			const { db } = ctx.mysql;
			await db.execute(sql`truncate table \`mySchema\`.\`userstest\``);

			await db.insert(usersMySchemaTable).values({ name: 'John' });
			const users = await db.delete(usersMySchemaTable).where(eq(usersMySchemaTable.name, 'John'));

			expect(users[0].affectedRows).toBe(1);
		});

		test('mySchema :: update with returning partial', async (ctx) => {
			const { db } = ctx.mysql;
			await db.execute(sql`truncate table \`mySchema\`.\`userstest\``);

			await db.insert(usersMySchemaTable).values({ name: 'John' });
			const updatedUsers = await db.update(usersMySchemaTable).set({ name: 'Jane' }).where(
				eq(usersMySchemaTable.name, 'John'),
			);

			const users = await db.select({ id: usersMySchemaTable.id, name: usersMySchemaTable.name }).from(
				usersMySchemaTable,
			)
				.where(
					eq(usersMySchemaTable.id, 1),
				);

			expect(updatedUsers[0].changedRows).toBe(1);

			expect(users).toEqual([{ id: 1, name: 'Jane' }]);
		});

		test('mySchema :: delete with returning all fields', async (ctx) => {
			const { db } = ctx.mysql;

			await db.insert(usersMySchemaTable).values({ name: 'John' });
			const deletedUser = await db.delete(usersMySchemaTable).where(eq(usersMySchemaTable.name, 'John'));

			expect(deletedUser[0].affectedRows).toBe(1);
		});

		test('mySchema :: insert + select', async (ctx) => {
			const { db } = ctx.mysql;
			await db.execute(sql`truncate table \`mySchema\`.\`userstest\``);

			await db.insert(usersMySchemaTable).values({ name: 'John' });
			const result = await db.select().from(usersMySchemaTable);
			expect(result).toEqual([{ id: 1, name: 'John', verified: false, jsonb: null, createdAt: result[0]!.createdAt }]);

			await db.insert(usersMySchemaTable).values({ name: 'Jane' });
			const result2 = await db.select().from(usersMySchemaTable);
			expect(result2).toEqual([
				{ id: 1, name: 'John', verified: false, jsonb: null, createdAt: result2[0]!.createdAt },
				{ id: 2, name: 'Jane', verified: false, jsonb: null, createdAt: result2[1]!.createdAt },
			]);
		});

		test('mySchema :: insert with overridden default values', async (ctx) => {
			const { db } = ctx.mysql;
			await db.execute(sql`truncate table \`mySchema\`.\`userstest\``);

			await db.insert(usersMySchemaTable).values({ name: 'John', verified: true });
			const result = await db.select().from(usersMySchemaTable);

			expect(result).toEqual([{ id: 1, name: 'John', verified: true, jsonb: null, createdAt: result[0]!.createdAt }]);
		});

		test('mySchema :: insert many', async (ctx) => {
			const { db } = ctx.mysql;
			await db.execute(sql`truncate table \`mySchema\`.\`userstest\``);

			await db.insert(usersMySchemaTable).values([
				{ name: 'John' },
				{ name: 'Bruce', jsonb: ['foo', 'bar'] },
				{ name: 'Jane' },
				{ name: 'Austin', verified: true },
			]);
			const result = await db.select({
				id: usersMySchemaTable.id,
				name: usersMySchemaTable.name,
				jsonb: usersMySchemaTable.jsonb,
				verified: usersMySchemaTable.verified,
			}).from(usersMySchemaTable);

			expect(result).toEqual([
				{ id: 1, name: 'John', jsonb: null, verified: false },
				{ id: 2, name: 'Bruce', jsonb: ['foo', 'bar'], verified: false },
				{ id: 3, name: 'Jane', jsonb: null, verified: false },
				{ id: 4, name: 'Austin', jsonb: null, verified: true },
			]);
		});

		test('mySchema :: select with group by as field', async (ctx) => {
			const { db } = ctx.mysql;
			await db.execute(sql`truncate table \`mySchema\`.\`userstest\``);

			await db.insert(usersMySchemaTable).values([{ name: 'John' }, { name: 'Jane' }, { name: 'Jane' }]);

			const result = await db.select({ name: usersMySchemaTable.name }).from(usersMySchemaTable)
				.groupBy(usersMySchemaTable.name);

			expect(result).toEqual([{ name: 'John' }, { name: 'Jane' }]);
		});

		test('mySchema :: select with group by as column + sql', async (ctx) => {
			const { db } = ctx.mysql;
			await db.execute(sql`truncate table \`mySchema\`.\`userstest\``);

			await db.insert(usersMySchemaTable).values([{ name: 'John' }, { name: 'Jane' }, { name: 'Jane' }]);

			const result = await db.select({ name: usersMySchemaTable.name }).from(usersMySchemaTable)
				.groupBy(usersMySchemaTable.id, sql`${usersMySchemaTable.name}`);

			expect(result).toEqual([{ name: 'John' }, { name: 'Jane' }, { name: 'Jane' }]);
		});

		test('mySchema :: build query', async (ctx) => {
			const { db } = ctx.mysql;

			const query = db.select({ id: usersMySchemaTable.id, name: usersMySchemaTable.name }).from(usersMySchemaTable)
				.groupBy(usersMySchemaTable.id, usersMySchemaTable.name)
				.toSQL();

			expect(query).toEqual({
				sql:
					`select \`id\`, \`name\` from \`mySchema\`.\`userstest\` group by \`mySchema\`.\`userstest\`.\`id\`, \`mySchema\`.\`userstest\`.\`name\``,
				params: [],
			});
		});

		test('mySchema :: insert with spaces', async (ctx) => {
			const { db } = ctx.mysql;
			await db.execute(sql`truncate table \`mySchema\`.\`userstest\``);

			await db.insert(usersMySchemaTable).values({ name: sql`'Jo   h     n'` });
			const result = await db.select({ id: usersMySchemaTable.id, name: usersMySchemaTable.name }).from(
				usersMySchemaTable,
			);

			expect(result).toEqual([{ id: 1, name: 'Jo   h     n' }]);
		});

		test('mySchema :: prepared statement with placeholder in .where', async (ctx) => {
			const { db } = ctx.mysql;
			await db.execute(sql`truncate table \`mySchema\`.\`userstest\``);

			await db.insert(usersMySchemaTable).values({ name: 'John' });
			const stmt = db.select({
				id: usersMySchemaTable.id,
				name: usersMySchemaTable.name,
			}).from(usersMySchemaTable)
				.where(eq(usersMySchemaTable.id, sql.placeholder('id')))
				.prepare();
			const result = await stmt.execute({ id: 1 });

			expect(result).toEqual([{ id: 1, name: 'John' }]);
		});

		test('mySchema :: select from tables with same name from different schema using alias', async (ctx) => {
			const { db } = ctx.mysql;
			await db.execute(sql`truncate table \`mySchema\`.\`userstest\``);

			await db.execute(sql`drop table if exists \`userstest\``);
			await db.execute(
				sql`
					create table \`userstest\` (
					    \`id\` serial primary key,
					    \`name\` text not null,
					    \`verified\` boolean not null default false,
					    \`jsonb\` json,
					    \`created_at\` timestamp not null default now()
					)
				`,
			);

			await db.insert(usersMySchemaTable).values({ id: 10, name: 'Ivan' });
			await db.insert(usersTable).values({ id: 11, name: 'Hans' });

			const customerAlias = alias(usersTable, 'customer');

			const result = await db
				.select().from(usersMySchemaTable)
				.leftJoin(customerAlias, eq(customerAlias.id, 11))
				.where(eq(usersMySchemaTable.id, 10));

			expect(result).toEqual([{
				userstest: {
					id: 10,
					name: 'Ivan',
					verified: false,
					jsonb: null,
					createdAt: result[0]!.userstest.createdAt,
				},
				customer: {
					id: 11,
					name: 'Hans',
					verified: false,
					jsonb: null,
					createdAt: result[0]!.customer!.createdAt,
				},
			}]);
		});

		test('insert $returningId: serial as id', async (ctx) => {
			const { db } = ctx.mysql;

			const result = await db.insert(usersTable).values({ name: 'John' }).$returningId();

			expectTypeOf(result).toEqualTypeOf<{
				id: number;
			}[]>();

			expect(result).toStrictEqual([{ id: 1 }]);
		});

		test('insert $returningId: serial as id, not first column', async (ctx) => {
			const { db } = ctx.mysql;

			const usersTableDefNotFirstColumn = mysqlTable('users2', {
				name: text('name').notNull(),
				id: serial('id').primaryKey(),
			});

			const result = await db.insert(usersTableDefNotFirstColumn).values({ name: 'John' }).$returningId();

			expectTypeOf(result).toEqualTypeOf<{
				id: number;
			}[]>();

			expect(result).toStrictEqual([{ id: 1 }]);
		});

		test('insert $returningId: serial as id, batch insert', async (ctx) => {
			const { db } = ctx.mysql;

			const result = await db.insert(usersTable).values([{ name: 'John' }, { name: 'John1' }]).$returningId();

			expectTypeOf(result).toEqualTypeOf<{
				id: number;
			}[]>();

			expect(result).toStrictEqual([{ id: 1 }, { id: 2 }]);
		});

		test('insert $returningId: $default as primary key', async (ctx) => {
			const { db } = ctx.mysql;

			const uniqueKeys = ['ao865jf3mcmkfkk8o5ri495z', 'dyqs529eom0iczo2efxzbcut'];
			let iterator = 0;

			const usersTableDefFn = mysqlTable('users_default_fn', {
				customId: varchar('id', { length: 256 }).primaryKey().$defaultFn(() => {
					const value = uniqueKeys[iterator]!;
					iterator++;
					return value;
				}),
				name: text('name').notNull(),
			});

			await setupReturningFunctionsTest(db);

			const result = await db.insert(usersTableDefFn).values([{ name: 'John' }, { name: 'John1' }])
				//    ^?
				.$returningId();

			expectTypeOf(result).toEqualTypeOf<{
				customId: string;
			}[]>();

			expect(result).toStrictEqual([{ customId: 'ao865jf3mcmkfkk8o5ri495z' }, {
				customId: 'dyqs529eom0iczo2efxzbcut',
			}]);
		});

		test('insert $returningId: $default as primary key with value', async (ctx) => {
			const { db } = ctx.mysql;

			const uniqueKeys = ['ao865jf3mcmkfkk8o5ri495z', 'dyqs529eom0iczo2efxzbcut'];
			let iterator = 0;

			const usersTableDefFn = mysqlTable('users_default_fn', {
				customId: varchar('id', { length: 256 }).primaryKey().$defaultFn(() => {
					const value = uniqueKeys[iterator]!;
					iterator++;
					return value;
				}),
				name: text('name').notNull(),
			});

			await setupReturningFunctionsTest(db);

			const result = await db.insert(usersTableDefFn).values([{ name: 'John', customId: 'test' }, { name: 'John1' }])
				//    ^?
				.$returningId();

			expectTypeOf(result).toEqualTypeOf<{
				customId: string;
			}[]>();

			expect(result).toStrictEqual([{ customId: 'test' }, { customId: 'ao865jf3mcmkfkk8o5ri495z' }]);
		});

		test('mySchema :: view', async (ctx) => {
			const { db } = ctx.mysql;

			const newYorkers1 = mySchema.view('new_yorkers')
				.as((qb) => qb.select().from(users2MySchemaTable).where(eq(users2MySchemaTable.cityId, 1)));

			const newYorkers2 = mySchema.view('new_yorkers', {
				id: serial('id').primaryKey(),
				name: text('name').notNull(),
				cityId: int('city_id').notNull(),
			}).as(sql`select * from ${users2MySchemaTable} where ${eq(users2MySchemaTable.cityId, 1)}`);

			const newYorkers3 = mySchema.view('new_yorkers', {
				id: serial('id').primaryKey(),
				name: text('name').notNull(),
				cityId: int('city_id').notNull(),
			}).existing();

			await db.execute(sql`create view ${newYorkers1} as ${getViewConfig(newYorkers1).query}`);

			await db.insert(citiesMySchemaTable).values([{ name: 'New York' }, { name: 'Paris' }]);

			await db.insert(users2MySchemaTable).values([
				{ name: 'John', cityId: 1 },
				{ name: 'Jane', cityId: 1 },
				{ name: 'Jack', cityId: 2 },
			]);

			{
				const result = await db.select().from(newYorkers1);
				expect(result).toEqual([
					{ id: 1, name: 'John', cityId: 1 },
					{ id: 2, name: 'Jane', cityId: 1 },
				]);
			}

			{
				const result = await db.select().from(newYorkers2);
				expect(result).toEqual([
					{ id: 1, name: 'John', cityId: 1 },
					{ id: 2, name: 'Jane', cityId: 1 },
				]);
			}

			{
				const result = await db.select().from(newYorkers3);
				expect(result).toEqual([
					{ id: 1, name: 'John', cityId: 1 },
					{ id: 2, name: 'Jane', cityId: 1 },
				]);
			}

			{
				const result = await db.select({ name: newYorkers1.name }).from(newYorkers1);
				expect(result).toEqual([
					{ name: 'John' },
					{ name: 'Jane' },
				]);
			}

			await db.execute(sql`drop view ${newYorkers1}`);
		});

		test('$count separate', async (ctx) => {
			const { db } = ctx.mysql;

			const countTestTable = mysqlTable('count_test', {
				id: int('id').notNull(),
				name: text('name').notNull(),
			});

			await db.execute(sql`drop table if exists ${countTestTable}`);
			await db.execute(sql`create table ${countTestTable} (id int, name text)`);

			await db.insert(countTestTable).values([
				{ id: 1, name: 'First' },
				{ id: 2, name: 'Second' },
				{ id: 3, name: 'Third' },
				{ id: 4, name: 'Fourth' },
			]);

			const count = await db.$count(countTestTable);

			await db.execute(sql`drop table ${countTestTable}`);

			expect(count).toStrictEqual(4);
		});

		test('$count embedded', async (ctx) => {
			const { db } = ctx.mysql;

			const countTestTable = mysqlTable('count_test', {
				id: int('id').notNull(),
				name: text('name').notNull(),
			});

			await db.execute(sql`drop table if exists ${countTestTable}`);
			await db.execute(sql`create table ${countTestTable} (id int, name text)`);

			await db.insert(countTestTable).values([
				{ id: 1, name: 'First' },
				{ id: 2, name: 'Second' },
				{ id: 3, name: 'Third' },
				{ id: 4, name: 'Fourth' },
			]);

			const count = await db.select({
				count: db.$count(countTestTable),
			}).from(countTestTable);

			await db.execute(sql`drop table ${countTestTable}`);

			expect(count).toStrictEqual([
				{ count: 4 },
				{ count: 4 },
				{ count: 4 },
				{ count: 4 },
			]);
		});

		test('$count separate reuse', async (ctx) => {
			const { db } = ctx.mysql;

			const countTestTable = mysqlTable('count_test', {
				id: int('id').notNull(),
				name: text('name').notNull(),
			});

			await db.execute(sql`drop table if exists ${countTestTable}`);
			await db.execute(sql`create table ${countTestTable} (id int, name text)`);

			await db.insert(countTestTable).values([
				{ id: 1, name: 'First' },
				{ id: 2, name: 'Second' },
				{ id: 3, name: 'Third' },
				{ id: 4, name: 'Fourth' },
			]);

			const count = db.$count(countTestTable);

			const count1 = await count;

			await db.insert(countTestTable).values({ id: 5, name: 'fifth' });

			const count2 = await count;

			await db.insert(countTestTable).values({ id: 6, name: 'sixth' });

			const count3 = await count;

			await db.execute(sql`drop table ${countTestTable}`);

			expect(count1).toStrictEqual(4);
			expect(count2).toStrictEqual(5);
			expect(count3).toStrictEqual(6);
		});

		test('$count embedded reuse', async (ctx) => {
			const { db } = ctx.mysql;

			const countTestTable = mysqlTable('count_test', {
				id: int('id').notNull(),
				name: text('name').notNull(),
			});

			await db.execute(sql`drop table if exists ${countTestTable}`);
			await db.execute(sql`create table ${countTestTable} (id int, name text)`);

			await db.insert(countTestTable).values([
				{ id: 1, name: 'First' },
				{ id: 2, name: 'Second' },
				{ id: 3, name: 'Third' },
				{ id: 4, name: 'Fourth' },
			]);

			const count = db.select({
				count: db.$count(countTestTable),
			}).from(countTestTable);

			const count1 = await count;

			await db.insert(countTestTable).values({ id: 5, name: 'fifth' });

			const count2 = await count;

			await db.insert(countTestTable).values({ id: 6, name: 'sixth' });

			const count3 = await count;

			await db.execute(sql`drop table ${countTestTable}`);

			expect(count1).toStrictEqual([
				{ count: 4 },
				{ count: 4 },
				{ count: 4 },
				{ count: 4 },
			]);
			expect(count2).toStrictEqual([
				{ count: 5 },
				{ count: 5 },
				{ count: 5 },
				{ count: 5 },
				{ count: 5 },
			]);
			expect(count3).toStrictEqual([
				{ count: 6 },
				{ count: 6 },
				{ count: 6 },
				{ count: 6 },
				{ count: 6 },
				{ count: 6 },
			]);
		});

		test('$count separate with filters', async (ctx) => {
			const { db } = ctx.mysql;

			const countTestTable = mysqlTable('count_test', {
				id: int('id').notNull(),
				name: text('name').notNull(),
			});

			await db.execute(sql`drop table if exists ${countTestTable}`);
			await db.execute(sql`create table ${countTestTable} (id int, name text)`);

			await db.insert(countTestTable).values([
				{ id: 1, name: 'First' },
				{ id: 2, name: 'Second' },
				{ id: 3, name: 'Third' },
				{ id: 4, name: 'Fourth' },
			]);

			const count = await db.$count(countTestTable, gt(countTestTable.id, 1));

			await db.execute(sql`drop table ${countTestTable}`);

			expect(count).toStrictEqual(3);
		});

		test('$count embedded with filters', async (ctx) => {
			const { db } = ctx.mysql;

			const countTestTable = mysqlTable('count_test', {
				id: int('id').notNull(),
				name: text('name').notNull(),
			});

			await db.execute(sql`drop table if exists ${countTestTable}`);
			await db.execute(sql`create table ${countTestTable} (id int, name text)`);

			await db.insert(countTestTable).values([
				{ id: 1, name: 'First' },
				{ id: 2, name: 'Second' },
				{ id: 3, name: 'Third' },
				{ id: 4, name: 'Fourth' },
			]);

			const count = await db.select({
				count: db.$count(countTestTable, gt(countTestTable.id, 1)),
			}).from(countTestTable);

			await db.execute(sql`drop table ${countTestTable}`);

			expect(count).toStrictEqual([
				{ count: 3 },
				{ count: 3 },
				{ count: 3 },
				{ count: 3 },
			]);
		});

		test('limit 0', async (ctx) => {
			const { db } = ctx.mysql;

			await db.insert(usersTable).values({ name: 'John' });
			const users = await db
				.select()
				.from(usersTable)
				.limit(0);

			expect(users).toEqual([]);
		});

		test('limit -1', async (ctx) => {
			const { db } = ctx.mysql;

			await db.insert(usersTable).values({ name: 'John' });
			const users = await db
				.select()
				.from(usersTable)
				.limit(-1);

			expect(users.length).toBeGreaterThan(0);
		});

		test('define constraints as array', async (ctx) => {
			const { db } = ctx.mysql;

			const table = mysqlTable('name', {
				id: int(),
			}, (t) => [
				index('name').on(t.id),
				primaryKey({ columns: [t.id], name: 'custom' }),
			]);

			const { indexes, primaryKeys } = getTableConfig(table);

			expect(indexes.length).toBe(1);
			expect(primaryKeys.length).toBe(1);
		});

		test('define constraints as array inside third param', async (ctx) => {
			const { db } = ctx.mysql;

			const table = mysqlTable('name', {
				id: int(),
			}, (t) => [
				[index('name').on(t.id), primaryKey({ columns: [t.id], name: 'custom' })],
			]);

			const { indexes, primaryKeys } = getTableConfig(table);

			expect(indexes.length).toBe(1);
			expect(primaryKeys.length).toBe(1);
		});

		test('update with limit and order by', async (ctx) => {
			const { db } = ctx.mysql;

			await db.insert(usersTable).values([
				{ name: 'Barry', verified: false },
				{ name: 'Alan', verified: false },
				{ name: 'Carl', verified: false },
			]);

			await db.update(usersTable).set({ verified: true }).limit(2).orderBy(asc(usersTable.name));

			const result = await db.select({ name: usersTable.name, verified: usersTable.verified }).from(usersTable).orderBy(
				asc(usersTable.name),
			);
			expect(result).toStrictEqual([
				{ name: 'Alan', verified: true },
				{ name: 'Barry', verified: true },
				{ name: 'Carl', verified: false },
			]);
		});

		test('delete with limit and order by', async (ctx) => {
			const { db } = ctx.mysql;

			await db.insert(usersTable).values([
				{ name: 'Barry', verified: false },
				{ name: 'Alan', verified: false },
				{ name: 'Carl', verified: false },
			]);

			await db.delete(usersTable).where(eq(usersTable.verified, false)).limit(1).orderBy(asc(usersTable.name));

			const result = await db.select({ name: usersTable.name, verified: usersTable.verified }).from(usersTable).orderBy(
				asc(usersTable.name),
			);
			expect(result).toStrictEqual([
				{ name: 'Barry', verified: false },
				{ name: 'Carl', verified: false },
			]);
		});

		test('Object keys as column names', async (ctx) => {
			const { db } = ctx.mysql;

			// Tests the following:
			// Column with required config
			// Column with optional config without providing a value
			// Column with optional config providing a value
			// Column without config
			const users = mysqlTable('users', {
				id: bigint({ mode: 'number' }).autoincrement().primaryKey(),
				createdAt: timestamp(),
				updatedAt: timestamp({ fsp: 3 }),
				admin: boolean(),
			});

			await db.execute(sql`drop table if exists users`);
			await db.execute(
				sql`
					create table users (
						\`id\` bigint auto_increment primary key,
						\`createdAt\` timestamp,
						\`updatedAt\` timestamp(3),
						\`admin\` boolean
					)
				`,
			);

			await db.insert(users).values([
				{ createdAt: sql`now() - interval 30 day`, updatedAt: sql`now() - interval 1 day`, admin: true },
				{ createdAt: sql`now() - interval 1 day`, updatedAt: sql`now() - interval 30 day`, admin: true },
				{ createdAt: sql`now() - interval 1 day`, updatedAt: sql`now() - interval 1 day`, admin: false },
			]);
			const result = await db
				.select({ id: users.id, admin: users.admin })
				.from(users)
				.where(
					and(
						gt(users.createdAt, sql`now() - interval 7 day`),
						gt(users.updatedAt, sql`now() - interval 7 day`),
					),
				);

			expect(result).toEqual([
				{ id: 3, admin: false },
			]);

			await db.execute(sql`drop table users`);
		});

		test('cross join', async (ctx) => {
			const { db } = ctx.mysql;

			await db
				.insert(usersTable)
				.values([
					{ name: 'John' },
					{ name: 'Jane' },
				]);

			await db
				.insert(citiesTable)
				.values([
					{ name: 'Seattle' },
					{ name: 'New York City' },
				]);

			const result = await db
				.select({
					user: usersTable.name,
					city: citiesTable.name,
				})
				.from(usersTable)
				.crossJoin(citiesTable)
				.orderBy(usersTable.name, citiesTable.name);

			expect(result).toStrictEqual([
				{ city: 'New York City', user: 'Jane' },
				{ city: 'Seattle', user: 'Jane' },
				{ city: 'New York City', user: 'John' },
				{ city: 'Seattle', user: 'John' },
			]);
		});

		test('left join (lateral)', async (ctx) => {
			const { db } = ctx.mysql;

			await db
				.insert(citiesTable)
				.values([{ id: 1, name: 'Paris' }, { id: 2, name: 'London' }]);

			await db.insert(users2Table).values([{ name: 'John', cityId: 1 }, { name: 'Jane' }]);

			const sq = db
				.select({
					userId: users2Table.id,
					userName: users2Table.name,
					cityId: users2Table.cityId,
				})
				.from(users2Table)
				.where(eq(users2Table.cityId, citiesTable.id))
				.as('sq');

			const res = await db
				.select({
					cityId: citiesTable.id,
					cityName: citiesTable.name,
					userId: sq.userId,
					userName: sq.userName,
				})
				.from(citiesTable)
				.leftJoinLateral(sq, sql`true`);

			expect(res).toStrictEqual([
				{ cityId: 1, cityName: 'Paris', userId: 1, userName: 'John' },
				{ cityId: 2, cityName: 'London', userId: null, userName: null },
			]);
		});

		test('inner join (lateral)', async (ctx) => {
			const { db } = ctx.mysql;

			await db
				.insert(citiesTable)
				.values([{ id: 1, name: 'Paris' }, { id: 2, name: 'London' }]);

			await db.insert(users2Table).values([{ name: 'John', cityId: 1 }, { name: 'Jane' }]);

			const sq = db
				.select({
					userId: users2Table.id,
					userName: users2Table.name,
					cityId: users2Table.cityId,
				})
				.from(users2Table)
				.where(eq(users2Table.cityId, citiesTable.id))
				.as('sq');

			const res = await db
				.select({
					cityId: citiesTable.id,
					cityName: citiesTable.name,
					userId: sq.userId,
					userName: sq.userName,
				})
				.from(citiesTable)
				.innerJoinLateral(sq, sql`true`);

			expect(res).toStrictEqual([
				{ cityId: 1, cityName: 'Paris', userId: 1, userName: 'John' },
			]);
		});

		test('cross join (lateral)', async (ctx) => {
			const { db } = ctx.mysql;

			await db
				.insert(citiesTable)
				.values([{ id: 1, name: 'Paris' }, { id: 2, name: 'London' }, { id: 3, name: 'Berlin' }]);

			await db.insert(users2Table).values([{ name: 'John', cityId: 1 }, { name: 'Jane' }, {
				name: 'Patrick',
				cityId: 2,
			}]);

			const sq = db
				.select({
					userId: users2Table.id,
					userName: users2Table.name,
					cityId: users2Table.cityId,
				})
				.from(users2Table)
				.where(not(like(citiesTable.name, 'L%')))
				.as('sq');

			const res = await db
				.select({
					cityId: citiesTable.id,
					cityName: citiesTable.name,
					userId: sq.userId,
					userName: sq.userName,
				})
				.from(citiesTable)
				.crossJoinLateral(sq)
				.orderBy(citiesTable.id, sq.userId);

			expect(res).toStrictEqual([
				{
					cityId: 1,
					cityName: 'Paris',
					userId: 1,
					userName: 'John',
				},
				{
					cityId: 1,
					cityName: 'Paris',
					userId: 2,
					userName: 'Jane',
				},
				{
					cityId: 1,
					cityName: 'Paris',
					userId: 3,
					userName: 'Patrick',
				},
				{
					cityId: 3,
					cityName: 'Berlin',
					userId: 1,
					userName: 'John',
				},
				{
					cityId: 3,
					cityName: 'Berlin',
					userId: 2,
					userName: 'Jane',
				},
				{
					cityId: 3,
					cityName: 'Berlin',
					userId: 3,
					userName: 'Patrick',
				},
			]);
		});

		test('all types', async (ctx) => {
			const { db } = ctx.mysql;

			await db.execute(sql`
				CREATE TABLE \`all_types\` (
						\`serial\` serial AUTO_INCREMENT,
						\`bigint53\` bigint,
						\`bigint64\` bigint,
						\`binary\` binary,
						\`boolean\` boolean,
						\`char\` char,
						\`date\` date,
						\`date_str\` date,
						\`datetime\` datetime,
						\`datetime_str\` datetime,
						\`decimal\` decimal,
						\`decimal_num\` decimal(30),
						\`decimal_big\` decimal(30),
						\`double\` double,
						\`float\` float,
						\`int\` int,
						\`json\` json,
						\`med_int\` mediumint,
						\`small_int\` smallint,
						\`real\` real,
						\`text\` text,
						\`time\` time,
						\`timestamp\` timestamp,
						\`timestamp_str\` timestamp,
						\`tiny_int\` tinyint,
						\`varbin\` varbinary(16),
						\`varchar\` varchar(255),
						\`year\` year,
						\`enum\` enum('enV1','enV2')
					);
			`);

			await db.insert(allTypesTable).values({
				serial: 1,
				bigint53: 9007199254740991,
				bigint64: 5044565289845416380n,
				binary: '1',
				boolean: true,
				char: 'c',
				date: new Date(1741743161623),
				dateStr: new Date(1741743161623).toISOString().slice(0, 19).replace('T', ' '),
				datetime: new Date(1741743161623),
				datetimeStr: new Date(1741743161623).toISOString().slice(0, 19).replace('T', ' '),
				decimal: '47521',
				decimalNum: 9007199254740991,
				decimalBig: 5044565289845416380n,
				double: 15.35325689124218,
				enum: 'enV1',
				float: 1.048596,
				real: 1.048596,
				text: 'C4-',
				int: 621,
				json: {
					str: 'strval',
					arr: ['str', 10],
				},
				medInt: 560,
				smallInt: 14,
				time: '04:13:22',
				timestamp: new Date(1741743161623),
				timestampStr: new Date(1741743161623).toISOString().slice(0, 19).replace('T', ' '),
				tinyInt: 7,
				varbin: '1010110101001101',
				varchar: 'VCHAR',
				year: 2025,
			});

			const rawRes = await db.select().from(allTypesTable);

			type ExpectedType = {
				serial: number;
				bigint53: number | null;
				bigint64: bigint | null;
				binary: string | null;
				boolean: boolean | null;
				char: string | null;
				date: Date | null;
				dateStr: string | null;
				datetime: Date | null;
				datetimeStr: string | null;
				decimal: string | null;
				decimalNum: number | null;
				decimalBig: bigint | null;
				double: number | null;
				float: number | null;
				int: number | null;
				json: unknown;
				medInt: number | null;
				smallInt: number | null;
				real: number | null;
				text: string | null;
				time: string | null;
				timestamp: Date | null;
				timestampStr: string | null;
				tinyInt: number | null;
				varbin: string | null;
				varchar: string | null;
				year: number | null;
				enum: 'enV1' | 'enV2' | null;
			}[];

			const expectedRes: ExpectedType = [
				{
					serial: 1,
					bigint53: 9007199254740991,
					bigint64: 5044565289845416380n,
					binary: '1',
					boolean: true,
					char: 'c',
					date: new Date('2025-03-12T00:00:00.000Z'),
					dateStr: '2025-03-12',
					datetime: new Date('2025-03-12T01:32:42.000Z'),
					datetimeStr: '2025-03-12 01:32:41',
					decimal: '47521',
					decimalNum: 9007199254740991,
					decimalBig: 5044565289845416380n,
					double: 15.35325689124218,
					float: 1.0486,
					int: 621,
					json: { arr: ['str', 10], str: 'strval' },
					medInt: 560,
					smallInt: 14,
					real: 1.048596,
					text: 'C4-',
					time: '04:13:22',
					timestamp: new Date('2025-03-12T01:32:42.000Z'),
					timestampStr: '2025-03-12 01:32:41',
					tinyInt: 7,
					varbin: '1010110101001101',
					varchar: 'VCHAR',
					year: 2025,
					enum: 'enV1',
				},
			];

			expectTypeOf(rawRes).toEqualTypeOf<ExpectedType>();
			expect(rawRes).toStrictEqual(expectedRes);
		});

		test('S3File - insert + select + query reuse', async (ctx) => {
			const { db, bucket } = ctx.mysql;

			await db.execute(s3tableCreate);

			const reusable = db.select().from(s3Table).orderBy(s3Table.id);
			const blank = await reusable;
			expect(blank).toEqual([]);

			await db.insert(s3Table).values([{
				id: 1,
				file: {
					bucket: bucket!,
					key: 'zero',
					data: exampleS3Files[0],
				},
				f64: {
					bucket: bucket!,
					key: 'base64',
					data: exampleS3Files[7].toString('base64'),
				},
				f16: {
					bucket: bucket!,
					key: 'hex',
					data: exampleS3Files[7].toString('hex'),
				},
				fInt8: {
					bucket: bucket!,
					key: 'uint8arr',
					data: Uint8Array.from(exampleS3Files[7]),
				},
			}, {
				id: 2,
				file: {
					bucket: bucket!,
					key: 'file2',
					data: exampleS3Files[8],
				},
			}]);

			const res = await reusable;

			expect(res).toStrictEqual([{
				id: 1,
				file: {
					bucket: bucket!,
					key: 'zero',
					data: exampleS3Files[0],
				},
				f64: {
					bucket: bucket!,
					key: 'base64',
					data: exampleS3Files[7].toString('base64'),
				},
				f16: {
					bucket: bucket!,
					key: 'hex',
					data: exampleS3Files[7].toString('hex'),
				},
				fInt8: {
					bucket: bucket!,
					key: 'uint8arr',
					data: Uint8Array.from(exampleS3Files[7]),
				},
				defaultFnFile: {
					bucket: defaultBucket,
					key: 'default-key',
					data: exampleS3Files[0],
				},
			}, {
				id: 2,
				file: {
					bucket: bucket!,
					key: 'file2',
					data: exampleS3Files[8],
				},
				f16: null,
				f64: null,
				fInt8: null,
				defaultFnFile: {
					bucket: defaultBucket,
					key: 'default-key',
					data: exampleS3Files[0],
				},
			}]);
		});

		test('S3File - insert + select custom selection', async (ctx) => {
			const { db, bucket } = ctx.mysql;

			await db.execute(s3tableCreate);

			await db.insert(s3Table).values([{
				id: 1,
				file: {
					bucket: bucket!,
					key: 'zero',
					data: exampleS3Files[0],
				},
				f64: {
					bucket: bucket!,
					key: 'base64',
					data: exampleS3Files[7].toString('base64'),
				},
				f16: {
					bucket: bucket!,
					key: 'hex',
					data: exampleS3Files[7].toString('hex'),
				},
				fInt8: {
					bucket: bucket!,
					key: 'uint8arr',
					data: Uint8Array.from(exampleS3Files[7]),
				},
			}, {
				id: 2,
				file: {
					bucket: bucket!,
					key: 'file2',
					data: exampleS3Files[8],
				},
			}]);

			const res = await db.select({
				fullTable: s3Table,
				nested: {
					file: s3Table.file,
				},
				root: s3Table.defaultFnFile,
				presigned: s3Table.file.presigned({
					expiresIn: 6000,
					hoistableHeaders: new Set(['h1', 'h2']),
					signableHeaders: new Set(['h1', 'h2']),
					signingDate: new Date(),
					signingRegion: 'us-east-1',
					signingService: 'service?',
					unhoistableHeaders: new Set(['h3', 'h4']),
					unsignableHeaders: new Set(['h87', 'h22']),
				}),
				data: s3Table.file.data(),
			}).from(s3Table).orderBy(s3Table.id);

			expect(res).toStrictEqual([{
				fullTable: {
					id: 1,
					file: {
						bucket: bucket!,
						key: 'zero',
						data: exampleS3Files[0],
					},
					f64: {
						bucket: bucket!,
						key: 'base64',
						data: exampleS3Files[7].toString('base64'),
					},
					f16: {
						bucket: bucket!,
						key: 'hex',
						data: exampleS3Files[7].toString('hex'),
					},
					fInt8: {
						bucket: bucket!,
						key: 'uint8arr',
						data: Uint8Array.from(exampleS3Files[7]),
					},
					defaultFnFile: {
						bucket: defaultBucket,
						key: 'default-key',
						data: exampleS3Files[0],
					},
				},
				nested: {
					file: {
						bucket: bucket!,
						key: 'zero',
						data: exampleS3Files[0],
					},
				},
				root: {
					bucket: defaultBucket,
					key: 'default-key',
					data: exampleS3Files[0],
				},
				data: exampleS3Files[0],
				presigned: expect.stringMatching(/^https?:\/\/.*/),
			}, {
				fullTable: {
					id: 2,
					file: {
						bucket: bucket!,
						key: 'file2',
						data: exampleS3Files[8],
					},
					f16: null,
					f64: null,
					fInt8: null,
					defaultFnFile: {
						bucket: defaultBucket,
						key: 'default-key',
						data: exampleS3Files[0],
					},
				},
				nested: {
					file: {
						bucket: bucket!,
						key: 'file2',
						data: exampleS3Files[8],
					},
				},
				root: {
					bucket: defaultBucket,
					key: 'default-key',
					data: exampleS3Files[0],
				},
				data: exampleS3Files[8],
				presigned: expect.stringMatching(/^https?:\/\/.*/),
			}]);
		});

		test('S3File - insert + update + delete', async (ctx) => {
			const { db, bucket } = ctx.mysql;

			await db.execute(s3tableCreate);

			await db.insert(s3Table).values([{
				id: 1,
				file: {
					bucket: bucket!,
					key: 'zero',
					data: exampleS3Files[0],
				},
				f64: {
					bucket: bucket!,
					key: 'base64',
					data: exampleS3Files[7].toString('base64'),
				},
				f16: {
					bucket: bucket!,
					key: 'hex',
					data: exampleS3Files[7].toString('hex'),
				},
				fInt8: {
					bucket: bucket!,
					key: 'uint8arr',
					data: Uint8Array.from(exampleS3Files[7]),
				},
			}, {
				id: 2,
				file: {
					bucket: bucket!,
					key: 'file2',
					data: exampleS3Files[8],
				},
			}]);

			await db.update(s3Table).set({
				id: 3,
				file: {
					bucket: bucket!,
					key: 'zero-new',
					data: exampleS3Files[9],
				},
			}).where(eq(s3Table.id, 1));

			await db.delete(s3Table).where(eq(s3Table.id, 2));

			const sel = await db.select({
				id: s3Table.id,
				file: s3Table.file,
				defaultFnFile: s3Table.defaultFnFile,
			}).from(s3Table).orderBy(s3Table.id);

			expect(sel).toStrictEqual([
				{
					id: 3,
					file: {
						bucket: bucket!,
						key: 'zero-new',
						data: exampleS3Files[9],
					},
					defaultFnFile: {
						bucket: defaultBucket,
						key: 'default-key',
						data: exampleS3Files[0],
					},
				},
			]);
		});

		test('S3File - insert placeholder', async (ctx) => {
			const { db, bucket } = ctx.mysql;

			await db.execute(s3tableCreate);

			await db.insert(s3Table).values([{
				id: 1,
				file: sql.placeholder('fOne'),
				f64: sql.placeholder('f64'),
				f16: sql.placeholder('f16'),
				fInt8: sql.placeholder('fInt8'),
			}, {
				id: 2,
				file: {
					bucket: bucket!,
					key: 'file2',
					data: exampleS3Files[8],
				},
			}]).execute({
				fOne: {
					bucket: bucket!,
					key: 'zero',
					data: exampleS3Files[0],
				},
				f64: {
					bucket: bucket!,
					key: 'base64',
					data: exampleS3Files[7].toString('base64'),
				},
				f16: {
					bucket: bucket!,
					key: 'hex',
					data: exampleS3Files[7].toString('hex'),
				},
				fInt8: {
					bucket: bucket!,
					key: 'uint8arr',
					data: Uint8Array.from(exampleS3Files[7]),
				},
			});

			const res = await db.select().from(s3Table).orderBy(s3Table.id);

			expect(res).toStrictEqual([{
				id: 1,
				file: {
					bucket: bucket!,
					key: 'zero',
					data: exampleS3Files[0],
				},
				f64: {
					bucket: bucket!,
					key: 'base64',
					data: exampleS3Files[7].toString('base64'),
				},
				f16: {
					bucket: bucket!,
					key: 'hex',
					data: exampleS3Files[7].toString('hex'),
				},
				fInt8: {
					bucket: bucket!,
					key: 'uint8arr',
					data: Uint8Array.from(exampleS3Files[7]),
				},
				defaultFnFile: {
					bucket: defaultBucket,
					key: 'default-key',
					data: exampleS3Files[0],
				},
			}, {
				id: 2,
				file: {
					bucket: bucket!,
					key: 'file2',
					data: exampleS3Files[8],
				},
				f16: null,
				f64: null,
				fInt8: null,
				defaultFnFile: {
					bucket: defaultBucket,
					key: 'default-key',
					data: exampleS3Files[0],
				},
			}]);
		});

		test('S3File - insert prepared', async (ctx) => {
			const { db, bucket } = ctx.mysql;

			await db.execute(s3tableCreate);

			const query = await db.insert(s3Table).values([{
				id: sql.placeholder('id'),
				file: sql.placeholder('fOne'),
				f64: sql.placeholder('f64'),
				f16: sql.placeholder('f16'),
				fInt8: sql.placeholder('fInt8'),
			}]).prepare();

			await query.execute({
				id: 1,
				fOne: {
					bucket: bucket!,
					key: 'zero',
					data: exampleS3Files[0],
				},
				f64: {
					bucket: bucket!,
					key: 'base64',
					data: exampleS3Files[7].toString('base64'),
				},
				f16: {
					bucket: bucket!,
					key: 'hex',
					data: exampleS3Files[7].toString('hex'),
				},
				fInt8: {
					bucket: bucket!,
					key: 'uint8arr',
					data: Uint8Array.from(exampleS3Files[7]),
				},
			});

			await query.execute({
				id: 2,
				fOne: {
					bucket: bucket!,
					key: 'five',
					data: exampleS3Files[5],
				},
				f64: {
					bucket: bucket!,
					key: 'base64-2',
					data: exampleS3Files[9].toString('base64'),
				},
				f16: {
					bucket: bucket!,
					key: 'hex-2',
					data: exampleS3Files[9].toString('hex'),
				},
				fInt8: {
					bucket: bucket!,
					key: 'uint8arr-2',
					data: Uint8Array.from(exampleS3Files[9]),
				},
			});

			const res = await db.select().from(s3Table).orderBy(s3Table.id);

			expect(res).toStrictEqual([{
				id: 1,
				file: {
					bucket: bucket!,
					key: 'zero',
					data: exampleS3Files[0],
				},
				f64: {
					bucket: bucket!,
					key: 'base64',
					data: exampleS3Files[7].toString('base64'),
				},
				f16: {
					bucket: bucket!,
					key: 'hex',
					data: exampleS3Files[7].toString('hex'),
				},
				fInt8: {
					bucket: bucket!,
					key: 'uint8arr',
					data: Uint8Array.from(exampleS3Files[7]),
				},
				defaultFnFile: {
					bucket: defaultBucket,
					key: 'default-key',
					data: exampleS3Files[0],
				},
			}, {
				id: 2,
				file: {
					bucket: bucket!,
					key: 'five',
					data: exampleS3Files[5],
				},
				f64: {
					bucket: bucket!,
					key: 'base64-2',
					data: exampleS3Files[9].toString('base64'),
				},
				f16: {
					bucket: bucket!,
					key: 'hex-2',
					data: exampleS3Files[9].toString('hex'),
				},
				fInt8: {
					bucket: bucket!,
					key: 'uint8arr-2',
					data: Uint8Array.from(exampleS3Files[9]),
				},
				defaultFnFile: {
					bucket: defaultBucket,
					key: 'default-key',
					data: exampleS3Files[0],
				},
			}]);
		});

		test('S3File - transaction', async (ctx) => {
			const { db, bucket } = ctx.mysql;

			await db.execute(s3tableCreate);

			const res = await db.transaction(async (tx) => {
				await tx.insert(s3Table).values({
					id: 1,
					file: {
						bucket: bucket!,
						key: 'zero',
						data: exampleS3Files[0],
					},
					f64: {
						bucket: bucket!,
						key: 'base64',
						data: exampleS3Files[7].toString('base64'),
					},
					f16: {
						bucket: bucket!,
						key: 'hex',
						data: exampleS3Files[7].toString('hex'),
					},
					fInt8: {
						bucket: bucket!,
						key: 'uint8arr',
						data: Uint8Array.from(exampleS3Files[7]),
					},
				});

				const [first] = await db.select().from(s3Table).orderBy(s3Table.id);

				const second = await tx.transaction(async (tx2) => {
					await tx2.insert(s3Table).values({
						id: 2,
						file: {
							bucket: bucket!,
							key: 'file2',
							data: exampleS3Files[8],
						},
					});

					const [_, second] = await db.select().from(s3Table).orderBy(s3Table.id);

					return second;
				});

				return [first, second];
			});

			expect(res).toStrictEqual([{
				id: 1,
				file: {
					bucket: bucket!,
					key: 'zero',
					data: exampleS3Files[0],
				},
				f64: {
					bucket: bucket!,
					key: 'base64',
					data: exampleS3Files[7].toString('base64'),
				},
				f16: {
					bucket: bucket!,
					key: 'hex',
					data: exampleS3Files[7].toString('hex'),
				},
				fInt8: {
					bucket: bucket!,
					key: 'uint8arr',
					data: Uint8Array.from(exampleS3Files[7]),
				},
				defaultFnFile: {
					bucket: defaultBucket,
					key: 'default-key',
					data: exampleS3Files[0],
				},
			}, {
				id: 2,
				file: {
					bucket: bucket!,
					key: 'file2',
					data: exampleS3Files[8],
				},
				f16: null,
				f64: null,
				fInt8: null,
				defaultFnFile: {
					bucket: defaultBucket,
					key: 'default-key',
					data: exampleS3Files[0],
				},
			}]);
		});

		test('S3File - returnless transaction', async (ctx) => {
			const { db, bucket } = ctx.mysql;

			await db.execute(s3tableCreate);

			await db.transaction(async (tx) => {
				await tx.insert(s3Table).values({
					id: 1,
					file: {
						bucket: bucket!,
						key: 'zero',
						data: exampleS3Files[0],
					},
					f64: {
						bucket: bucket!,
						key: 'base64',
						data: exampleS3Files[7].toString('base64'),
					},
					f16: {
						bucket: bucket!,
						key: 'hex',
						data: exampleS3Files[7].toString('hex'),
					},
					fInt8: {
						bucket: bucket!,
						key: 'uint8arr',
						data: Uint8Array.from(exampleS3Files[7]),
					},
				});

				await tx.transaction(async (tx2) => {
					await tx2.insert(s3Table).values({
						id: 2,
						file: {
							bucket: bucket!,
							key: 'file2',
							data: exampleS3Files[8],
						},
					});
				});

				return;
			});

			const res = await db.select().from(s3Table).orderBy(s3Table.id);
			expect(res).toStrictEqual([{
				id: 1,
				file: {
					bucket: bucket!,
					key: 'zero',
					data: exampleS3Files[0],
				},
				f64: {
					bucket: bucket!,
					key: 'base64',
					data: exampleS3Files[7].toString('base64'),
				},
				f16: {
					bucket: bucket!,
					key: 'hex',
					data: exampleS3Files[7].toString('hex'),
				},
				fInt8: {
					bucket: bucket!,
					key: 'uint8arr',
					data: Uint8Array.from(exampleS3Files[7]),
				},
				defaultFnFile: {
					bucket: defaultBucket,
					key: 'default-key',
					data: exampleS3Files[0],
				},
			}, {
				id: 2,
				file: {
					bucket: bucket!,
					key: 'file2',
					data: exampleS3Files[8],
				},
				f16: null,
				f64: null,
				fInt8: null,
				defaultFnFile: {
					bucket: defaultBucket,
					key: 'default-key',
					data: exampleS3Files[0],
				},
			}]);
		});
	});

	test('insert into ... select', async (ctx) => {
		const { db } = ctx.mysql;

		const notifications = mysqlTable('notifications', {
			id: serial('id').primaryKey(),
			sentAt: timestamp('sent_at').notNull().defaultNow(),
			message: text('message').notNull(),
		});
		const users = mysqlTable('users', {
			id: serial('id').primaryKey(),
			name: text('name').notNull(),
		});
		const userNotications = mysqlTable('user_notifications', {
			userId: int('user_id').notNull().references(() => users.id, { onDelete: 'cascade' }),
			notificationId: int('notification_id').notNull().references(() => notifications.id, { onDelete: 'cascade' }),
		}, (t) => ({
			pk: primaryKey({ columns: [t.userId, t.notificationId] }),
		}));

		await db.execute(sql`drop table if exists ${notifications}`);
		await db.execute(sql`drop table if exists ${users}`);
		await db.execute(sql`drop table if exists ${userNotications}`);
		await db.execute(sql`
			create table ${notifications} (
				\`id\` serial primary key,
				\`sent_at\` timestamp not null default now(),
				\`message\` text not null
			)
		`);
		await db.execute(sql`
			create table ${users} (
				\`id\` serial primary key,
				\`name\` text not null
			)
		`);
		await db.execute(sql`
			create table ${userNotications} (
				\`user_id\` int references users(id) on delete cascade,
				\`notification_id\` int references notifications(id) on delete cascade,
				primary key (user_id, notification_id)
			)
		`);

		await db
			.insert(notifications)
			.values({ message: 'You are one of the 3 lucky winners!' });
		const newNotification = await db
			.select({ id: notifications.id })
			.from(notifications)
			.then((result) => result[0]);

		await db.insert(users).values([
			{ name: 'Alice' },
			{ name: 'Bob' },
			{ name: 'Charlie' },
			{ name: 'David' },
			{ name: 'Eve' },
		]);

		await db
			.insert(userNotications)
			.select(
				db
					.select({
						userId: users.id,
						notificationId: sql`(${newNotification!.id})`.as('notification_id'),
					})
					.from(users)
					.where(inArray(users.name, ['Alice', 'Charlie', 'Eve']))
					.orderBy(asc(users.id)),
			);
		const sentNotifications = await db.select().from(userNotications);

		expect(sentNotifications).toStrictEqual([
			{ userId: 1, notificationId: newNotification!.id },
			{ userId: 3, notificationId: newNotification!.id },
			{ userId: 5, notificationId: newNotification!.id },
		]);
	});

	test('insert into ... select with keys in different order', async (ctx) => {
		const { db } = ctx.mysql;

		const users1 = mysqlTable('users1', {
			id: serial('id').primaryKey(),
			name: text('name').notNull(),
		});
		const users2 = mysqlTable('users2', {
			id: serial('id').primaryKey(),
			name: text('name').notNull(),
		});

		await db.execute(sql`drop table if exists ${users1}`);
		await db.execute(sql`drop table if exists ${users2}`);
		await db.execute(sql`
			create table ${users1} (
				\`id\` serial primary key,
				\`name\` text not null
			)
		`);
		await db.execute(sql`
			create table ${users2} (
				\`id\` serial primary key,
				\`name\` text not null
			)
		`);

		expect(
			() =>
				db
					.insert(users1)
					.select(
						db
							.select({
								name: users2.name,
								id: users2.id,
							})
							.from(users2),
					),
		).toThrowError();
	});

	test('MySqlTable :: select with `use index` hint', async (ctx) => {
		const { db } = ctx.mysql;

		const users = mysqlTable('users', {
			id: serial('id').primaryKey(),
			name: varchar('name', { length: 100 }).notNull(),
		}, () => [usersTableNameIndex]);
		const usersTableNameIndex = index('users_name_index').on(users.name);

		await db.execute(sql`drop table if exists ${users}`);
		await db.execute(sql`
			create table ${users} (
				\`id\` serial primary key,
				\`name\` varchar(100) not null
			)
		`);
		await db.execute(sql`create index users_name_index ON users(name)`);

		await db.insert(users).values([
			{ name: 'Alice' },
			{ name: 'Bob' },
			{ name: 'Charlie' },
			{ name: 'David' },
			{ name: 'Eve' },
		]);

		const result = await db.select()
			.from(users, {
				useIndex: [usersTableNameIndex],
			})
			.where(eq(users.name, 'David'));

		expect(result).toHaveLength(1);
		expect(result).toEqual([{ id: 4, name: 'David' }]);
	});

	test('MySqlTable :: select with `use index` hint on 1 index', async (ctx) => {
		const { db } = ctx.mysql;

		const users = mysqlTable('users', {
			id: serial('id').primaryKey(),
			name: varchar('name', { length: 100 }).notNull(),
		}, () => [usersTableNameIndex]);
		const usersTableNameIndex = index('users_name_index').on(users.name);

		await db.execute(sql`drop table if exists ${users}`);
		await db.execute(sql`
			create table ${users} (
				\`id\` serial primary key,
				\`name\` varchar(100) not null
			)
		`);
		await db.execute(sql`create index users_name_index ON users(name)`);

		const query = db.select()
			.from(users, {
				useIndex: usersTableNameIndex,
			})
			.where(eq(users.name, 'David'))
			.toSQL();

		expect(query.sql).to.include('USE INDEX (users_name_index)');
	});

	test('MySqlTable :: select with `use index` hint on multiple indexes', async (ctx) => {
		const { db } = ctx.mysql;

		const users = mysqlTable('users', {
			id: serial('id').primaryKey(),
			name: varchar('name', { length: 100 }).notNull(),
			age: int('age').notNull(),
		}, () => [usersTableNameIndex, usersTableAgeIndex]);
		const usersTableNameIndex = index('users_name_index').on(users.name);
		const usersTableAgeIndex = index('users_age_index').on(users.age);

		await db.execute(sql`drop table if exists ${users}`);
		await db.execute(sql`
			create table ${users} (
				\`id\` serial primary key,
				\`name\` varchar(100) not null,
				\`age\` int not null
			)
		`);
		await db.execute(sql`create index users_name_index ON users(name)`);
		await db.execute(sql`create index users_age_index ON users(age)`);

		const query = db.select()
			.from(users, {
				useIndex: [usersTableNameIndex, usersTableAgeIndex],
			})
			.where(eq(users.name, 'David'))
			.toSQL();

		expect(query.sql).to.include('USE INDEX (users_name_index, users_age_index)');
	});

	test('MySqlTable :: select with `use index` hint on not existed index', async (ctx) => {
		const { db } = ctx.mysql;

		const users = mysqlTable('users', {
			id: serial('id').primaryKey(),
			name: varchar('name', { length: 100 }).notNull(),
		}, () => [usersTableNameIndex]);
		const usersTableNameIndex = index('users_name_index').on(users.name);

		await db.execute(sql`drop table if exists ${users}`);
		await db.execute(sql`
			create table ${users} (
				\`id\` serial primary key,
				\`name\` varchar(100) not null
			)
		`);
		await db.execute(sql`create index users_name_index ON users(name)`);

		await db.insert(users).values([
			{ name: 'Alice' },
			{ name: 'Bob' },
			{ name: 'Charlie' },
			{ name: 'David' },
			{ name: 'Eve' },
		]);

		await expect((async () => {
			return await db.select()
				.from(users, {
					useIndex: ['some_other_index'],
				})
				.where(eq(users.name, 'David'));
		})()).rejects.toThrowError();
	});

	test('MySqlTable :: select with `use index` + `force index` incompatible hints', async (ctx) => {
		const { db } = ctx.mysql;

		const users = mysqlTable('users', {
			id: serial('id').primaryKey(),
			name: varchar('name', { length: 100 }).notNull(),
			age: int('age').notNull(),
		}, () => [usersTableNameIndex, usersTableAgeIndex]);
		const usersTableNameIndex = index('users_name_index').on(users.name);
		const usersTableAgeIndex = index('users_age_index').on(users.age);

		await db.execute(sql`drop table if exists ${users}`);
		await db.execute(sql`
			create table ${users} (
				\`id\` serial primary key,
				\`name\` varchar(100) not null,
				\`age\` int not null
			)
		`);
		await db.execute(sql`create index users_name_index ON users(name)`);
		await db.execute(sql`create index users_age_index ON users(age)`);

		await db.insert(users).values([
			{ name: 'Alice', age: 18 },
			{ name: 'Bob', age: 19 },
			{ name: 'Charlie', age: 20 },
			{ name: 'David', age: 21 },
			{ name: 'Eve', age: 22 },
		]);

		await expect((async () => {
			return await db.select()
				.from(users, {
					useIndex: [usersTableNameIndex],
					forceIndex: [usersTableAgeIndex],
				})
				.where(eq(users.name, 'David'));
		})()).rejects.toThrowError();
	});

	test('MySqlTable :: select with join `use index` hint', async (ctx) => {
		const { db } = ctx.mysql;

		const users = mysqlTable('users', {
			id: serial('id').primaryKey(),
			name: varchar('name', { length: 100 }).notNull(),
		});

		const posts = mysqlTable('posts', {
			id: serial('id').primaryKey(),
			text: varchar('text', { length: 100 }).notNull(),
			userId: int('user_id').references(() => users.id, { onDelete: 'cascade' }).notNull(),
		}, () => [postsTableUserIdIndex]);
		const postsTableUserIdIndex = index('posts_user_id_index').on(posts.userId);

		await db.execute(sql`drop table if exists ${posts}`);
		await db.execute(sql`drop table if exists ${users}`);
		await db.execute(sql`
			create table ${users} (
				\`id\` serial primary key,
				\`name\` varchar(100) not null
			)
		`);
		await db.execute(sql`
			create table ${posts} (
				\`id\` serial primary key,
				\`text\` varchar(100) not null,
				\`user_id\` int not null references users(id) on delete cascade
			)
		`);
		await db.execute(sql`create index posts_user_id_index ON posts(user_id)`);

		await db.insert(users).values([
			{ name: 'Alice' },
			{ name: 'Bob' },
			{ name: 'Charlie' },
			{ name: 'David' },
			{ name: 'Eve' },
		]);

		await db.insert(posts).values([
			{ text: 'Alice post', userId: 1 },
			{ text: 'Bob post', userId: 2 },
			{ text: 'Charlie post', userId: 3 },
			{ text: 'David post', userId: 4 },
			{ text: 'Eve post', userId: 5 },
		]);

		const result = await db.select({
			userId: users.id,
			name: users.name,
			postId: posts.id,
			text: posts.text,
		})
			.from(users)
			.leftJoin(posts, eq(users.id, posts.userId), {
				useIndex: [postsTableUserIdIndex],
			})
			.where(and(
				eq(users.name, 'David'),
				eq(posts.text, 'David post'),
			));

		expect(result).toHaveLength(1);
		expect(result).toEqual([{ userId: 4, name: 'David', postId: 4, text: 'David post' }]);
	});

	test('MySqlTable :: select with join `use index` hint on 1 index', async (ctx) => {
		const { db } = ctx.mysql;

		const users = mysqlTable('users', {
			id: serial('id').primaryKey(),
			name: varchar('name', { length: 100 }).notNull(),
		});

		const posts = mysqlTable('posts', {
			id: serial('id').primaryKey(),
			text: varchar('text', { length: 100 }).notNull(),
			userId: int('user_id').references(() => users.id, { onDelete: 'cascade' }).notNull(),
		}, () => [postsTableUserIdIndex]);
		const postsTableUserIdIndex = index('posts_user_id_index').on(posts.userId);

		await db.execute(sql`drop table if exists ${posts}`);
		await db.execute(sql`drop table if exists ${users}`);
		await db.execute(sql`
			create table ${users} (
				\`id\` serial primary key,
				\`name\` varchar(100) not null
			)
		`);
		await db.execute(sql`
			create table ${posts} (
				\`id\` serial primary key,
				\`text\` varchar(100) not null,
				\`user_id\` int not null references users(id) on delete cascade
			)
		`);
		await db.execute(sql`create index posts_user_id_index ON posts(user_id)`);

		const query = db.select({
			userId: users.id,
			name: users.name,
			postId: posts.id,
			text: posts.text,
		})
			.from(users)
			.leftJoin(posts, eq(users.id, posts.userId), {
				useIndex: postsTableUserIdIndex,
			})
			.where(and(
				eq(users.name, 'David'),
				eq(posts.text, 'David post'),
			)).toSQL();

		expect(query.sql).to.include('USE INDEX (posts_user_id_index)');
	});

	test('MySqlTable :: select with cross join `use index` hint', async (ctx) => {
		const { db } = ctx.mysql;

		const users = mysqlTable('users', {
			id: serial('id').primaryKey(),
			name: varchar('name', { length: 100 }).notNull(),
		});

		const posts = mysqlTable('posts', {
			id: serial('id').primaryKey(),
			text: varchar('text', { length: 100 }).notNull(),
			userId: int('user_id').references(() => users.id, { onDelete: 'cascade' }).notNull(),
		}, () => [postsTableUserIdIndex]);
		const postsTableUserIdIndex = index('posts_user_id_index').on(posts.userId);

		await db.execute(sql`drop table if exists ${posts}`);
		await db.execute(sql`drop table if exists ${users}`);
		await db.execute(sql`
			create table ${users} (
				\`id\` serial primary key,
				\`name\` varchar(100) not null
			)
		`);
		await db.execute(sql`
			create table ${posts} (
				\`id\` serial primary key,
				\`text\` varchar(100) not null,
				\`user_id\` int not null references users(id) on delete cascade
			)
		`);
		await db.execute(sql`create index posts_user_id_index ON posts(user_id)`);

		await db.insert(users).values([
			{ id: 1, name: 'Alice' },
			{ id: 2, name: 'Bob' },
		]);

		await db.insert(posts).values([
			{ id: 1, text: 'Alice post', userId: 1 },
			{ id: 2, text: 'Bob post', userId: 2 },
		]);

		const result = await db.select()
			.from(users)
			.crossJoin(posts, {
				useIndex: [postsTableUserIdIndex],
			})
			.orderBy(users.id, posts.id);

		expect(result).toStrictEqual([{
			users: { id: 1, name: 'Alice' },
			posts: { id: 1, text: 'Alice post', userId: 1 },
		}, {
			users: { id: 1, name: 'Alice' },
			posts: { id: 2, text: 'Bob post', userId: 2 },
		}, {
			users: { id: 2, name: 'Bob' },
			posts: { id: 1, text: 'Alice post', userId: 1 },
		}, {
			users: { id: 2, name: 'Bob' },
			posts: { id: 2, text: 'Bob post', userId: 2 },
		}]);
	});

	test('MySqlTable :: select with cross join `use index` hint on 1 index', async (ctx) => {
		const { db } = ctx.mysql;

		const users = mysqlTable('users', {
			id: serial('id').primaryKey(),
			name: varchar('name', { length: 100 }).notNull(),
		});

		const posts = mysqlTable('posts', {
			id: serial('id').primaryKey(),
			text: varchar('text', { length: 100 }).notNull(),
			userId: int('user_id').references(() => users.id, { onDelete: 'cascade' }).notNull(),
		}, () => [postsTableUserIdIndex]);
		const postsTableUserIdIndex = index('posts_user_id_index').on(posts.userId);

		await db.execute(sql`drop table if exists ${posts}`);
		await db.execute(sql`drop table if exists ${users}`);
		await db.execute(sql`
			create table ${users} (
				\`id\` serial primary key,
				\`name\` varchar(100) not null
			)
		`);
		await db.execute(sql`
			create table ${posts} (
				\`id\` serial primary key,
				\`text\` varchar(100) not null,
				\`user_id\` int not null references users(id) on delete cascade
			)
		`);
		await db.execute(sql`create index posts_user_id_index ON posts(user_id)`);

		const query = db.select({
			userId: users.id,
			name: users.name,
			postId: posts.id,
			text: posts.text,
		})
			.from(users)
			.crossJoin(posts, {
				useIndex: postsTableUserIdIndex,
			})
			.where(and(
				eq(users.name, 'David'),
				eq(posts.text, 'David post'),
			)).toSQL();

		expect(query.sql).to.include('USE INDEX (posts_user_id_index)');
	});

	test('MySqlTable :: select with join `use index` hint on multiple indexes', async (ctx) => {
		const { db } = ctx.mysql;

		const users = mysqlTable('users', {
			id: serial('id').primaryKey(),
			name: varchar('name', { length: 100 }).notNull(),
		});

		const posts = mysqlTable('posts', {
			id: serial('id').primaryKey(),
			text: varchar('text', { length: 100 }).notNull(),
			userId: int('user_id').references(() => users.id, { onDelete: 'cascade' }).notNull(),
		}, () => [postsTableUserIdIndex, postsTableTextIndex]);
		const postsTableUserIdIndex = index('posts_user_id_index').on(posts.userId);
		const postsTableTextIndex = index('posts_text_index').on(posts.text);

		await db.execute(sql`drop table if exists ${posts}`);
		await db.execute(sql`drop table if exists ${users}`);
		await db.execute(sql`
			create table ${users} (
				\`id\` serial primary key,
				\`name\` varchar(100) not null
			)
		`);
		await db.execute(sql`
			create table ${posts} (
				\`id\` serial primary key,
				\`text\` varchar(100) not null,
				\`user_id\` int not null references users(id) on delete cascade
			)
		`);
		await db.execute(sql`create index posts_user_id_index ON posts(user_id)`);
		await db.execute(sql`create index posts_text_index ON posts(text)`);

		const query = db.select({
			userId: users.id,
			name: users.name,
			postId: posts.id,
			text: posts.text,
		})
			.from(users)
			.leftJoin(posts, eq(users.id, posts.userId), {
				useIndex: [postsTableUserIdIndex, postsTableTextIndex],
			})
			.where(and(
				eq(users.name, 'David'),
				eq(posts.text, 'David post'),
			)).toSQL();

		expect(query.sql).to.include('USE INDEX (posts_user_id_index, posts_text_index)');
	});

	test('MySqlTable :: select with join `use index` hint on not existed index', async (ctx) => {
		const { db } = ctx.mysql;

		const users = mysqlTable('users', {
			id: serial('id').primaryKey(),
			name: varchar('name', { length: 100 }).notNull(),
		});

		const posts = mysqlTable('posts', {
			id: serial('id').primaryKey(),
			text: varchar('text', { length: 100 }).notNull(),
			userId: int('user_id').references(() => users.id, { onDelete: 'cascade' }).notNull(),
		}, () => [postsTableUserIdIndex]);
		const postsTableUserIdIndex = index('posts_user_id_index').on(posts.userId);

		await db.execute(sql`drop table if exists ${posts}`);
		await db.execute(sql`drop table if exists ${users}`);
		await db.execute(sql`
			create table ${users} (
				\`id\` serial primary key,
				\`name\` varchar(100) not null
			)
		`);
		await db.execute(sql`
			create table ${posts} (
				\`id\` serial primary key,
				\`text\` varchar(100) not null,
				\`user_id\` int not null references users(id) on delete cascade
			)
		`);
		await db.execute(sql`create index posts_user_id_index ON posts(user_id)`);

		await db.insert(users).values([
			{ name: 'Alice' },
			{ name: 'Bob' },
			{ name: 'Charlie' },
			{ name: 'David' },
			{ name: 'Eve' },
		]);

		await db.insert(posts).values([
			{ text: 'Alice post', userId: 1 },
			{ text: 'Bob post', userId: 2 },
			{ text: 'Charlie post', userId: 3 },
			{ text: 'David post', userId: 4 },
			{ text: 'Eve post', userId: 5 },
		]);

		await expect((async () => {
			return await db.select({
				userId: users.id,
				name: users.name,
				postId: posts.id,
				text: posts.text,
			})
				.from(users)
				.leftJoin(posts, eq(users.id, posts.userId), {
					useIndex: ['some_other_index'],
				})
				.where(and(
					eq(users.name, 'David'),
					eq(posts.text, 'David post'),
				));
		})()).rejects.toThrowError();
	});

	test('MySqlTable :: select with join `use index` + `force index` incompatible hints', async (ctx) => {
		const { db } = ctx.mysql;

		const users = mysqlTable('users', {
			id: serial('id').primaryKey(),
			name: varchar('name', { length: 100 }).notNull(),
		});

		const posts = mysqlTable('posts', {
			id: serial('id').primaryKey(),
			text: varchar('text', { length: 100 }).notNull(),
			userId: int('user_id').references(() => users.id, { onDelete: 'cascade' }).notNull(),
		}, () => [postsTableUserIdIndex, postsTableTextIndex]);
		const postsTableUserIdIndex = index('posts_user_id_index').on(posts.userId);
		const postsTableTextIndex = index('posts_text_index').on(posts.text);

		await db.execute(sql`drop table if exists ${posts}`);
		await db.execute(sql`drop table if exists ${users}`);
		await db.execute(sql`
			create table ${users} (
				\`id\` serial primary key,
				\`name\` varchar(100) not null
			)
		`);
		await db.execute(sql`
			create table ${posts} (
				\`id\` serial primary key,
				\`text\` varchar(100) not null,
				\`user_id\` int not null references users(id) on delete cascade
			)
		`);
		await db.execute(sql`create index posts_user_id_index ON posts(user_id)`);
		await db.execute(sql`create index posts_text_index ON posts(text)`);

		await db.insert(users).values([
			{ name: 'Alice' },
			{ name: 'Bob' },
			{ name: 'Charlie' },
			{ name: 'David' },
			{ name: 'Eve' },
		]);

		await db.insert(posts).values([
			{ text: 'Alice post', userId: 1 },
			{ text: 'Bob post', userId: 2 },
			{ text: 'Charlie post', userId: 3 },
			{ text: 'David post', userId: 4 },
			{ text: 'Eve post', userId: 5 },
		]);

		await expect((async () => {
			return await db.select({
				userId: users.id,
				name: users.name,
				postId: posts.id,
				text: posts.text,
			})
				.from(users)
				.leftJoin(posts, eq(users.id, posts.userId), {
					useIndex: [postsTableUserIdIndex],
					forceIndex: [postsTableTextIndex],
				})
				.where(and(
					eq(users.name, 'David'),
					eq(posts.text, 'David post'),
				));
		})()).rejects.toThrowError();
	});

	test('MySqlTable :: select with Subquery join `use index`', async (ctx) => {
		const { db } = ctx.mysql;

		const users = mysqlTable('users', {
			id: serial('id').primaryKey(),
			name: varchar('name', { length: 100 }).notNull(),
		});

		const posts = mysqlTable('posts', {
			id: serial('id').primaryKey(),
			text: varchar('text', { length: 100 }).notNull(),
			userId: int('user_id').references(() => users.id, { onDelete: 'cascade' }).notNull(),
		}, () => [postsTableUserIdIndex]);
		const postsTableUserIdIndex = index('posts_user_id_index').on(posts.userId);

		await db.execute(sql`drop table if exists ${posts}`);
		await db.execute(sql`drop table if exists ${users}`);
		await db.execute(sql`
			create table ${users} (
				\`id\` serial primary key,
				\`name\` varchar(100) not null
			)
		`);
		await db.execute(sql`
			create table ${posts} (
				\`id\` serial primary key,
				\`text\` varchar(100) not null,
				\`user_id\` int not null references users(id) on delete cascade
			)
		`);
		await db.execute(sql`create index posts_user_id_index ON posts(user_id)`);

		await db.insert(users).values([
			{ name: 'Alice' },
			{ name: 'Bob' },
			{ name: 'Charlie' },
			{ name: 'David' },
			{ name: 'Eve' },
		]);

		await db.insert(posts).values([
			{ text: 'Alice post', userId: 1 },
			{ text: 'Bob post', userId: 2 },
			{ text: 'Charlie post', userId: 3 },
			{ text: 'David post', userId: 4 },
			{ text: 'Eve post', userId: 5 },
		]);

		const sq = db.select().from(posts, { useIndex: [postsTableUserIdIndex] }).where(eq(posts.userId, 1)).as('sq');

		const result = await db.select({
			userId: users.id,
			name: users.name,
			postId: sq.id,
			text: sq.text,
		})
			.from(users)
			.leftJoin(sq, eq(users.id, sq.userId))
			.where(eq(users.name, 'Alice'));

		expect(result).toHaveLength(1);
		expect(result).toEqual([{ userId: 1, name: 'Alice', postId: 1, text: 'Alice post' }]);
	});

	test('MySqlTable :: select with Subquery join with `use index` in join', async (ctx) => {
		const { db } = ctx.mysql;

		const users = mysqlTable('users', {
			id: serial('id').primaryKey(),
			name: varchar('name', { length: 100 }).notNull(),
		});

		const posts = mysqlTable('posts', {
			id: serial('id').primaryKey(),
			text: varchar('text', { length: 100 }).notNull(),
			userId: int('user_id').references(() => users.id, { onDelete: 'cascade' }).notNull(),
		}, () => [postsTableUserIdIndex]);
		const postsTableUserIdIndex = index('posts_user_id_index').on(posts.userId);

		await db.execute(sql`drop table if exists ${posts}`);
		await db.execute(sql`drop table if exists ${users}`);
		await db.execute(sql`
			create table ${users} (
				\`id\` serial primary key,
				\`name\` varchar(100) not null
			)
		`);
		await db.execute(sql`
			create table ${posts} (
				\`id\` serial primary key,
				\`text\` varchar(100) not null,
				\`user_id\` int not null references users(id) on delete cascade
			)
		`);
		await db.execute(sql`create index posts_user_id_index ON posts(user_id)`);

		const sq = db.select().from(posts).where(eq(posts.userId, 1)).as('sq');

		const query = db.select({
			userId: users.id,
			name: users.name,
			postId: sq.id,
			text: sq.text,
		})
			.from(users)
			// @ts-expect-error
			.leftJoin(sq, eq(users.id, sq.userId, { useIndex: [postsTableUserIdIndex] }))
			.where(eq(users.name, 'Alice'))
			.toSQL();

		expect(query.sql).not.include('USE INDEX');
	});

	test('View :: select with `use index` hint', async (ctx) => {
		const { db } = ctx.mysql;

		const users = mysqlTable('users', {
			id: serial('id').primaryKey(),
			name: varchar('name', { length: 100 }).notNull(),
		}, () => [usersTableNameIndex]);

		const usersTableNameIndex = index('users_name_index').on(users.name);

		const usersView = mysqlView('users_view').as((qb) => qb.select().from(users));

		await db.execute(sql`drop table if exists ${users}`);
		await db.execute(sql`
			create table ${users} (
				\`id\` serial primary key,
				\`name\` varchar(100) not null
			)
		`);
		await db.execute(sql`create index users_name_index ON users(name)`);
		await db.execute(sql`create view ${usersView} as select * from ${users}`);

		// @ts-expect-error
		const query = db.select().from(usersView, {
			useIndex: [usersTableNameIndex],
		}).toSQL();

		expect(query.sql).not.include('USE INDEX');

		await db.execute(sql`drop view ${usersView}`);
	});

	test('Subquery :: select with `use index` hint', async (ctx) => {
		const { db } = ctx.mysql;

		const users = mysqlTable('users', {
			id: serial('id').primaryKey(),
			name: varchar('name', { length: 100 }).notNull(),
		}, () => [usersTableNameIndex]);
		const usersTableNameIndex = index('users_name_index').on(users.name);

		await db.execute(sql`drop table if exists ${users}`);
		await db.execute(sql`
			create table ${users} (
				\`id\` serial primary key,
				\`name\` varchar(100) not null
			)
		`);
		await db.execute(sql`create index users_name_index ON users(name)`);

		const sq = db.select().from(users).as('sq');

		// @ts-expect-error
		const query = db.select().from(sq, {
			useIndex: [usersTableNameIndex],
		}).toSQL();

		expect(query.sql).not.include('USE INDEX');
	});

	test('sql operator as cte', async (ctx) => {
		const { db } = ctx.mysql;

		const users = mysqlTable('users', {
			id: serial('id').primaryKey(),
			name: text('name').notNull(),
		});

		await db.execute(sql`drop table if exists ${users}`);
		await db.execute(sql`create table ${users} (id serial not null primary key, name text not null)`);
		await db.insert(users).values([
			{ name: 'John' },
			{ name: 'Jane' },
		]);

		const sq1 = db.$with('sq', {
			userId: users.id,
			data: {
				name: users.name,
			},
		}).as(sql`select * from ${users} where ${users.name} = 'John'`);
		const result1 = await db.with(sq1).select().from(sq1);

		const sq2 = db.$with('sq', {
			userId: users.id,
			data: {
				name: users.name,
			},
		}).as(() => sql`select * from ${users} where ${users.name} = 'Jane'`);
		const result2 = await db.with(sq2).select().from(sq1);

		expect(result1).toEqual([{ userId: 1, data: { name: 'John' } }]);
		expect(result2).toEqual([{ userId: 2, data: { name: 'Jane' } }]);
	});
}<|MERGE_RESOLUTION|>--- conflicted
+++ resolved
@@ -330,7 +330,6 @@
 	return { connectionString: `mysql://root:mysql@127.0.0.1:${port}/drizzle`, container: mysqlContainer };
 }
 
-<<<<<<< HEAD
 export async function createExtensions() {
 	const { s3, s3Wipe, s3Stop, bucket } = await createDockerS3();
 
@@ -340,21 +339,11 @@
 	return { extensions: [s3FileExt(s3)], bucket };
 }
 
-// afterAll(async () => {
-// 	await mysqlContainer?.stop().catch(console.error);
-// });
-
-export function tests(driver?: string) {
-	describe('common', () => {
-		afterAll(async () => {
-			await mysqlContainer?.stop().catch(console.error);
-			for (const hook of afterAllHooks) {
-				await hook();
-			}
-		});
-=======
 afterAll(async () => {
 	await mysqlContainer?.stop().catch(console.error);
+	for (const hook of afterAllHooks) {
+		await hook();
+	}
 });
 
 export function tests(driver?: string) {
@@ -362,7 +351,6 @@
 		// afterAll(async () => {
 		// 	await mysqlContainer?.stop().catch(console.error);
 		// });
->>>>>>> 50a8b163
 
 		beforeEach(async (ctx) => {
 			const { db } = ctx.mysql;
