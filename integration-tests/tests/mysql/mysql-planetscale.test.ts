--- conflicted
+++ resolved
@@ -3,36 +3,26 @@
 import { drizzle } from 'drizzle-orm/planetscale-serverless';
 import { beforeAll, beforeEach } from 'vitest';
 import { skipTests } from '~/common';
-<<<<<<< HEAD
 import { createExtensions, tests } from './mysql-common';
-=======
-import { tests } from './mysql-common';
 import { TestCache, TestGlobalCache, tests as cacheTests } from './mysql-common-cache';
->>>>>>> 50a8b163
 
 const ENABLE_LOGGING = false;
 
 let db: PlanetScaleDatabase;
-<<<<<<< HEAD
+let dbGlobalCached: PlanetScaleDatabase;
+let cachedDb: PlanetScaleDatabase;
 let s3Bucket: string;
 
 beforeAll(async () => {
 	const { bucket, extensions } = await createExtensions();
 	s3Bucket = bucket;
-	db = drizzle(new Client({ url: process.env['PLANETSCALE_CONNECTION_STRING']! }), {
+	const client = new Client({ url: process.env['PLANETSCALE_CONNECTION_STRING']! });
+	db = drizzle(client, {
 		logger: ENABLE_LOGGING,
 		extensions,
 	});
-=======
-let dbGlobalCached: PlanetScaleDatabase;
-let cachedDb: PlanetScaleDatabase;
-
-beforeAll(async () => {
-	const client = new Client({ url: process.env['PLANETSCALE_CONNECTION_STRING']! });
-	db = drizzle(client, { logger: ENABLE_LOGGING });
 	cachedDb = drizzle(client, { logger: ENABLE_LOGGING, cache: new TestCache() });
 	dbGlobalCached = drizzle(client, { logger: ENABLE_LOGGING, cache: new TestGlobalCache() });
->>>>>>> 50a8b163
 });
 
 beforeEach((ctx) => {
