--- conflicted
+++ resolved
@@ -21,12 +21,9 @@
 import {
 	alias,
 	blob,
-<<<<<<< HEAD
 	except,
-=======
 	foreignKey,
 	getTableConfig,
->>>>>>> cf6274ff
 	getViewConfig,
 	int,
 	integer,
@@ -222,7 +219,6 @@
 	`);
 });
 
-<<<<<<< HEAD
 async function setupSetOperationTest(db: LibSQLDatabase<Record<string, never>>) {
 	await db.run(sql`drop table if exists users2`);
 	await db.run(sql`drop table if exists cities`);
@@ -258,7 +254,7 @@
 		{ id: 8, name: 'Sally', cityId: 1 },
 	]);
 }
-=======
+
 test.serial('table config: foreign keys name', async (t) => {
 	const table = sqliteTable('cities', {
 		id: int('id').primaryKey(),
@@ -290,7 +286,6 @@
 	t.is(tableConfig.primaryKeys.length, 1);
 	t.is(tableConfig.primaryKeys[0]!.getName(), 'custom_pk');
 });
->>>>>>> cf6274ff
 
 test.serial('insert bigint values', async (t) => {
 	const { db } = t.context;
