--- conflicted
+++ resolved
@@ -4,12 +4,8 @@
 import { migrate } from 'drizzle-orm/pglite/migrator';
 import { afterAll, beforeAll, beforeEach, expect, test } from 'vitest';
 import { skipTests } from '~/common';
-<<<<<<< HEAD
 import { createExtensions, tests, usersMigratorTable, usersTable } from './pg-common';
-=======
-import { tests, usersMigratorTable, usersTable } from './pg-common';
 import { TestCache, TestGlobalCache, tests as cacheTests } from './pg-common-cache';
->>>>>>> 50a8b163
 
 const ENABLE_LOGGING = false;
 
@@ -21,13 +17,10 @@
 
 beforeAll(async () => {
 	client = new PGlite();
-<<<<<<< HEAD
 
 	const { bucket, extensions } = await createExtensions();
 	s3Bucket = bucket;
 	db = drizzle(client, { logger: ENABLE_LOGGING, extensions });
-=======
-	db = drizzle(client, { logger: ENABLE_LOGGING });
 	cachedDb = drizzle(client, {
 		logger: ENABLE_LOGGING,
 		cache: new TestCache(),
@@ -36,7 +29,6 @@
 		logger: ENABLE_LOGGING,
 		cache: new TestGlobalCache(),
 	});
->>>>>>> 50a8b163
 });
 
 afterAll(async () => {
