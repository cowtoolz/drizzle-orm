--- conflicted
+++ resolved
@@ -4528,7 +4528,6 @@
 			expect(users.length).toBeGreaterThan(0);
 		});
 
-<<<<<<< HEAD
 		test('Object keys as column names', async (ctx) => {
 			const { db } = ctx.pg;
 
@@ -4570,7 +4569,8 @@
 			]);
 
 			await db.execute(sql`drop table users`);
-=======
+		})
+
 		test('proper json and jsonb handling', async (ctx) => {
 			const { db } = ctx.pg;
 
@@ -4917,7 +4917,6 @@
 				{ count: 3 },
 				{ count: 3 },
 			]);
->>>>>>> 9d6930f5
 		});
 	});
 }