--- conflicted
+++ resolved
@@ -7,12 +7,8 @@
 import ws from 'ws';
 import { skipTests } from '~/common';
 import { randomString } from '~/utils';
-<<<<<<< HEAD
 import { createExtensions, mySchema, tests, usersMigratorTable, usersMySchemaTable, usersTable } from './pg-common';
-=======
-import { mySchema, tests, usersMigratorTable, usersMySchemaTable, usersTable } from './pg-common';
 import { TestCache, TestGlobalCache, tests as cacheTests } from './pg-common-cache';
->>>>>>> 50a8b163
 
 const ENABLE_LOGGING = false;
 
@@ -35,12 +31,9 @@
 	}
 
 	client = new Pool({ connectionString });
-<<<<<<< HEAD
 	const { bucket, extensions } = await createExtensions();
 	s3Bucket = bucket;
 	db = drizzle(client, { logger: ENABLE_LOGGING, extensions });
-=======
-	db = drizzle(client, { logger: ENABLE_LOGGING });
 	cachedDb = drizzle(client, {
 		logger: ENABLE_LOGGING,
 		cache: new TestCache(),
@@ -49,7 +42,6 @@
 		logger: ENABLE_LOGGING,
 		cache: new TestGlobalCache(),
 	});
->>>>>>> 50a8b163
 });
 
 afterAll(async () => {
