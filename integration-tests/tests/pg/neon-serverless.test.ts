import { neonConfig, Pool } from '@neondatabase/serverless';
import { eq, sql } from 'drizzle-orm';
import { drizzle, type NeonDatabase } from 'drizzle-orm/neon-serverless';
import { migrate } from 'drizzle-orm/neon-serverless/migrator';
import { pgTable, serial, timestamp } from 'drizzle-orm/pg-core';
import { afterAll, beforeAll, beforeEach, expect, test } from 'vitest';
import ws from 'ws';
import { skipTests } from '~/common';
import { randomString } from '~/utils';
import { mySchema, tests, usersMigratorTable, usersMySchemaTable, usersTable } from './pg-common';
import relations from './relations';

const ENABLE_LOGGING = false;

let db: NeonDatabase<never, typeof relations>;
let client: Pool;

neonConfig.wsProxy = (host) => `${host}:5446/v1`;
neonConfig.useSecureWebSocket = false;
neonConfig.pipelineTLS = false;
neonConfig.pipelineConnect = false;
neonConfig.webSocketConstructor = ws;

beforeAll(async () => {
	const connectionString = process.env['NEON_SERVERLESS_CONNECTION_STRING'];
	if (!connectionString) {
		throw new Error('NEON_SERVERLESS_CONNECTION_STRING is not defined');
	}

<<<<<<< HEAD
	client = new Pool({ connectionString });
	db = drizzle(client, { logger: ENABLE_LOGGING });
=======
	neonConfig.webSocketConstructor = ws;

	client = await retry(async () => {
		client = new Pool({ connectionString });

		const cnt = await client.connect();
		cnt.release();

		return client;
	}, {
		retries: 20,
		factor: 1,
		minTimeout: 250,
		maxTimeout: 250,
		randomize: false,
		onRetry() {
			client?.end();
		},
	});
	db = drizzle(client, { logger: ENABLE_LOGGING, relations });
>>>>>>> af4c434f
});

afterAll(async () => {
	await client?.end();
});

beforeEach((ctx) => {
	ctx.pg = {
		db,
	};
});

test('migrator : default migration strategy', async () => {
	await db.execute(sql`drop table if exists all_columns`);
	await db.execute(sql`drop table if exists users12`);
	await db.execute(sql`drop table if exists "drizzle"."__drizzle_migrations"`);

	await migrate(db, { migrationsFolder: './drizzle2/pg' });

	await db.insert(usersMigratorTable).values({ name: 'John', email: 'email' });

	const result = await db.select().from(usersMigratorTable);

	expect(result).toEqual([{ id: 1, name: 'John', email: 'email' }]);

	await db.execute(sql`drop table all_columns`);
	await db.execute(sql`drop table users12`);
	await db.execute(sql`drop table "drizzle"."__drizzle_migrations"`);
});

test('migrator : migrate with custom schema', async () => {
	await db.execute(sql`drop table if exists all_columns`);
	await db.execute(sql`drop table if exists users12`);
	await db.execute(sql`drop table if exists "drizzle"."__drizzle_migrations"`);

	await migrate(db, { migrationsFolder: './drizzle2/pg', migrationsSchema: 'custom_migrations' });

	// test if the custom migrations table was created
	const { rowCount } = await db.execute(sql`select * from custom_migrations."__drizzle_migrations";`);
	expect(rowCount && rowCount > 0).toBeTruthy();

	// test if the migrated table are working as expected
	await db.insert(usersMigratorTable).values({ name: 'John', email: 'email' });
	const result = await db.select().from(usersMigratorTable);
	expect(result).toEqual([{ id: 1, name: 'John', email: 'email' }]);

	await db.execute(sql`drop table all_columns`);
	await db.execute(sql`drop table users12`);
	await db.execute(sql`drop table custom_migrations."__drizzle_migrations"`);
});

test('migrator : migrate with custom table', async () => {
	const customTable = randomString();
	await db.execute(sql`drop table if exists all_columns`);
	await db.execute(sql`drop table if exists users12`);
	await db.execute(sql`drop table if exists "drizzle"."__drizzle_migrations"`);

	await migrate(db, { migrationsFolder: './drizzle2/pg', migrationsTable: customTable });

	// test if the custom migrations table was created
	const { rowCount } = await db.execute(sql`select * from "drizzle".${sql.identifier(customTable)};`);
	expect(rowCount && rowCount > 0).toBeTruthy();

	// test if the migrated table are working as expected
	await db.insert(usersMigratorTable).values({ name: 'John', email: 'email' });
	const result = await db.select().from(usersMigratorTable);
	expect(result).toEqual([{ id: 1, name: 'John', email: 'email' }]);

	await db.execute(sql`drop table all_columns`);
	await db.execute(sql`drop table users12`);
	await db.execute(sql`drop table "drizzle".${sql.identifier(customTable)}`);
});

test('migrator : migrate with custom table and custom schema', async () => {
	const customTable = randomString();
	await db.execute(sql`drop table if exists all_columns`);
	await db.execute(sql`drop table if exists users12`);
	await db.execute(sql`drop table if exists "drizzle"."__drizzle_migrations"`);

	await migrate(db, {
		migrationsFolder: './drizzle2/pg',
		migrationsTable: customTable,
		migrationsSchema: 'custom_migrations',
	});

	// test if the custom migrations table was created
	const { rowCount } = await db.execute(
		sql`select * from custom_migrations.${sql.identifier(customTable)};`,
	);
	expect(rowCount && rowCount > 0).toBeTruthy();

	// test if the migrated table are working as expected
	await db.insert(usersMigratorTable).values({ name: 'John', email: 'email' });
	const result = await db.select().from(usersMigratorTable);
	expect(result).toEqual([{ id: 1, name: 'John', email: 'email' }]);

	await db.execute(sql`drop table all_columns`);
	await db.execute(sql`drop table users12`);
	await db.execute(sql`drop table custom_migrations.${sql.identifier(customTable)}`);
});

test('all date and time columns without timezone first case mode string', async () => {
	const table = pgTable('all_columns', {
		id: serial('id').primaryKey(),
		timestamp: timestamp('timestamp_string', { mode: 'string', precision: 6 }).notNull(),
	});

	await db.execute(sql`drop table if exists ${table}`);

	await db.execute(sql`
		create table ${table} (
					id serial primary key,
					timestamp_string timestamp(6) not null
			)
	`);

	// 1. Insert date in string format without timezone in it
	await db.insert(table).values([
		{ timestamp: '2022-01-01 02:00:00.123456' },
	]);

	// 2, Select in string format and check that values are the same
	const result = await db.select().from(table);

	expect(result).toEqual([{ id: 1, timestamp: '2022-01-01 02:00:00.123456' }]);

	// 3. Select as raw query and check that values are the same
	const result2 = await db.execute<{
		id: number;
		timestamp_string: string;
	}>(sql`select * from ${table}`);

	expect(result2.rows).toEqual([{ id: 1, timestamp_string: '2022-01-01 02:00:00.123456' }]);

	await db.execute(sql`drop table if exists ${table}`);
});

test('all date and time columns without timezone second case mode string', async () => {
	const table = pgTable('all_columns', {
		id: serial('id').primaryKey(),
		timestamp: timestamp('timestamp_string', { mode: 'string', precision: 6 }).notNull(),
	});

	await db.execute(sql`drop table if exists ${table}`);

	await db.execute(sql`
		create table ${table} (
					id serial primary key,
					timestamp_string timestamp(6) not null
			)
	`);

	// 1. Insert date in string format with timezone in it
	await db.insert(table).values([
		{ timestamp: '2022-01-01T02:00:00.123456-02' },
	]);

	// 2, Select as raw query and check that values are the same
	const result = await db.execute<{
		id: number;
		timestamp_string: string;
	}>(sql`select * from ${table}`);

	expect(result.rows).toEqual([{ id: 1, timestamp_string: '2022-01-01 02:00:00.123456' }]);

	await db.execute(sql`drop table if exists ${table}`);
});

test('all date and time columns without timezone third case mode date', async () => {
	const table = pgTable('all_columns', {
		id: serial('id').primaryKey(),
		timestamp: timestamp('timestamp_string', { mode: 'date', precision: 3 }).notNull(),
	});

	await db.execute(sql`drop table if exists ${table}`);

	await db.execute(sql`
		create table ${table} (
					id serial primary key,
					timestamp_string timestamp(3) not null
			)
	`);

	const insertedDate = new Date('2022-01-01 20:00:00.123+04');

	// 1. Insert date as new date
	await db.insert(table).values([
		{ timestamp: insertedDate },
	]);

	// 2, Select as raw query as string
	const result = await db.execute<{
		id: number;
		timestamp_string: string;
	}>(sql`select * from ${table}`);

	// 3. Compare both dates using orm mapping - Need to add 'Z' to tell JS that it is UTC
	expect(new Date(result.rows[0]!.timestamp_string + 'Z').getTime()).toBe(insertedDate.getTime());

	await db.execute(sql`drop table if exists ${table}`);
});

test('test mode string for timestamp with timezone', async () => {
	const table = pgTable('all_columns', {
		id: serial('id').primaryKey(),
		timestamp: timestamp('timestamp_string', { mode: 'string', withTimezone: true, precision: 6 }).notNull(),
	});

	await db.execute(sql`drop table if exists ${table}`);

	await db.execute(sql`
		create table ${table} (
					id serial primary key,
					timestamp_string timestamp(6) with time zone not null
			)
	`);

	const timestampString = '2022-01-01 00:00:00.123456-0200';

	// 1. Insert date in string format with timezone in it
	await db.insert(table).values([
		{ timestamp: timestampString },
	]);

	// 2. Select date in string format and check that the values are the same
	const result = await db.select().from(table);

	// 2.1 Notice that postgres will return the date in UTC, but it is exactly the same
	expect(result).toEqual([{ id: 1, timestamp: '2022-01-01 02:00:00.123456+00' }]);

	// 3. Select as raw query and checke that values are the same
	const result2 = await db.execute<{
		id: number;
		timestamp_string: string;
	}>(sql`select * from ${table}`);

	// 3.1 Notice that postgres will return the date in UTC, but it is exactlt the same
	expect(result2.rows).toEqual([{ id: 1, timestamp_string: '2022-01-01 02:00:00.123456+00' }]);

	await db.execute(sql`drop table if exists ${table}`);
});

test('test mode date for timestamp with timezone', async () => {
	const table = pgTable('all_columns', {
		id: serial('id').primaryKey(),
		timestamp: timestamp('timestamp_string', { mode: 'date', withTimezone: true, precision: 3 }).notNull(),
	});

	await db.execute(sql`drop table if exists ${table}`);

	await db.execute(sql`
		create table ${table} (
					id serial primary key,
					timestamp_string timestamp(3) with time zone not null
			)
	`);

	const timestampString = new Date('2022-01-01 00:00:00.456-0200');

	// 1. Insert date in string format with timezone in it
	await db.insert(table).values([
		{ timestamp: timestampString },
	]);

	// 2. Select date in string format and check that the values are the same
	const result = await db.select().from(table);

	// 2.1 Notice that postgres will return the date in UTC, but it is exactly the same
	expect(result).toEqual([{ id: 1, timestamp: timestampString }]);

	// 3. Select as raw query and checke that values are the same
	const result2 = await db.execute<{
		id: number;
		timestamp_string: string;
	}>(sql`select * from ${table}`);

	// 3.1 Notice that postgres will return the date in UTC, but it is exactlt the same
	expect(result2.rows).toEqual([{ id: 1, timestamp_string: '2022-01-01 02:00:00.456+00' }]);

	await db.execute(sql`drop table if exists ${table}`);
});

test('test mode string for timestamp with timezone in UTC timezone', async () => {
	// get current timezone from db
	const timezone = await db.execute<{ TimeZone: string }>(sql`show timezone`);

	// set timezone to UTC
	await db.execute(sql`set time zone 'UTC'`);

	const table = pgTable('all_columns', {
		id: serial('id').primaryKey(),
		timestamp: timestamp('timestamp_string', { mode: 'string', withTimezone: true, precision: 6 }).notNull(),
	});

	await db.execute(sql`drop table if exists ${table}`);

	await db.execute(sql`
		create table ${table} (
					id serial primary key,
					timestamp_string timestamp(6) with time zone not null
			)
	`);

	const timestampString = '2022-01-01 00:00:00.123456-0200';

	// 1. Insert date in string format with timezone in it
	await db.insert(table).values([
		{ timestamp: timestampString },
	]);

	// 2. Select date in string format and check that the values are the same
	const result = await db.select().from(table);

	// 2.1 Notice that postgres will return the date in UTC, but it is exactly the same
	expect(result).toEqual([{ id: 1, timestamp: '2022-01-01 02:00:00.123456+00' }]);

	// 3. Select as raw query and checke that values are the same
	const result2 = await db.execute<{
		id: number;
		timestamp_string: string;
	}>(sql`select * from ${table}`);

	// 3.1 Notice that postgres will return the date in UTC, but it is exactlt the same
	expect(result2.rows).toEqual([{ id: 1, timestamp_string: '2022-01-01 02:00:00.123456+00' }]);

	await db.execute(sql`set time zone '${sql.raw(timezone.rows[0]!.TimeZone)}'`);

	await db.execute(sql`drop table if exists ${table}`);
});

test.skip('test mode string for timestamp with timezone in different timezone', async () => {
	// get current timezone from db
	const timezone = await db.execute<{ TimeZone: string }>(sql`show timezone`);

	// set timezone to HST (UTC - 10)
	await db.execute(sql`set time zone 'HST'`);

	const table = pgTable('all_columns', {
		id: serial('id').primaryKey(),
		timestamp: timestamp('timestamp_string', { mode: 'string', withTimezone: true, precision: 6 }).notNull(),
	});

	await db.execute(sql`drop table if exists ${table}`);

	await db.execute(sql`
		create table ${table} (
					id serial primary key,
					timestamp_string timestamp(6) with time zone not null
			)
	`);

	const timestampString = '2022-01-01 00:00:00.123456-1000';

	// 1. Insert date in string format with timezone in it
	await db.insert(table).values([
		{ timestamp: timestampString },
	]);

	// 2. Select date in string format and check that the values are the same
	const result = await db.select().from(table);

	expect(result).toEqual([{ id: 1, timestamp: '2022-01-01 00:00:00.123456-10' }]);

	// 3. Select as raw query and checke that values are the same
	const result2 = await db.execute<{
		id: number;
		timestamp_string: string;
	}>(sql`select * from ${table}`);

	expect(result2.rows).toEqual([{ id: 1, timestamp_string: '2022-01-01 00:00:00.123456+00' }]);

	await db.execute(sql`set time zone '${sql.raw(timezone.rows[0]!.TimeZone)}'`);

	await db.execute(sql`drop table if exists ${table}`);
});

test('select all fields', async (ctx) => {
	const { db } = ctx.pg;

	const now = Date.now();

	await db.insert(usersTable).values({ name: 'John' });
	const result = await db.select().from(usersTable);

	expect(result[0]!.createdAt).toBeInstanceOf(Date);
	expect(Math.abs(result[0]!.createdAt.getTime() - now)).toBeLessThan(3000);
	expect(result).toEqual([{ id: 1, name: 'John', verified: false, jsonb: null, createdAt: result[0]!.createdAt }]);
});

test('update with returning all fields', async (ctx) => {
	const { db } = ctx.pg;

	const now = Date.now();

	await db.insert(usersTable).values({ name: 'John' });
	const users = await db
		.update(usersTable)
		.set({ name: 'Jane' })
		.where(eq(usersTable.name, 'John'))
		.returning();

	expect(users[0]!.createdAt).toBeInstanceOf(Date);
	expect(Math.abs(users[0]!.createdAt.getTime() - now)).toBeLessThan(3000);
	expect(users).toEqual([
		{ id: 1, name: 'Jane', verified: false, jsonb: null, createdAt: users[0]!.createdAt },
	]);
});

test('delete with returning all fields', async (ctx) => {
	const { db } = ctx.pg;

	const now = Date.now();

	await db.insert(usersTable).values({ name: 'John' });
	const users = await db.delete(usersTable).where(eq(usersTable.name, 'John')).returning();

	expect(users[0]!.createdAt).toBeInstanceOf(Date);
	expect(Math.abs(users[0]!.createdAt.getTime() - now)).toBeLessThan(3000);
	expect(users).toEqual([
		{ id: 1, name: 'John', verified: false, jsonb: null, createdAt: users[0]!.createdAt },
	]);
});

test('mySchema :: select all fields', async (ctx) => {
	const { db } = ctx.pg;

	const now = Date.now();

	await db.insert(usersMySchemaTable).values({ name: 'John' });
	const result = await db.select().from(usersMySchemaTable);

	expect(result[0]!.createdAt).toBeInstanceOf(Date);
	expect(Math.abs(result[0]!.createdAt.getTime() - now)).toBeLessThan(3000);
	expect(result).toEqual([{ id: 1, name: 'John', verified: false, jsonb: null, createdAt: result[0]!.createdAt }]);
});

test('mySchema :: delete with returning all fields', async (ctx) => {
	const { db } = ctx.pg;

	const now = Date.now();

	await db.insert(usersMySchemaTable).values({ name: 'John' });
	const users = await db.delete(usersMySchemaTable).where(eq(usersMySchemaTable.name, 'John')).returning();

	expect(users[0]!.createdAt).toBeInstanceOf(Date);
	expect(Math.abs(users[0]!.createdAt.getTime() - now)).toBeLessThan(3000);
	expect(users).toEqual([{ id: 1, name: 'John', verified: false, jsonb: null, createdAt: users[0]!.createdAt }]);
});

skipTests([
	'migrator : default migration strategy',
	'migrator : migrate with custom schema',
	'migrator : migrate with custom table',
	'migrator : migrate with custom table and custom schema',
	'insert via db.execute + select via db.execute',
	'insert via db.execute + returning',
	'insert via db.execute w/ query builder',
	'all date and time columns without timezone first case mode string',
	'all date and time columns without timezone third case mode date',
	'test mode string for timestamp with timezone',
	'test mode date for timestamp with timezone',
	'test mode string for timestamp with timezone in UTC timezone',
	'nested transaction rollback',
	'transaction rollback',
	'nested transaction',
	'transaction',
	'timestamp timezone',
	'test $onUpdateFn and $onUpdate works as $default',
	'select all fields',
	'update with returning all fields',
	'delete with returning all fields',
	'mySchema :: select all fields',
	'mySchema :: delete with returning all fields',
]);
tests();

beforeEach(async () => {
	await db.execute(sql`drop schema if exists public cascade`);
	await db.execute(sql`drop schema if exists ${mySchema} cascade`);

	await db.execute(sql`create schema public`);
	await db.execute(sql`create schema ${mySchema}`);

	await db.execute(
		sql`
			create table users (
				id serial primary key,
				name text not null,
				verified boolean not null default false, 
				jsonb jsonb,
				created_at timestamptz not null default now()
			)
		`,
	);

	await db.execute(
		sql`
			create table ${usersMySchemaTable} (
				id serial primary key,
				name text not null,
				verified boolean not null default false,
				jsonb jsonb,
				created_at timestamptz not null default now()
			)
		`,
	);
});

test('insert via db.execute + select via db.execute', async () => {
	await db.execute(
		sql`insert into ${usersTable} (${sql.identifier(usersTable.name.name)}) values (${'John'})`,
	);

	const result = await db.execute<{ id: number; name: string }>(
		sql`select id, name from "users"`,
	);
	expect(result.rows).toEqual([{ id: 1, name: 'John' }]);
});

test('insert via db.execute + returning', async () => {
	const inserted = await db.execute<{ id: number; name: string }>(
		sql`insert into ${usersTable} (${
			sql.identifier(
				usersTable.name.name,
			)
		}) values (${'John'}) returning ${usersTable.id}, ${usersTable.name}`,
	);
	expect(inserted.rows).toEqual([{ id: 1, name: 'John' }]);
});

test('insert via db.execute w/ query builder', async () => {
	const inserted = await db.execute<Pick<typeof usersTable.$inferSelect, 'id' | 'name'>>(
		db
			.insert(usersTable)
			.values({ name: 'John' })
			.returning({ id: usersTable.id, name: usersTable.name }),
	);
	expect(inserted.rows).toEqual([{ id: 1, name: 'John' }]);
});<|MERGE_RESOLUTION|>--- conflicted
+++ resolved
@@ -27,31 +27,8 @@
 		throw new Error('NEON_SERVERLESS_CONNECTION_STRING is not defined');
 	}
 
-<<<<<<< HEAD
 	client = new Pool({ connectionString });
-	db = drizzle(client, { logger: ENABLE_LOGGING });
-=======
-	neonConfig.webSocketConstructor = ws;
-
-	client = await retry(async () => {
-		client = new Pool({ connectionString });
-
-		const cnt = await client.connect();
-		cnt.release();
-
-		return client;
-	}, {
-		retries: 20,
-		factor: 1,
-		minTimeout: 250,
-		maxTimeout: 250,
-		randomize: false,
-		onRetry() {
-			client?.end();
-		},
-	});
 	db = drizzle(client, { logger: ENABLE_LOGGING, relations });
->>>>>>> af4c434f
 });
 
 afterAll(async () => {
