--- conflicted
+++ resolved
@@ -10,21 +10,14 @@
 import { skipTests } from '~/common';
 import { randomString } from '~/utils';
 import { createDockerDB, tests, usersMigratorTable, usersTable } from './pg-common';
-<<<<<<< HEAD
+import { TestCache, TestGlobalCache, tests as cacheTests } from './pg-common-cache';
 import relations from './relations';
 
 const ENABLE_LOGGING = false;
 
 let db: PostgresJsDatabase<never, typeof relations>;
-=======
-import { TestCache, TestGlobalCache, tests as cacheTests } from './pg-common-cache';
-
-const ENABLE_LOGGING = false;
-
-let db: PostgresJsDatabase;
 let dbGlobalCached: PostgresJsDatabase;
 let cachedDb: PostgresJsDatabase;
->>>>>>> 8b8d78ec
 let client: Sql;
 
 beforeAll(async () => {
@@ -54,13 +47,9 @@
 			client?.end();
 		},
 	});
-<<<<<<< HEAD
 	db = drizzle(client, { logger: ENABLE_LOGGING, relations });
-=======
-	db = drizzle(client, { logger: ENABLE_LOGGING });
 	cachedDb = drizzle(client, { logger: ENABLE_LOGGING, cache: new TestCache() });
 	dbGlobalCached = drizzle(client, { logger: ENABLE_LOGGING, cache: new TestGlobalCache() });
->>>>>>> 8b8d78ec
 });
 
 afterAll(async () => {
