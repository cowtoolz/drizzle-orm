import retry from 'async-retry';
import { sql } from 'drizzle-orm';
import type { NodePgDatabase } from 'drizzle-orm/node-postgres';
import { drizzle } from 'drizzle-orm/node-postgres';
import { migrate } from 'drizzle-orm/node-postgres/migrator';
import { pgTable, serial, timestamp } from 'drizzle-orm/pg-core';
import { Client } from 'pg';
import { afterAll, beforeAll, beforeEach, expect, test } from 'vitest';
import { skipTests } from '~/common';
import { randomString } from '~/utils';
import { createDockerDB, tests, usersMigratorTable, usersTable } from './pg-common';
<<<<<<< HEAD
import relations from './relations';
=======
import { TestCache, TestGlobalCache, tests as cacheTests } from './pg-common-cache';
>>>>>>> 8b8d78ec

const ENABLE_LOGGING = false;

let db: NodePgDatabase<never, typeof relations>;
let client: Client;
let dbGlobalCached: NodePgDatabase;
let cachedDb: NodePgDatabase;

beforeAll(async () => {
	let connectionString;
	if (process.env['PG_CONNECTION_STRING']) {
		connectionString = process.env['PG_CONNECTION_STRING'];
	} else {
		const { connectionString: conStr } = await createDockerDB();
		connectionString = conStr;
	}
	client = await retry(async () => {
		client = new Client(connectionString);
		await client.connect();
		return client;
	}, {
		retries: 20,
		factor: 1,
		minTimeout: 250,
		maxTimeout: 250,
		randomize: false,
		onRetry() {
			client?.end();
		},
	});
<<<<<<< HEAD
	db = drizzle(client, { logger: ENABLE_LOGGING, relations });
=======
	db = drizzle(client, { logger: ENABLE_LOGGING });
	cachedDb = drizzle(client, { logger: ENABLE_LOGGING, cache: new TestCache() });
	dbGlobalCached = drizzle(client, { logger: ENABLE_LOGGING, cache: new TestGlobalCache() });
>>>>>>> 8b8d78ec
});

afterAll(async () => {
	await client?.end();
});

beforeEach((ctx) => {
	ctx.pg = {
		db,
	};
	ctx.cachedPg = {
		db: cachedDb,
		dbGlobalCached,
	};
});

test('migrator : default migration strategy', async () => {
	await db.execute(sql`drop table if exists all_columns`);
	await db.execute(sql`drop table if exists users12`);
	await db.execute(sql`drop table if exists "drizzle"."__drizzle_migrations"`);

	await migrate(db, { migrationsFolder: './drizzle2/pg' });

	await db.insert(usersMigratorTable).values({ name: 'John', email: 'email' });

	const result = await db.select().from(usersMigratorTable);

	expect(result).toEqual([{ id: 1, name: 'John', email: 'email' }]);

	await db.execute(sql`drop table all_columns`);
	await db.execute(sql`drop table users12`);
	await db.execute(sql`drop table "drizzle"."__drizzle_migrations"`);
});

test('migrator : migrate with custom schema', async () => {
	const customSchema = randomString();
	await db.execute(sql`drop table if exists all_columns`);
	await db.execute(sql`drop table if exists users12`);
	await db.execute(sql`drop table if exists "drizzle"."__drizzle_migrations"`);

	await migrate(db, { migrationsFolder: './drizzle2/pg', migrationsSchema: customSchema });

	// test if the custom migrations table was created
	const { rowCount } = await db.execute(sql`select * from ${sql.identifier(customSchema)}."__drizzle_migrations";`);
	expect(rowCount && rowCount > 0).toBeTruthy();

	// test if the migrated table are working as expected
	await db.insert(usersMigratorTable).values({ name: 'John', email: 'email' });
	const result = await db.select().from(usersMigratorTable);
	expect(result).toEqual([{ id: 1, name: 'John', email: 'email' }]);

	await db.execute(sql`drop table all_columns`);
	await db.execute(sql`drop table users12`);
	await db.execute(sql`drop table ${sql.identifier(customSchema)}."__drizzle_migrations"`);
});

test('migrator : migrate with custom table', async () => {
	const customTable = randomString();
	await db.execute(sql`drop table if exists all_columns`);
	await db.execute(sql`drop table if exists users12`);
	await db.execute(sql`drop table if exists "drizzle"."__drizzle_migrations"`);

	await migrate(db, { migrationsFolder: './drizzle2/pg', migrationsTable: customTable });

	// test if the custom migrations table was created
	const { rowCount } = await db.execute(sql`select * from "drizzle".${sql.identifier(customTable)};`);
	expect(rowCount && rowCount > 0).toBeTruthy();

	// test if the migrated table are working as expected
	await db.insert(usersMigratorTable).values({ name: 'John', email: 'email' });
	const result = await db.select().from(usersMigratorTable);
	expect(result).toEqual([{ id: 1, name: 'John', email: 'email' }]);

	await db.execute(sql`drop table all_columns`);
	await db.execute(sql`drop table users12`);
	await db.execute(sql`drop table "drizzle".${sql.identifier(customTable)}`);
});

test('migrator : migrate with custom table and custom schema', async () => {
	const customTable = randomString();
	const customSchema = randomString();
	await db.execute(sql`drop table if exists all_columns`);
	await db.execute(sql`drop table if exists users12`);
	await db.execute(sql`drop table if exists "drizzle"."__drizzle_migrations"`);

	await migrate(db, {
		migrationsFolder: './drizzle2/pg',
		migrationsTable: customTable,
		migrationsSchema: customSchema,
	});

	// test if the custom migrations table was created
	const { rowCount } = await db.execute(
		sql`select * from ${sql.identifier(customSchema)}.${sql.identifier(customTable)};`,
	);
	expect(rowCount && rowCount > 0).toBeTruthy();

	// test if the migrated table are working as expected
	await db.insert(usersMigratorTable).values({ name: 'John', email: 'email' });
	const result = await db.select().from(usersMigratorTable);
	expect(result).toEqual([{ id: 1, name: 'John', email: 'email' }]);

	await db.execute(sql`drop table all_columns`);
	await db.execute(sql`drop table users12`);
	await db.execute(sql`drop table ${sql.identifier(customSchema)}.${sql.identifier(customTable)}`);
});

test('all date and time columns without timezone first case mode string', async () => {
	const table = pgTable('all_columns', {
		id: serial('id').primaryKey(),
		timestamp: timestamp('timestamp_string', { mode: 'string', precision: 6 }).notNull(),
	});

	await db.execute(sql`drop table if exists ${table}`);

	await db.execute(sql`
		create table ${table} (
					id serial primary key,
					timestamp_string timestamp(6) not null
			)
	`);

	// 1. Insert date in string format without timezone in it
	await db.insert(table).values([
		{ timestamp: '2022-01-01 02:00:00.123456' },
	]);

	// 2, Select in string format and check that values are the same
	const result = await db.select().from(table);

	expect(result).toEqual([{ id: 1, timestamp: '2022-01-01 02:00:00.123456' }]);

	// 3. Select as raw query and check that values are the same
	const result2 = await db.execute<{
		id: number;
		timestamp_string: string;
	}>(sql`select * from ${table}`);

	expect(result2.rows).toEqual([{ id: 1, timestamp_string: '2022-01-01 02:00:00.123456' }]);

	await db.execute(sql`drop table if exists ${table}`);
});

test('all date and time columns without timezone second case mode string', async () => {
	const table = pgTable('all_columns', {
		id: serial('id').primaryKey(),
		timestamp: timestamp('timestamp_string', { mode: 'string', precision: 6 }).notNull(),
	});

	await db.execute(sql`drop table if exists ${table}`);

	await db.execute(sql`
		create table ${table} (
					id serial primary key,
					timestamp_string timestamp(6) not null
			)
	`);

	// 1. Insert date in string format with timezone in it
	await db.insert(table).values([
		{ timestamp: '2022-01-01T02:00:00.123456-02' },
	]);

	// 2, Select as raw query and check that values are the same
	const result = await db.execute<{
		id: number;
		timestamp_string: string;
	}>(sql`select * from ${table}`);

	expect(result.rows).toEqual([{ id: 1, timestamp_string: '2022-01-01 02:00:00.123456' }]);

	await db.execute(sql`drop table if exists ${table}`);
});

test('all date and time columns without timezone third case mode date', async () => {
	const table = pgTable('all_columns', {
		id: serial('id').primaryKey(),
		timestamp: timestamp('timestamp_string', { mode: 'date', precision: 3 }).notNull(),
	});

	await db.execute(sql`drop table if exists ${table}`);

	await db.execute(sql`
		create table ${table} (
					id serial primary key,
					timestamp_string timestamp(3) not null
			)
	`);

	const insertedDate = new Date('2022-01-01 20:00:00.123+04');

	// 1. Insert date as new date
	await db.insert(table).values([
		{ timestamp: insertedDate },
	]);

	// 2, Select as raw query as string
	const result = await db.execute<{
		id: number;
		timestamp_string: string;
	}>(sql`select * from ${table}`);

	// 3. Compare both dates using orm mapping - Need to add 'Z' to tell JS that it is UTC
	expect(new Date(result.rows[0]!.timestamp_string + 'Z').getTime()).toBe(insertedDate.getTime());

	await db.execute(sql`drop table if exists ${table}`);
});

test('test mode string for timestamp with timezone', async () => {
	const table = pgTable('all_columns', {
		id: serial('id').primaryKey(),
		timestamp: timestamp('timestamp_string', { mode: 'string', withTimezone: true, precision: 6 }).notNull(),
	});

	await db.execute(sql`drop table if exists ${table}`);

	await db.execute(sql`
		create table ${table} (
					id serial primary key,
					timestamp_string timestamp(6) with time zone not null
			)
	`);

	const timestampString = '2022-01-01 00:00:00.123456-0200';

	// 1. Insert date in string format with timezone in it
	await db.insert(table).values([
		{ timestamp: timestampString },
	]);

	// 2. Select date in string format and check that the values are the same
	const result = await db.select().from(table);

	// 2.1 Notice that postgres will return the date in UTC, but it is exactly the same
	expect(result).toEqual([{ id: 1, timestamp: '2022-01-01 02:00:00.123456+00' }]);

	// 3. Select as raw query and checke that values are the same
	const result2 = await db.execute<{
		id: number;
		timestamp_string: string;
	}>(sql`select * from ${table}`);

	// 3.1 Notice that postgres will return the date in UTC, but it is exactlt the same
	expect(result2.rows).toEqual([{ id: 1, timestamp_string: '2022-01-01 02:00:00.123456+00' }]);

	await db.execute(sql`drop table if exists ${table}`);
});

test('test mode date for timestamp with timezone', async () => {
	const table = pgTable('all_columns', {
		id: serial('id').primaryKey(),
		timestamp: timestamp('timestamp_string', { mode: 'date', withTimezone: true, precision: 3 }).notNull(),
	});

	await db.execute(sql`drop table if exists ${table}`);

	await db.execute(sql`
		create table ${table} (
					id serial primary key,
					timestamp_string timestamp(3) with time zone not null
			)
	`);

	const timestampString = new Date('2022-01-01 00:00:00.456-0200');

	// 1. Insert date in string format with timezone in it
	await db.insert(table).values([
		{ timestamp: timestampString },
	]);

	// 2. Select date in string format and check that the values are the same
	const result = await db.select().from(table);

	// 2.1 Notice that postgres will return the date in UTC, but it is exactly the same
	expect(result).toEqual([{ id: 1, timestamp: timestampString }]);

	// 3. Select as raw query and checke that values are the same
	const result2 = await db.execute<{
		id: number;
		timestamp_string: string;
	}>(sql`select * from ${table}`);

	// 3.1 Notice that postgres will return the date in UTC, but it is exactlt the same
	expect(result2.rows).toEqual([{ id: 1, timestamp_string: '2022-01-01 02:00:00.456+00' }]);

	await db.execute(sql`drop table if exists ${table}`);
});

test('test mode string for timestamp with timezone in UTC timezone', async () => {
	// get current timezone from db
	const timezone = await db.execute<{ TimeZone: string }>(sql`show timezone`);

	// set timezone to UTC
	await db.execute(sql`set time zone 'UTC'`);

	const table = pgTable('all_columns', {
		id: serial('id').primaryKey(),
		timestamp: timestamp('timestamp_string', { mode: 'string', withTimezone: true, precision: 6 }).notNull(),
	});

	await db.execute(sql`drop table if exists ${table}`);

	await db.execute(sql`
		create table ${table} (
					id serial primary key,
					timestamp_string timestamp(6) with time zone not null
			)
	`);

	const timestampString = '2022-01-01 00:00:00.123456-0200';

	// 1. Insert date in string format with timezone in it
	await db.insert(table).values([
		{ timestamp: timestampString },
	]);

	// 2. Select date in string format and check that the values are the same
	const result = await db.select().from(table);

	// 2.1 Notice that postgres will return the date in UTC, but it is exactly the same
	expect(result).toEqual([{ id: 1, timestamp: '2022-01-01 02:00:00.123456+00' }]);

	// 3. Select as raw query and checke that values are the same
	const result2 = await db.execute<{
		id: number;
		timestamp_string: string;
	}>(sql`select * from ${table}`);

	// 3.1 Notice that postgres will return the date in UTC, but it is exactlt the same
	expect(result2.rows).toEqual([{ id: 1, timestamp_string: '2022-01-01 02:00:00.123456+00' }]);

	await db.execute(sql`set time zone '${sql.raw(timezone.rows[0]!.TimeZone)}'`);

	await db.execute(sql`drop table if exists ${table}`);
});

test('test mode string for timestamp with timezone in different timezone', async () => {
	// get current timezone from db
	const timezone = await db.execute<{ TimeZone: string }>(sql`show timezone`);

	// set timezone to HST (UTC - 10)
	await db.execute(sql`set time zone 'HST'`);

	const table = pgTable('all_columns', {
		id: serial('id').primaryKey(),
		timestamp: timestamp('timestamp_string', { mode: 'string', withTimezone: true, precision: 6 }).notNull(),
	});

	await db.execute(sql`drop table if exists ${table}`);

	await db.execute(sql`
		create table ${table} (
					id serial primary key,
					timestamp_string timestamp(6) with time zone not null
			)
	`);

	const timestampString = '2022-01-01 00:00:00.123456-1000';

	// 1. Insert date in string format with timezone in it
	await db.insert(table).values([
		{ timestamp: timestampString },
	]);

	// 2. Select date in string format and check that the values are the same
	const result = await db.select().from(table);

	expect(result).toEqual([{ id: 1, timestamp: '2022-01-01 00:00:00.123456-10' }]);

	// 3. Select as raw query and checke that values are the same
	const result2 = await db.execute<{
		id: number;
		timestamp_string: string;
	}>(sql`select * from ${table}`);

	expect(result2.rows).toEqual([{ id: 1, timestamp_string: '2022-01-01 00:00:00.123456-10' }]);

	await db.execute(sql`set time zone '${sql.raw(timezone.rows[0]!.TimeZone)}'`);

	await db.execute(sql`drop table if exists ${table}`);
});

skipTests([
	'migrator : default migration strategy',
	'migrator : migrate with custom schema',
	'migrator : migrate with custom table',
	'migrator : migrate with custom table and custom schema',
	'insert via db.execute + select via db.execute',
	'insert via db.execute + returning',
	'insert via db.execute w/ query builder',
	'all date and time columns without timezone first case mode string',
	'all date and time columns without timezone third case mode date',
	'test mode string for timestamp with timezone',
	'test mode date for timestamp with timezone',
	'test mode string for timestamp with timezone in UTC timezone',
	'test mode string for timestamp with timezone in different timezone',
]);
tests();
cacheTests();

beforeEach(async () => {
	await db.execute(sql`drop schema if exists public cascade`);
	await db.execute(sql`create schema public`);
	await db.execute(
		sql`
			create table users (
				id serial primary key,
				name text not null,
				verified boolean not null default false, 
				jsonb jsonb,
				created_at timestamptz not null default now()
			)
		`,
	);
});

test('insert via db.execute + select via db.execute', async () => {
	await db.execute(
		sql`insert into ${usersTable} (${sql.identifier(usersTable.name.name)}) values (${'John'})`,
	);

	const result = await db.execute<{ id: number; name: string }>(
		sql`select id, name from "users"`,
	);
	expect(result.rows).toEqual([{ id: 1, name: 'John' }]);
});

test('insert via db.execute + returning', async () => {
	const inserted = await db.execute<{ id: number; name: string }>(
		sql`insert into ${usersTable} (${
			sql.identifier(
				usersTable.name.name,
			)
		}) values (${'John'}) returning ${usersTable.id}, ${usersTable.name}`,
	);
	expect(inserted.rows).toEqual([{ id: 1, name: 'John' }]);
});

test('insert via db.execute w/ query builder', async () => {
	const inserted = await db.execute<Pick<typeof usersTable.$inferSelect, 'id' | 'name'>>(
		db
			.insert(usersTable)
			.values({ name: 'John' })
			.returning({ id: usersTable.id, name: usersTable.name }),
	);
	expect(inserted.rows).toEqual([{ id: 1, name: 'John' }]);
});<|MERGE_RESOLUTION|>--- conflicted
+++ resolved
@@ -9,11 +9,8 @@
 import { skipTests } from '~/common';
 import { randomString } from '~/utils';
 import { createDockerDB, tests, usersMigratorTable, usersTable } from './pg-common';
-<<<<<<< HEAD
+import { TestCache, TestGlobalCache, tests as cacheTests } from './pg-common-cache';
 import relations from './relations';
-=======
-import { TestCache, TestGlobalCache, tests as cacheTests } from './pg-common-cache';
->>>>>>> 8b8d78ec
 
 const ENABLE_LOGGING = false;
 
@@ -44,13 +41,9 @@
 			client?.end();
 		},
 	});
-<<<<<<< HEAD
 	db = drizzle(client, { logger: ENABLE_LOGGING, relations });
-=======
-	db = drizzle(client, { logger: ENABLE_LOGGING });
 	cachedDb = drizzle(client, { logger: ENABLE_LOGGING, cache: new TestCache() });
 	dbGlobalCached = drizzle(client, { logger: ENABLE_LOGGING, cache: new TestGlobalCache() });
->>>>>>> 8b8d78ec
 });
 
 afterAll(async () => {
