--- conflicted
+++ resolved
@@ -1,11 +1,5 @@
-<<<<<<< HEAD
 import { neon, neonConfig, type NeonQueryFunction } from '@neondatabase/serverless';
-import { eq, sql } from 'drizzle-orm';
-=======
-import { neon, type NeonQueryFunction } from '@neondatabase/serverless';
-import retry from 'async-retry';
 import { defineRelations, eq, sql } from 'drizzle-orm';
->>>>>>> af4c434f
 import { drizzle, type NeonHttpDatabase } from 'drizzle-orm/neon-http';
 import { migrate } from 'drizzle-orm/neon-http/migrator';
 import { pgMaterializedView, pgTable, serial, timestamp } from 'drizzle-orm/pg-core';
@@ -17,45 +11,19 @@
 
 const ENABLE_LOGGING = false;
 
-<<<<<<< HEAD
-let db: NeonHttpDatabase;
-=======
 let db: NeonHttpDatabase<never, typeof relations>;
-let ddlRunner: Client;
-let client: NeonQueryFunction<any, any>;
->>>>>>> af4c434f
 
 beforeAll(async () => {
 	const connectionString = process.env['NEON_HTTP_CONNECTION_STRING'];
 	if (!connectionString) {
 		throw new Error('NEON_CONNECTION_STRING is not defined');
 	}
-<<<<<<< HEAD
-=======
-	client = neon(connectionString);
-	ddlRunner = await retry(async () => {
-		ddlRunner = new Client(connectionString);
-		await ddlRunner.connect();
-		return ddlRunner;
-	}, {
-		retries: 20,
-		factor: 1,
-		minTimeout: 250,
-		maxTimeout: 250,
-		randomize: false,
-		onRetry() {
-			ddlRunner?.end();
-		},
-	});
-	db = drizzle(client, { logger: ENABLE_LOGGING, relations });
-});
->>>>>>> af4c434f
 
 	neonConfig.fetchEndpoint = (host) => {
 		const [protocol, port] = host === 'db.localtest.me' ? ['http', 4444] : ['https', 443];
 		return `${protocol}://${host}:${port}/sql`;
 	};
-	db = drizzle(neon(connectionString), { logger: ENABLE_LOGGING });
+	db = drizzle(neon(connectionString), { logger: ENABLE_LOGGING, relations });
 });
 
 beforeEach((ctx) => {
