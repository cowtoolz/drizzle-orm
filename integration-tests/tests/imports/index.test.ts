import { afterAll, expect, it } from 'vitest';
import 'zx/globals';
import * as fs from 'fs';
import path from 'path';

$.verbose = false;

const IMPORTS_FOLDER = 'tests/imports/files';

const folderPath = '../drizzle-orm/dist/package.json';
const pj = JSON.parse(fs.readFileSync(folderPath, 'utf8'));

if (!fs.existsSync(IMPORTS_FOLDER)) {
	fs.mkdirSync(IMPORTS_FOLDER);
}

it('dynamic imports check for CommonJS', async () => {
	const promises: ProcessPromise[] = [];
	for (const [i, key] of Object.keys(pj['exports']).entries()) {
		const o1 = path.join('drizzle-orm', key);
		if (
			o1.startsWith('drizzle-orm/bun-sqlite') || o1.startsWith('drizzle-orm/pglite')
<<<<<<< HEAD
			|| o1.startsWith('drizzle-orm/expo-sqlite')
=======
			|| o1.startsWith('drizzle-orm/expo-sqlite') || o1.startsWith('drizzle-orm/libsql/wasm')
>>>>>>> 526996bd
		) {
			continue;
		}
		fs.writeFileSync(`${IMPORTS_FOLDER}/imports_${i}.cjs`, 'requ');
		fs.appendFileSync(`${IMPORTS_FOLDER}/imports_${i}.cjs`, 'ire("' + o1 + '");\n', {});

		// fs.writeFileSync(`${IMPORTS_FOLDER}/imports_${i}.mjs`, 'imp');
		// fs.appendFileSync(`${IMPORTS_FOLDER}/imports_${i}.mjs`, 'ort "' + o1 + '"\n', {});

		promises.push(
			$`node ${IMPORTS_FOLDER}/imports_${i}.cjs`.nothrow(),
			// $`node ${IMPORTS_FOLDER}/imports_${i}.mjs`.nothrow(),
		);
	}
	const results = await Promise.all(promises);

	for (const result of results) {
		expect(result.exitCode, result.message).toBe(0);
	}
});

it('dynamic imports check for ESM', async () => {
	const promises: ProcessPromise[] = [];
	for (const [i, key] of Object.keys(pj['exports']).entries()) {
		const o1 = path.join('drizzle-orm', key);
		if (o1.startsWith('drizzle-orm/bun-sqlite') || o1.startsWith('drizzle-orm/expo-sqlite')) {
			continue;
		}
		fs.writeFileSync(`${IMPORTS_FOLDER}/imports_${i}.mjs`, 'imp');
		fs.appendFileSync(`${IMPORTS_FOLDER}/imports_${i}.mjs`, 'ort "' + o1 + '"\n', {});
		promises.push($`node ${IMPORTS_FOLDER}/imports_${i}.mjs`.nothrow());
	}

	const results = await Promise.all(promises);

	for (const result of results) {
		expect(result.exitCode, result.message).toBe(0);
	}
});

afterAll(() => {
	fs.rmdirSync(IMPORTS_FOLDER, { recursive: true });
});<|MERGE_RESOLUTION|>--- conflicted
+++ resolved
@@ -20,11 +20,7 @@
 		const o1 = path.join('drizzle-orm', key);
 		if (
 			o1.startsWith('drizzle-orm/bun-sqlite') || o1.startsWith('drizzle-orm/pglite')
-<<<<<<< HEAD
-			|| o1.startsWith('drizzle-orm/expo-sqlite')
-=======
 			|| o1.startsWith('drizzle-orm/expo-sqlite') || o1.startsWith('drizzle-orm/libsql/wasm')
->>>>>>> 526996bd
 		) {
 			continue;
 		}
