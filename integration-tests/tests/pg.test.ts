import 'dotenv/config';

import type { TestFn } from 'ava';
import anyTest from 'ava';
import Docker from 'dockerode';
import {
	and,
	arrayContained,
	arrayContains,
	arrayOverlaps,
	asc,
	avg,
	avgDistinct,
	count,
	countDistinct,
	eq,
	exists,
	gt,
	gte,
	inArray,
	lt,
	max,
	min,
	name,
	placeholder,
	type SQL,
	sql,
	type SQLWrapper,
	sum,
	sumDistinct,
	TransactionRollbackError,
} from 'drizzle-orm';
import { drizzle, type NodePgDatabase } from 'drizzle-orm/node-postgres';
import { migrate } from 'drizzle-orm/node-postgres/migrator';
import {
	alias,
	boolean,
	char,
	cidr,
	date,
	except,
	exceptAll,
	foreignKey,
	getMaterializedViewConfig,
	getTableConfig,
	getViewConfig,
	inet,
	integer,
	intersect,
	intersectAll,
	interval,
	jsonb,
	macaddr,
	macaddr8,
	numeric,
	type PgColumn,
	pgEnum,
	pgMaterializedView,
	pgTable,
	pgTableCreator,
	pgView,
	primaryKey,
	serial,
	text,
	time,
	timestamp,
	union,
	unionAll,
	unique,
	uniqueKeyName,
	uuid as pgUuid,
	varchar,
	numeric,
} from 'drizzle-orm/pg-core';
import getPort from 'get-port';
import pg from 'pg';
import { v4 as uuid } from 'uuid';
import { type Equal, Expect, randomString } from './utils.ts';

const { Client } = pg;

const ENABLE_LOGGING = false;

const usersTable = pgTable('users', {
	id: serial('id' as string).primaryKey(),
	name: text('name').notNull(),
	verified: boolean('verified').notNull().default(false),
	jsonb: jsonb('jsonb').$type<string[]>(),
	createdAt: timestamp('created_at', { withTimezone: true }).notNull().defaultNow(),
});

const citiesTable = pgTable('cities', {
	id: serial('id').primaryKey(),
	name: text('name').notNull(),
	state: char('state', { length: 2 }),
});

const cities2Table = pgTable('cities', {
	id: serial('id').primaryKey(),
	name: text('name').notNull(),
});

const users2Table = pgTable('users2', {
	id: serial('id').primaryKey(),
	name: text('name').notNull(),
	cityId: integer('city_id').references(() => citiesTable.id),
});

const coursesTable = pgTable('courses', {
	id: serial('id').primaryKey(),
	name: text('name').notNull(),
	categoryId: integer('category_id').references(() => courseCategoriesTable.id),
});

const courseCategoriesTable = pgTable('course_categories', {
	id: serial('id').primaryKey(),
	name: text('name').notNull(),
});

const orders = pgTable('orders', {
	id: serial('id').primaryKey(),
	region: text('region').notNull(),
	product: text('product').notNull().$default(() => 'random_string'),
	amount: integer('amount').notNull(),
	quantity: integer('quantity').notNull(),
});

const network = pgTable('network_table', {
	inet: inet('inet').notNull(),
	cidr: cidr('cidr').notNull(),
	macaddr: macaddr('macaddr').notNull(),
	macaddr8: macaddr8('macaddr8').notNull(),
});

const salEmp = pgTable('sal_emp', {
	name: text('name'),
	payByQuarter: integer('pay_by_quarter').array(),
	schedule: text('schedule').array().array(),
});

const _tictactoe = pgTable('tictactoe', {
	squares: integer('squares').array(3).array(3),
});

const usersMigratorTable = pgTable('users12', {
	id: serial('id').primaryKey(),
	name: text('name').notNull(),
	email: text('email').notNull(),
});

// To test aggregate functions
const aggregateTable = pgTable('aggregate_table', {
	id: serial('id').notNull(),
	name: text('name').notNull(),
	a: integer('a'),
	b: integer('b'),
	c: integer('c'),
	nullOnly: integer('null_only'),
});

interface Context {
	docker: Docker;
	pgContainer: Docker.Container;
	db: NodePgDatabase;
	client: pg.Client;
}

const test = anyTest as TestFn<Context>;

async function createDockerDB(ctx: Context): Promise<string> {
	const docker = (ctx.docker = new Docker());
	const port = await getPort({ port: 5432 });
	const image = 'postgres:14';

	const pullStream = await docker.pull(image);
	await new Promise((resolve, reject) =>
		docker.modem.followProgress(pullStream, (err) => (err ? reject(err) : resolve(err)))
	);

	ctx.pgContainer = await docker.createContainer({
		Image: image,
		Env: ['POSTGRES_PASSWORD=postgres', 'POSTGRES_USER=postgres', 'POSTGRES_DB=postgres'],
		name: `drizzle-integration-tests-${uuid()}`,
		HostConfig: {
			AutoRemove: true,
			PortBindings: {
				'5432/tcp': [{ HostPort: `${port}` }],
			},
		},
	});

	await ctx.pgContainer.start();

	return `postgres://postgres:postgres@localhost:${port}/postgres`;
}

test.before(async (t) => {
	const ctx = t.context;
	const connectionString = process.env['PG_CONNECTION_STRING'] ?? (await createDockerDB(ctx));

	const sleep = 250;
	let timeLeft = 5000;
	let connected = false;
	let lastError: unknown | undefined;
	do {
		try {
			ctx.client = new Client(connectionString);
			await ctx.client.connect();
			connected = true;
			break;
		} catch (e) {
			lastError = e;
			await new Promise((resolve) => setTimeout(resolve, sleep));
			timeLeft -= sleep;
		}
	} while (timeLeft > 0);
	if (!connected) {
		console.error('Cannot connect to Postgres');
		await ctx.client?.end().catch(console.error);
		await ctx.pgContainer?.stop().catch(console.error);
		throw lastError;
	}
	ctx.db = drizzle(ctx.client, { logger: ENABLE_LOGGING });
});

test.after.always(async (t) => {
	const ctx = t.context;
	await ctx.client?.end().catch(console.error);
	await ctx.pgContainer?.stop().catch(console.error);
});

test.beforeEach(async (t) => {
	const ctx = t.context;
	await ctx.db.execute(sql`drop schema public cascade`);
	await ctx.db.execute(sql`create schema public`);
	await ctx.db.execute(
		sql`
			create table users (
				id serial primary key,
				name text not null,
				verified boolean not null default false, 
				jsonb jsonb,
				created_at timestamptz not null default now()
			)
		`,
	);
	await ctx.db.execute(
		sql`
			create table cities (
				id serial primary key,
				name text not null,
				state char(2)
			)
		`,
	);
	await ctx.db.execute(
		sql`
			create table users2 (
				id serial primary key,
				name text not null,
				city_id integer references cities(id)
			)
		`,
	);
	await ctx.db.execute(
		sql`
			create table course_categories (
				id serial primary key,
				name text not null
			)
		`,
	);
	await ctx.db.execute(
		sql`
			create table courses (
				id serial primary key,
				name text not null,
				category_id integer references course_categories(id)
			)
		`,
	);
	await ctx.db.execute(
		sql`
			create table orders (
				id serial primary key,
				region text not null,
				product text not null,
				amount integer not null,
				quantity integer not null
			)
		`,
	);
	await ctx.db.execute(
		sql`
			create table network_table (
				inet inet not null,
				cidr cidr not null,
				macaddr macaddr not null,
				macaddr8 macaddr8 not null
			)
		`,
	);
	await ctx.db.execute(
		sql`
			create table sal_emp (
				name text not null,
				pay_by_quarter integer[] not null,
				schedule text[][] not null
			)
		`,
	);
	await ctx.db.execute(
		sql`
			create table tictactoe (
				squares integer[3][3] not null
			)
		`,
	);
});

async function setupSetOperationTest(db: NodePgDatabase) {
	await db.execute(sql`drop table if exists users2`);
	await db.execute(sql`drop table if exists cities`);
	await db.execute(
		sql`
			create table cities (
				id serial primary key,
				name text not null
			)
		`,
	);
	await db.execute(
		sql`
			create table users2 (
				id serial primary key,
				name text not null,
				city_id integer references cities(id)
			)
		`,
	);

	await db.insert(cities2Table).values([
		{ id: 1, name: 'New York' },
		{ id: 2, name: 'London' },
		{ id: 3, name: 'Tampa' },
	]);

	await db.insert(users2Table).values([
		{ id: 1, name: 'John', cityId: 1 },
		{ id: 2, name: 'Jane', cityId: 2 },
		{ id: 3, name: 'Jack', cityId: 3 },
		{ id: 4, name: 'Peter', cityId: 3 },
		{ id: 5, name: 'Ben', cityId: 2 },
		{ id: 6, name: 'Jill', cityId: 1 },
		{ id: 7, name: 'Mary', cityId: 2 },
		{ id: 8, name: 'Sally', cityId: 1 },
	]);
}

async function setupAggregateFunctionsTest(db: NodePgDatabase) {
	await db.execute(sql`drop table if exists "aggregate_table"`);
	await db.execute(
		sql`
			create table "aggregate_table" (
				"id" serial not null,
				"name" text not null,
				"a" integer,
				"b" integer,
				"c" integer,
				"null_only" integer
			);
		`,
	);
	await db.insert(aggregateTable).values([
		{ name: 'value 1', a: 5, b: 10, c: 20 },
		{ name: 'value 1', a: 5, b: 20, c: 30 },
		{ name: 'value 2', a: 10, b: 50, c: 60 },
		{ name: 'value 3', a: 20, b: 20, c: null },
		{ name: 'value 4', a: null, b: 90, c: 120 },
		{ name: 'value 5', a: 80, b: 10, c: null },
		{ name: 'value 6', a: null, b: null, c: 150 },
	]);
}

test.serial('table configs: unique third param', async (t) => {
	const cities1Table = pgTable('cities1', {
		id: serial('id').primaryKey(),
		name: text('name').notNull(),
		state: char('state', { length: 2 }),
	}, (t) => ({
		f: unique('custom_name').on(t.name, t.state).nullsNotDistinct(),
		f1: unique('custom_name1').on(t.name, t.state),
	}));

	const tableConfig = getTableConfig(cities1Table);

	t.assert(tableConfig.uniqueConstraints.length === 2);

	t.assert(tableConfig.uniqueConstraints[0]?.name === 'custom_name');
	t.assert(tableConfig.uniqueConstraints[0]?.nullsNotDistinct);
	t.deepEqual(tableConfig.uniqueConstraints[0]?.columns.map((t) => t.name), ['name', 'state']);

	t.assert(tableConfig.uniqueConstraints[1]?.name, 'custom_name1');
	t.assert(!tableConfig.uniqueConstraints[1]?.nullsNotDistinct);
	t.deepEqual(tableConfig.uniqueConstraints[0]?.columns.map((t) => t.name), ['name', 'state']);
});

test.serial('table configs: unique in column', async (t) => {
	const cities1Table = pgTable('cities1', {
		id: serial('id').primaryKey(),
		name: text('name').notNull().unique(),
		state: char('state', { length: 2 }).unique('custom'),
		field: char('field', { length: 2 }).unique('custom_field', { nulls: 'not distinct' }),
	});

	const tableConfig = getTableConfig(cities1Table);

	const columnName = tableConfig.columns.find((it) => it.name === 'name');
	t.assert(columnName?.uniqueName === uniqueKeyName(cities1Table, [columnName!.name]));
	t.assert(columnName?.isUnique);

	const columnState = tableConfig.columns.find((it) => it.name === 'state');
	t.assert(columnState?.uniqueName === 'custom');
	t.assert(columnState?.isUnique);

	const columnField = tableConfig.columns.find((it) => it.name === 'field');
	t.assert(columnField?.uniqueName === 'custom_field');
	t.assert(columnField?.isUnique);
	t.assert(columnField?.uniqueType === 'not distinct');
});

test.serial('table config: foreign keys name', async (t) => {
	const table = pgTable('cities', {
		id: serial('id').primaryKey(),
		name: text('name').notNull(),
		state: text('state'),
	}, (t) => ({
		f: foreignKey({ foreignColumns: [t.id], columns: [t.id], name: 'custom_fk' }),
	}));

	const tableConfig = getTableConfig(table);

	t.is(tableConfig.foreignKeys.length, 1);
	t.is(tableConfig.foreignKeys[0]!.getName(), 'custom_fk');
});

test.serial('table config: primary keys name', async (t) => {
	const table = pgTable('cities', {
		id: serial('id').primaryKey(),
		name: text('name').notNull(),
		state: text('state'),
	}, (t) => ({
		f: primaryKey({ columns: [t.id, t.name], name: 'custom_pk' }),
	}));

	const tableConfig = getTableConfig(table);

	t.is(tableConfig.primaryKeys.length, 1);
	t.is(tableConfig.primaryKeys[0]!.getName(), 'custom_pk');
});

test.serial('select all fields', async (t) => {
	const { db } = t.context;

	const now = Date.now();

	await db.insert(usersTable).values({ name: 'John' });
	const result = await db.select().from(usersTable);

	t.assert(result[0]!.createdAt instanceof Date); // eslint-disable-line no-instanceof/no-instanceof
	t.assert(Math.abs(result[0]!.createdAt.getTime() - now) < 100);
	t.deepEqual(result, [
		{ id: 1, name: 'John', verified: false, jsonb: null, createdAt: result[0]!.createdAt },
	]);
});

test.serial('select sql', async (t) => {
	const { db } = t.context;

	await db.insert(usersTable).values({ name: 'John' });
	const users = await db
		.select({
			name: sql`upper(${usersTable.name})`,
		})
		.from(usersTable);

	t.deepEqual(users, [{ name: 'JOHN' }]);
});

test.serial('select typed sql', async (t) => {
	const { db } = t.context;

	await db.insert(usersTable).values({ name: 'John' });

	const users = await db.select({
		name: sql<string>`upper(${usersTable.name})`,
	}).from(usersTable);

	t.deepEqual(users, [{ name: 'JOHN' }]);
});

test.serial('$default function', async (t) => {
	const { db } = t.context;

	const insertedOrder = await db.insert(orders).values({ id: 1, region: 'Ukraine', amount: 1, quantity: 1 })
		.returning();
	const selectedOrder = await db.select().from(orders);

	t.deepEqual(insertedOrder, [{
		id: 1,
		amount: 1,
		quantity: 1,
		region: 'Ukraine',
		product: 'random_string',
	}]);

	t.deepEqual(selectedOrder, [{
		id: 1,
		amount: 1,
		quantity: 1,
		region: 'Ukraine',
		product: 'random_string',
	}]);
});

test.serial('select distinct', async (t) => {
	const { db } = t.context;

	const usersDistinctTable = pgTable('users_distinct', {
		id: integer('id').notNull(),
		name: text('name').notNull(),
		age: integer('age').notNull(),
	});

	await db.execute(sql`drop table if exists ${usersDistinctTable}`);
	await db.execute(sql`create table ${usersDistinctTable} (id integer, name text, age integer)`);

	await db.insert(usersDistinctTable).values([
		{ id: 1, name: 'John', age: 24 },
		{ id: 1, name: 'John', age: 24 },
		{ id: 2, name: 'John', age: 25 },
		{ id: 1, name: 'Jane', age: 24 },
		{ id: 1, name: 'Jane', age: 26 },
	]);
	const users1 = await db.selectDistinct().from(usersDistinctTable).orderBy(
		usersDistinctTable.id,
		usersDistinctTable.name,
	);
	const users2 = await db.selectDistinctOn([usersDistinctTable.id]).from(usersDistinctTable).orderBy(
		usersDistinctTable.id,
	);
	const users3 = await db.selectDistinctOn([usersDistinctTable.name], { name: usersDistinctTable.name }).from(
		usersDistinctTable,
	).orderBy(usersDistinctTable.name);
	const users4 = await db.selectDistinctOn([usersDistinctTable.id, usersDistinctTable.age]).from(
		usersDistinctTable,
	).orderBy(usersDistinctTable.id, usersDistinctTable.age);

	await db.execute(sql`drop table ${usersDistinctTable}`);

	t.deepEqual(users1, [
		{ id: 1, name: 'Jane', age: 24 },
		{ id: 1, name: 'Jane', age: 26 },
		{ id: 1, name: 'John', age: 24 },
		{ id: 2, name: 'John', age: 25 },
	]);

	t.deepEqual(users2.length, 2);
	t.deepEqual(users2[0]?.id, 1);
	t.deepEqual(users2[1]?.id, 2);

	t.deepEqual(users3.length, 2);
	t.deepEqual(users3[0]?.name, 'Jane');
	t.deepEqual(users3[1]?.name, 'John');

	t.deepEqual(users4, [
		{ id: 1, name: 'John', age: 24 },
		{ id: 1, name: 'Jane', age: 26 },
		{ id: 2, name: 'John', age: 25 },
	]);
});

test.serial('insert returning sql', async (t) => {
	const { db } = t.context;

	const users = await db
		.insert(usersTable)
		.values({ name: 'John' })
		.returning({
			name: sql`upper(${usersTable.name})`,
		});

	t.deepEqual(users, [{ name: 'JOHN' }]);
});

test.serial('delete returning sql', async (t) => {
	const { db } = t.context;

	await db.insert(usersTable).values({ name: 'John' });
	const users = await db
		.delete(usersTable)
		.where(eq(usersTable.name, 'John'))
		.returning({
			name: sql`upper(${usersTable.name})`,
		});

	t.deepEqual(users, [{ name: 'JOHN' }]);
});

test.serial('update returning sql', async (t) => {
	const { db } = t.context;

	await db.insert(usersTable).values({ name: 'John' });
	const users = await db
		.update(usersTable)
		.set({ name: 'Jane' })
		.where(eq(usersTable.name, 'John'))
		.returning({
			name: sql`upper(${usersTable.name})`,
		});

	t.deepEqual(users, [{ name: 'JANE' }]);
});

test.serial('update with returning all fields', async (t) => {
	const { db } = t.context;

	const now = Date.now();

	await db.insert(usersTable).values({ name: 'John' });
	const users = await db
		.update(usersTable)
		.set({ name: 'Jane' })
		.where(eq(usersTable.name, 'John'))
		.returning();

	t.assert(users[0]!.createdAt instanceof Date); // eslint-disable-line no-instanceof/no-instanceof
	t.assert(Math.abs(users[0]!.createdAt.getTime() - now) < 100);
	t.deepEqual(users, [
		{ id: 1, name: 'Jane', verified: false, jsonb: null, createdAt: users[0]!.createdAt },
	]);
});

test.serial('update with returning partial', async (t) => {
	const { db } = t.context;

	await db.insert(usersTable).values({ name: 'John' });
	const users = await db
		.update(usersTable)
		.set({ name: 'Jane' })
		.where(eq(usersTable.name, 'John'))
		.returning({
			id: usersTable.id,
			name: usersTable.name,
		});

	t.deepEqual(users, [{ id: 1, name: 'Jane' }]);
});

test.serial('delete with returning all fields', async (t) => {
	const { db } = t.context;

	const now = Date.now();

	await db.insert(usersTable).values({ name: 'John' });
	const users = await db.delete(usersTable).where(eq(usersTable.name, 'John')).returning();

	t.assert(users[0]!.createdAt instanceof Date); // eslint-disable-line no-instanceof/no-instanceof
	t.assert(Math.abs(users[0]!.createdAt.getTime() - now) < 100);
	t.deepEqual(users, [
		{ id: 1, name: 'John', verified: false, jsonb: null, createdAt: users[0]!.createdAt },
	]);
});

test.serial('delete with returning partial', async (t) => {
	const { db } = t.context;

	await db.insert(usersTable).values({ name: 'John' });
	const users = await db.delete(usersTable).where(eq(usersTable.name, 'John')).returning({
		id: usersTable.id,
		name: usersTable.name,
	});

	t.deepEqual(users, [{ id: 1, name: 'John' }]);
});

test.serial('insert + select', async (t) => {
	const { db } = t.context;

	await db.insert(usersTable).values({ name: 'John' });
	const result = await db.select().from(usersTable);
	t.deepEqual(result, [
		{ id: 1, name: 'John', verified: false, jsonb: null, createdAt: result[0]!.createdAt },
	]);

	await db.insert(usersTable).values({ name: 'Jane' });
	const result2 = await db.select().from(usersTable);
	t.deepEqual(result2, [
		{ id: 1, name: 'John', verified: false, jsonb: null, createdAt: result2[0]!.createdAt },
		{ id: 2, name: 'Jane', verified: false, jsonb: null, createdAt: result2[1]!.createdAt },
	]);
});

test.serial('json insert', async (t) => {
	const { db } = t.context;

	await db.insert(usersTable).values({ name: 'John', jsonb: ['foo', 'bar'] });
	const result = await db
		.select({
			id: usersTable.id,
			name: usersTable.name,
			jsonb: usersTable.jsonb,
		})
		.from(usersTable);

	t.deepEqual(result, [{ id: 1, name: 'John', jsonb: ['foo', 'bar'] }]);
});

test.serial('char insert', async (t) => {
	const { db } = t.context;

	await db.insert(citiesTable).values({ name: 'Austin', state: 'TX' });
	const result = await db
		.select({ id: citiesTable.id, name: citiesTable.name, state: citiesTable.state })
		.from(citiesTable);

	t.deepEqual(result, [{ id: 1, name: 'Austin', state: 'TX' }]);
});

test.serial('char update', async (t) => {
	const { db } = t.context;

	await db.insert(citiesTable).values({ name: 'Austin', state: 'TX' });
	await db.update(citiesTable).set({ name: 'Atlanta', state: 'GA' }).where(eq(citiesTable.id, 1));
	const result = await db
		.select({ id: citiesTable.id, name: citiesTable.name, state: citiesTable.state })
		.from(citiesTable);

	t.deepEqual(result, [{ id: 1, name: 'Atlanta', state: 'GA' }]);
});

test.serial('char delete', async (t) => {
	const { db } = t.context;

	await db.insert(citiesTable).values({ name: 'Austin', state: 'TX' });
	await db.delete(citiesTable).where(eq(citiesTable.state, 'TX'));
	const result = await db
		.select({ id: citiesTable.id, name: citiesTable.name, state: citiesTable.state })
		.from(citiesTable);

	t.deepEqual(result, []);
});

test.serial('insert with overridden default values', async (t) => {
	const { db } = t.context;

	await db.insert(usersTable).values({ name: 'John', verified: true });
	const result = await db.select().from(usersTable);

	t.deepEqual(result, [
		{ id: 1, name: 'John', verified: true, jsonb: null, createdAt: result[0]!.createdAt },
	]);
});

test.serial('insert many', async (t) => {
	const { db } = t.context;

	await db
		.insert(usersTable)
		.values([
			{ name: 'John' },
			{ name: 'Bruce', jsonb: ['foo', 'bar'] },
			{ name: 'Jane' },
			{ name: 'Austin', verified: true },
		]);
	const result = await db
		.select({
			id: usersTable.id,
			name: usersTable.name,
			jsonb: usersTable.jsonb,
			verified: usersTable.verified,
		})
		.from(usersTable);

	t.deepEqual(result, [
		{ id: 1, name: 'John', jsonb: null, verified: false },
		{ id: 2, name: 'Bruce', jsonb: ['foo', 'bar'], verified: false },
		{ id: 3, name: 'Jane', jsonb: null, verified: false },
		{ id: 4, name: 'Austin', jsonb: null, verified: true },
	]);
});

test.serial('insert many with returning', async (t) => {
	const { db } = t.context;

	const result = await db
		.insert(usersTable)
		.values([
			{ name: 'John' },
			{ name: 'Bruce', jsonb: ['foo', 'bar'] },
			{ name: 'Jane' },
			{ name: 'Austin', verified: true },
		])
		.returning({
			id: usersTable.id,
			name: usersTable.name,
			jsonb: usersTable.jsonb,
			verified: usersTable.verified,
		});

	t.deepEqual(result, [
		{ id: 1, name: 'John', jsonb: null, verified: false },
		{ id: 2, name: 'Bruce', jsonb: ['foo', 'bar'], verified: false },
		{ id: 3, name: 'Jane', jsonb: null, verified: false },
		{ id: 4, name: 'Austin', jsonb: null, verified: true },
	]);
});

test.serial('select with group by as field', async (t) => {
	const { db } = t.context;

	await db.insert(usersTable).values([{ name: 'John' }, { name: 'Jane' }, { name: 'Jane' }]);

	const result = await db
		.select({ name: usersTable.name })
		.from(usersTable)
		.groupBy(usersTable.name);

	t.deepEqual(result, [{ name: 'Jane' }, { name: 'John' }]);
});

test.serial('select with exists', async (t) => {
	const { db } = t.context;

	await db.insert(usersTable).values([{ name: 'John' }, { name: 'Jane' }, { name: 'Jane' }]);

	const user = alias(usersTable, 'user');
	const result = await db.select({ name: usersTable.name }).from(usersTable).where(
		exists(db.select({ one: sql`1` }).from(user).where(and(eq(usersTable.name, 'John'), eq(user.id, usersTable.id)))),
	);

	t.deepEqual(result, [{ name: 'John' }]);
});

test.serial('select with group by as sql', async (t) => {
	const { db } = t.context;

	await db.insert(usersTable).values([{ name: 'John' }, { name: 'Jane' }, { name: 'Jane' }]);

	const result = await db
		.select({ name: usersTable.name })
		.from(usersTable)
		.groupBy(sql`${usersTable.name}`);

	t.deepEqual(result, [{ name: 'Jane' }, { name: 'John' }]);
});

test.serial('select with group by as sql + column', async (t) => {
	const { db } = t.context;

	await db.insert(usersTable).values([{ name: 'John' }, { name: 'Jane' }, { name: 'Jane' }]);

	const result = await db
		.select({ name: usersTable.name })
		.from(usersTable)
		.groupBy(sql`${usersTable.name}`, usersTable.id);

	t.deepEqual(result, [{ name: 'Jane' }, { name: 'Jane' }, { name: 'John' }]);
});

test.serial('select with group by as column + sql', async (t) => {
	const { db } = t.context;

	await db.insert(usersTable).values([{ name: 'John' }, { name: 'Jane' }, { name: 'Jane' }]);

	const result = await db
		.select({ name: usersTable.name })
		.from(usersTable)
		.groupBy(usersTable.id, sql`${usersTable.name}`);

	t.deepEqual(result, [{ name: 'Jane' }, { name: 'Jane' }, { name: 'John' }]);
});

test.serial('select with group by complex query', async (t) => {
	const { db } = t.context;

	await db.insert(usersTable).values([{ name: 'John' }, { name: 'Jane' }, { name: 'Jane' }]);

	const result = await db
		.select({ name: usersTable.name })
		.from(usersTable)
		.groupBy(usersTable.id, sql`${usersTable.name}`)
		.orderBy(asc(usersTable.name))
		.limit(1);

	t.deepEqual(result, [{ name: 'Jane' }]);
});

test.serial('build query', async (t) => {
	const { db } = t.context;

	const query = db
		.select({ id: usersTable.id, name: usersTable.name })
		.from(usersTable)
		.groupBy(usersTable.id, usersTable.name)
		.toSQL();

	t.deepEqual(query, {
		sql: 'select "id", "name" from "users" group by "users"."id", "users"."name"',
		params: [],
	});
});

test.serial('insert sql', async (t) => {
	const { db } = t.context;

	await db.insert(usersTable).values({ name: sql`${'John'}` });
	const result = await db.select({ id: usersTable.id, name: usersTable.name }).from(usersTable);
	t.deepEqual(result, [{ id: 1, name: 'John' }]);
});

test.serial('partial join with alias', async (t) => {
	const { db } = t.context;
	const customerAlias = alias(usersTable, 'customer');

	await db.insert(usersTable).values([{ id: 10, name: 'Ivan' }, { id: 11, name: 'Hans' }]);
	const result = await db
		.select({
			user: {
				id: usersTable.id,
				name: usersTable.name,
			},
			customer: {
				id: customerAlias.id,
				name: customerAlias.name,
			},
		})
		.from(usersTable)
		.leftJoin(customerAlias, eq(customerAlias.id, 11))
		.where(eq(usersTable.id, 10));

	t.deepEqual(result, [
		{
			user: { id: 10, name: 'Ivan' },
			customer: { id: 11, name: 'Hans' },
		},
	]);
});

test.serial('full join with alias', async (t) => {
	const { db } = t.context;

	const pgTable = pgTableCreator((name) => `prefixed_${name}`);

	const users = pgTable('users', {
		id: serial('id').primaryKey(),
		name: text('name').notNull(),
	});

	await db.execute(sql`drop table if exists ${users}`);
	await db.execute(sql`create table ${users} (id serial primary key, name text not null)`);

	const customers = alias(users, 'customer');

	await db.insert(users).values([{ id: 10, name: 'Ivan' }, { id: 11, name: 'Hans' }]);
	const result = await db
		.select()
		.from(users)
		.leftJoin(customers, eq(customers.id, 11))
		.where(eq(users.id, 10));

	t.deepEqual(result, [{
		users: {
			id: 10,
			name: 'Ivan',
		},
		customer: {
			id: 11,
			name: 'Hans',
		},
	}]);

	await db.execute(sql`drop table ${users}`);
});

test.serial('select from alias', async (t) => {
	const { db } = t.context;

	const pgTable = pgTableCreator((name) => `prefixed_${name}`);

	const users = pgTable('users', {
		id: serial('id').primaryKey(),
		name: text('name').notNull(),
	});

	await db.execute(sql`drop table if exists ${users}`);
	await db.execute(sql`create table ${users} (id serial primary key, name text not null)`);

	const user = alias(users, 'user');
	const customers = alias(users, 'customer');

	await db.insert(users).values([{ id: 10, name: 'Ivan' }, { id: 11, name: 'Hans' }]);
	const result = await db
		.select()
		.from(user)
		.leftJoin(customers, eq(customers.id, 11))
		.where(eq(user.id, 10));

	t.deepEqual(result, [{
		user: {
			id: 10,
			name: 'Ivan',
		},
		customer: {
			id: 11,
			name: 'Hans',
		},
	}]);

	await db.execute(sql`drop table ${users}`);
});

test.serial('insert with spaces', async (t) => {
	const { db } = t.context;

	await db.insert(usersTable).values({ name: sql`'Jo   h     n'` });
	const result = await db.select({ id: usersTable.id, name: usersTable.name }).from(usersTable);

	t.deepEqual(result, [{ id: 1, name: 'Jo   h     n' }]);
});

test.serial('prepared statement', async (t) => {
	const { db } = t.context;

	await db.insert(usersTable).values({ name: 'John' });
	const statement = db
		.select({
			id: usersTable.id,
			name: usersTable.name,
		})
		.from(usersTable)
		.prepare('statement1');
	const result = await statement.execute();

	t.deepEqual(result, [{ id: 1, name: 'John' }]);
});

test.serial('prepared statement reuse', async (t) => {
	const { db } = t.context;

	const stmt = db
		.insert(usersTable)
		.values({
			verified: true,
			name: placeholder('name'),
		})
		.prepare('stmt2');

	for (let i = 0; i < 10; i++) {
		await stmt.execute({ name: `John ${i}` });
	}

	const result = await db
		.select({
			id: usersTable.id,
			name: usersTable.name,
			verified: usersTable.verified,
		})
		.from(usersTable);

	t.deepEqual(result, [
		{ id: 1, name: 'John 0', verified: true },
		{ id: 2, name: 'John 1', verified: true },
		{ id: 3, name: 'John 2', verified: true },
		{ id: 4, name: 'John 3', verified: true },
		{ id: 5, name: 'John 4', verified: true },
		{ id: 6, name: 'John 5', verified: true },
		{ id: 7, name: 'John 6', verified: true },
		{ id: 8, name: 'John 7', verified: true },
		{ id: 9, name: 'John 8', verified: true },
		{ id: 10, name: 'John 9', verified: true },
	]);
});

test.serial('prepared statement with placeholder in .where', async (t) => {
	const { db } = t.context;

	await db.insert(usersTable).values({ name: 'John' });
	const stmt = db
		.select({
			id: usersTable.id,
			name: usersTable.name,
		})
		.from(usersTable)
		.where(eq(usersTable.id, placeholder('id')))
		.prepare('stmt3');
	const result = await stmt.execute({ id: 1 });

	t.deepEqual(result, [{ id: 1, name: 'John' }]);
});

test.serial('prepared statement with placeholder in .limit', async (t) => {
	const { db } = t.context;

	await db.insert(usersTable).values({ name: 'John' });
	const stmt = db
		.select({
			id: usersTable.id,
			name: usersTable.name,
		})
		.from(usersTable)
		.where(eq(usersTable.id, placeholder('id')))
		.limit(placeholder('limit'))
		.prepare('stmt_limit');

	const result = await stmt.execute({ id: 1, limit: 1 });

	t.deepEqual(result, [{ id: 1, name: 'John' }]);
	t.is(result.length, 1);
});

test.serial('prepared statement with placeholder in .offset', async (t) => {
	const { db } = t.context;

	await db.insert(usersTable).values([{ name: 'John' }, { name: 'John1' }]);
	const stmt = db
		.select({
			id: usersTable.id,
			name: usersTable.name,
		})
		.from(usersTable)
		.offset(placeholder('offset'))
		.prepare('stmt_offset');

	const result = await stmt.execute({ offset: 1 });

	t.deepEqual(result, [{ id: 2, name: 'John1' }]);
});

// TODO change tests to new structure
test.serial('migrator : default migration strategy', async (t) => {
	const { db } = t.context;

	await db.execute(sql`drop table if exists all_columns`);
	await db.execute(sql`drop table if exists users12`);
	await db.execute(sql`drop table if exists "drizzle"."__drizzle_migrations"`);

	await migrate(db, { migrationsFolder: './drizzle2/pg' });

	await db.insert(usersMigratorTable).values({ name: 'John', email: 'email' });

	const result = await db.select().from(usersMigratorTable);

	t.deepEqual(result, [{ id: 1, name: 'John', email: 'email' }]);

	await db.execute(sql`drop table all_columns`);
	await db.execute(sql`drop table users12`);
	await db.execute(sql`drop table "drizzle"."__drizzle_migrations"`);
});

test.serial('migrator : migrate with custom schema', async (t) => { 
	const { db } = t.context;
	const customSchema = randomString();
	await db.execute(sql`drop table if exists all_columns`);
	await db.execute(sql`drop table if exists users12`);
	await db.execute(sql`drop table if exists "drizzle"."__drizzle_migrations"`);

	await migrate(db, { migrationsFolder: './drizzle2/pg', migrationsSchema: customSchema });

	// test if the custom migrations table was created
	const {rowCount} = await db.execute(sql`select * from ${sql.identifier(customSchema)}."__drizzle_migrations";`);
	t.true(rowCount > 0);

	// test if the migrated table are working as expected
	await db.insert(usersMigratorTable).values({ name: 'John', email: 'email' });
	const result = await db.select().from(usersMigratorTable);
	t.deepEqual(result, [{ id: 1, name: 'John', email: 'email' }]);
	
	await db.execute(sql`drop table all_columns`);
	await db.execute(sql`drop table users12`);
	await db.execute(sql`drop table ${sql.identifier(customSchema)}."__drizzle_migrations"`);
});

test.serial('migrator : migrate with custom table', async (t) => { 
	const { db } = t.context;
	const customTable = randomString();
	await db.execute(sql`drop table if exists all_columns`);
	await db.execute(sql`drop table if exists users12`);
	await db.execute(sql`drop table if exists "drizzle"."__drizzle_migrations"`);

	await migrate(db, { migrationsFolder: './drizzle2/pg', migrationsTable: customTable});

	// test if the custom migrations table was created
	const {rowCount} = await db.execute(sql`select * from "drizzle".${sql.identifier(customTable)};`);
	t.true(rowCount > 0);

	// test if the migrated table are working as expected
	await db.insert(usersMigratorTable).values({ name: 'John', email: 'email' });
	const result = await db.select().from(usersMigratorTable);
	t.deepEqual(result, [{ id: 1, name: 'John', email: 'email' }]);
	
	await db.execute(sql`drop table all_columns`);
	await db.execute(sql`drop table users12`);
	await db.execute(sql`drop table "drizzle".${sql.identifier(customTable)}`);
});


test.serial('migrator : migrate with custom table and custom schema', async (t) => { 
	const { db } = t.context;
	const customTable = randomString();
	const customSchema = randomString();
	await db.execute(sql`drop table if exists all_columns`);
	await db.execute(sql`drop table if exists users12`);
	await db.execute(sql`drop table if exists "drizzle"."__drizzle_migrations"`);

	await migrate(db, { migrationsFolder: './drizzle2/pg', migrationsTable: customTable, migrationsSchema: customSchema});

	// test if the custom migrations table was created
	const {rowCount} = await db.execute(sql`select * from ${sql.identifier(customSchema)}.${sql.identifier(customTable)};`);
	t.true(rowCount > 0);

	// test if the migrated table are working as expected
	await db.insert(usersMigratorTable).values({ name: 'John', email: 'email' });
	const result = await db.select().from(usersMigratorTable);
	t.deepEqual(result, [{ id: 1, name: 'John', email: 'email' }]);
	
	await db.execute(sql`drop table all_columns`);
	await db.execute(sql`drop table users12`);
	await db.execute(sql`drop table ${sql.identifier(customSchema)}.${sql.identifier(customTable)}`);
});

test.serial('insert via db.execute + select via db.execute', async (t) => {
	const { db } = t.context;

	await db.execute(
		sql`insert into ${usersTable} (${name(usersTable.name.name)}) values (${'John'})`,
	);

	const result = await db.execute<{ id: number; name: string }>(
		sql`select id, name from "users"`,
	);
	t.deepEqual(result.rows, [{ id: 1, name: 'John' }]);
});

test.serial('insert via db.execute + returning', async (t) => {
	const { db } = t.context;

	const inserted = await db.execute<{ id: number; name: string }>(
		sql`insert into ${usersTable} (${
			name(
				usersTable.name.name,
			)
		}) values (${'John'}) returning ${usersTable.id}, ${usersTable.name}`,
	);
	t.deepEqual(inserted.rows, [{ id: 1, name: 'John' }]);
});

test.serial('insert via db.execute w/ query builder', async (t) => {
	const { db } = t.context;

	const inserted = await db.execute<Pick<typeof usersTable.$inferSelect, 'id' | 'name'>>(
		db
			.insert(usersTable)
			.values({ name: 'John' })
			.returning({ id: usersTable.id, name: usersTable.name }),
	);
	t.deepEqual(inserted.rows, [{ id: 1, name: 'John' }]);
});

test.serial('Query check: Insert all defaults in 1 row', async (t) => {
	const { db } = t.context;

	const users = pgTable('users', {
		id: serial('id').primaryKey(),
		name: text('name').default('Dan'),
		state: text('state'),
	});

	const query = db
		.insert(users)
		.values({})
		.toSQL();

	t.deepEqual(query, {
		sql: 'insert into "users" ("id", "name", "state") values (default, default, default)',
		params: [],
	});
});

test.serial('Query check: Insert all defaults in multiple rows', async (t) => {
	const { db } = t.context;

	const users = pgTable('users', {
		id: serial('id').primaryKey(),
		name: text('name').default('Dan'),
		state: text('state').default('UA'),
	});

	const query = db
		.insert(users)
		.values([{}, {}])
		.toSQL();

	t.deepEqual(query, {
		sql: 'insert into "users" ("id", "name", "state") values (default, default, default), (default, default, default)',
		params: [],
	});
});

test.serial('Insert all defaults in 1 row', async (t) => {
	const { db } = t.context;

	const users = pgTable('empty_insert_single', {
		id: serial('id').primaryKey(),
		name: text('name').default('Dan'),
		state: text('state'),
	});

	await db.execute(sql`drop table if exists ${users}`);

	await db.execute(
		sql`create table ${users} (id serial primary key, name text default 'Dan', state text)`,
	);

	await db.insert(users).values({});

	const res = await db.select().from(users);

	t.deepEqual(res, [{ id: 1, name: 'Dan', state: null }]);
});

test.serial('Insert all defaults in multiple rows', async (t) => {
	const { db } = t.context;

	const users = pgTable('empty_insert_multiple', {
		id: serial('id').primaryKey(),
		name: text('name').default('Dan'),
		state: text('state'),
	});

	await db.execute(sql`drop table if exists ${users}`);

	await db.execute(
		sql`create table ${users} (id serial primary key, name text default 'Dan', state text)`,
	);

	await db.insert(users).values([{}, {}]);

	const res = await db.select().from(users);

	t.deepEqual(res, [{ id: 1, name: 'Dan', state: null }, { id: 2, name: 'Dan', state: null }]);
});

test.serial('build query insert with onConflict do update', async (t) => {
	const { db } = t.context;

	const query = db
		.insert(usersTable)
		.values({ name: 'John', jsonb: ['foo', 'bar'] })
		.onConflictDoUpdate({ target: usersTable.id, set: { name: 'John1' } })
		.toSQL();

	t.deepEqual(query, {
		sql:
			'insert into "users" ("id", "name", "verified", "jsonb", "created_at") values (default, $1, default, $2, default) on conflict ("id") do update set "name" = $3',
		params: ['John', '["foo","bar"]', 'John1'],
	});
});

test.serial('build query insert with onConflict do update / multiple columns', async (t) => {
	const { db } = t.context;

	const query = db
		.insert(usersTable)
		.values({ name: 'John', jsonb: ['foo', 'bar'] })
		.onConflictDoUpdate({ target: [usersTable.id, usersTable.name], set: { name: 'John1' } })
		.toSQL();

	t.deepEqual(query, {
		sql:
			'insert into "users" ("id", "name", "verified", "jsonb", "created_at") values (default, $1, default, $2, default) on conflict ("id","name") do update set "name" = $3',
		params: ['John', '["foo","bar"]', 'John1'],
	});
});

test.serial('build query insert with onConflict do nothing', async (t) => {
	const { db } = t.context;

	const query = db
		.insert(usersTable)
		.values({ name: 'John', jsonb: ['foo', 'bar'] })
		.onConflictDoNothing()
		.toSQL();

	t.deepEqual(query, {
		sql:
			'insert into "users" ("id", "name", "verified", "jsonb", "created_at") values (default, $1, default, $2, default) on conflict do nothing',
		params: ['John', '["foo","bar"]'],
	});
});

test.serial('build query insert with onConflict do nothing + target', async (t) => {
	const { db } = t.context;

	const query = db
		.insert(usersTable)
		.values({ name: 'John', jsonb: ['foo', 'bar'] })
		.onConflictDoNothing({ target: usersTable.id })
		.toSQL();

	t.deepEqual(query, {
		sql:
			'insert into "users" ("id", "name", "verified", "jsonb", "created_at") values (default, $1, default, $2, default) on conflict ("id") do nothing',
		params: ['John', '["foo","bar"]'],
	});
});

test.serial('insert with onConflict do update', async (t) => {
	const { db } = t.context;

	await db.insert(usersTable).values({ name: 'John' });

	await db
		.insert(usersTable)
		.values({ id: 1, name: 'John' })
		.onConflictDoUpdate({ target: usersTable.id, set: { name: 'John1' } });

	const res = await db
		.select({ id: usersTable.id, name: usersTable.name })
		.from(usersTable)
		.where(eq(usersTable.id, 1));

	t.deepEqual(res, [{ id: 1, name: 'John1' }]);
});

test.serial('insert with onConflict do nothing', async (t) => {
	const { db } = t.context;

	await db.insert(usersTable).values({ name: 'John' });

	await db.insert(usersTable).values({ id: 1, name: 'John' }).onConflictDoNothing();

	const res = await db
		.select({ id: usersTable.id, name: usersTable.name })
		.from(usersTable)
		.where(eq(usersTable.id, 1));

	t.deepEqual(res, [{ id: 1, name: 'John' }]);
});

test.serial('insert with onConflict do nothing + target', async (t) => {
	const { db } = t.context;

	await db.insert(usersTable).values({ name: 'John' });

	await db
		.insert(usersTable)
		.values({ id: 1, name: 'John' })
		.onConflictDoNothing({ target: usersTable.id });

	const res = await db
		.select({ id: usersTable.id, name: usersTable.name })
		.from(usersTable)
		.where(eq(usersTable.id, 1));

	t.deepEqual(res, [{ id: 1, name: 'John' }]);
});

test.serial('left join (flat object fields)', async (t) => {
	const { db } = t.context;

	const { id: cityId } = await db
		.insert(citiesTable)
		.values([{ name: 'Paris' }, { name: 'London' }])
		.returning({ id: citiesTable.id })
		.then((rows) => rows[0]!);

	await db.insert(users2Table).values([{ name: 'John', cityId }, { name: 'Jane' }]);

	const res = await db
		.select({
			userId: users2Table.id,
			userName: users2Table.name,
			cityId: citiesTable.id,
			cityName: citiesTable.name,
		})
		.from(users2Table)
		.leftJoin(citiesTable, eq(users2Table.cityId, citiesTable.id));

	t.deepEqual(res, [
		{ userId: 1, userName: 'John', cityId, cityName: 'Paris' },
		{ userId: 2, userName: 'Jane', cityId: null, cityName: null },
	]);
});

test.serial('left join (grouped fields)', async (t) => {
	const { db } = t.context;

	const { id: cityId } = await db
		.insert(citiesTable)
		.values([{ name: 'Paris' }, { name: 'London' }])
		.returning({ id: citiesTable.id })
		.then((rows) => rows[0]!);

	await db.insert(users2Table).values([{ name: 'John', cityId }, { name: 'Jane' }]);

	const res = await db
		.select({
			id: users2Table.id,
			user: {
				name: users2Table.name,
				nameUpper: sql<string>`upper(${users2Table.name})`,
			},
			city: {
				id: citiesTable.id,
				name: citiesTable.name,
				nameUpper: sql<string>`upper(${citiesTable.name})`,
			},
		})
		.from(users2Table)
		.leftJoin(citiesTable, eq(users2Table.cityId, citiesTable.id));

	t.deepEqual(res, [
		{
			id: 1,
			user: { name: 'John', nameUpper: 'JOHN' },
			city: { id: cityId, name: 'Paris', nameUpper: 'PARIS' },
		},
		{
			id: 2,
			user: { name: 'Jane', nameUpper: 'JANE' },
			city: null,
		},
	]);
});

test.serial('left join (all fields)', async (t) => {
	const { db } = t.context;

	const { id: cityId } = await db
		.insert(citiesTable)
		.values([{ name: 'Paris' }, { name: 'London' }])
		.returning({ id: citiesTable.id })
		.then((rows) => rows[0]!);

	await db.insert(users2Table).values([{ name: 'John', cityId }, { name: 'Jane' }]);

	const res = await db
		.select()
		.from(users2Table)
		.leftJoin(citiesTable, eq(users2Table.cityId, citiesTable.id));

	t.deepEqual(res, [
		{
			users2: {
				id: 1,
				name: 'John',
				cityId,
			},
			cities: {
				id: cityId,
				name: 'Paris',
				state: null,
			},
		},
		{
			users2: {
				id: 2,
				name: 'Jane',
				cityId: null,
			},
			cities: null,
		},
	]);
});

test.serial('join subquery', async (t) => {
	const { db } = t.context;

	await db
		.insert(courseCategoriesTable)
		.values([
			{ name: 'Category 1' },
			{ name: 'Category 2' },
			{ name: 'Category 3' },
			{ name: 'Category 4' },
		]);

	await db
		.insert(coursesTable)
		.values([
			{ name: 'Development', categoryId: 2 },
			{ name: 'IT & Software', categoryId: 3 },
			{ name: 'Marketing', categoryId: 4 },
			{ name: 'Design', categoryId: 1 },
		]);

	const sq2 = db
		.select({
			categoryId: courseCategoriesTable.id,
			category: courseCategoriesTable.name,
			total: sql<number>`count(${courseCategoriesTable.id})`,
		})
		.from(courseCategoriesTable)
		.groupBy(courseCategoriesTable.id, courseCategoriesTable.name)
		.as('sq2');

	const res = await db
		.select({
			courseName: coursesTable.name,
			categoryId: sq2.categoryId,
		})
		.from(coursesTable)
		.leftJoin(sq2, eq(coursesTable.categoryId, sq2.categoryId))
		.orderBy(coursesTable.name);

	t.deepEqual(res, [
		{ courseName: 'Design', categoryId: 1 },
		{ courseName: 'Development', categoryId: 2 },
		{ courseName: 'IT & Software', categoryId: 3 },
		{ courseName: 'Marketing', categoryId: 4 },
	]);
});

test.serial('with ... select', async (t) => {
	const { db } = t.context;

	await db.insert(orders).values([
		{ region: 'Europe', product: 'A', amount: 10, quantity: 1 },
		{ region: 'Europe', product: 'A', amount: 20, quantity: 2 },
		{ region: 'Europe', product: 'B', amount: 20, quantity: 2 },
		{ region: 'Europe', product: 'B', amount: 30, quantity: 3 },
		{ region: 'US', product: 'A', amount: 30, quantity: 3 },
		{ region: 'US', product: 'A', amount: 40, quantity: 4 },
		{ region: 'US', product: 'B', amount: 40, quantity: 4 },
		{ region: 'US', product: 'B', amount: 50, quantity: 5 },
	]);

	const regionalSales = db
		.$with('regional_sales')
		.as(
			db
				.select({
					region: orders.region,
					totalSales: sql<number>`sum(${orders.amount})`.as('total_sales'),
				})
				.from(orders)
				.groupBy(orders.region),
		);

	const topRegions = db
		.$with('top_regions')
		.as(
			db
				.select({
					region: regionalSales.region,
				})
				.from(regionalSales)
				.where(
					gt(
						regionalSales.totalSales,
						db.select({ sales: sql`sum(${regionalSales.totalSales})/10` }).from(regionalSales),
					),
				),
		);

	const result1 = await db
		.with(regionalSales, topRegions)
		.select({
			region: orders.region,
			product: orders.product,
			productUnits: sql<number>`sum(${orders.quantity})::int`,
			productSales: sql<number>`sum(${orders.amount})::int`,
		})
		.from(orders)
		.where(inArray(orders.region, db.select({ region: topRegions.region }).from(topRegions)))
		.groupBy(orders.region, orders.product)
		.orderBy(orders.region, orders.product);
	const result2 = await db
		.with(regionalSales, topRegions)
		.selectDistinct({
			region: orders.region,
			product: orders.product,
			productUnits: sql<number>`sum(${orders.quantity})::int`,
			productSales: sql<number>`sum(${orders.amount})::int`,
		})
		.from(orders)
		.where(inArray(orders.region, db.select({ region: topRegions.region }).from(topRegions)))
		.groupBy(orders.region, orders.product)
		.orderBy(orders.region, orders.product);
	const result3 = await db
		.with(regionalSales, topRegions)
		.selectDistinctOn([orders.region], {
			region: orders.region,
			productUnits: sql<number>`sum(${orders.quantity})::int`,
			productSales: sql<number>`sum(${orders.amount})::int`,
		})
		.from(orders)
		.where(inArray(orders.region, db.select({ region: topRegions.region }).from(topRegions)))
		.groupBy(orders.region)
		.orderBy(orders.region);

	t.deepEqual(result1, [
		{
			region: 'Europe',
			product: 'A',
			productUnits: 3,
			productSales: 30,
		},
		{
			region: 'Europe',
			product: 'B',
			productUnits: 5,
			productSales: 50,
		},
		{
			region: 'US',
			product: 'A',
			productUnits: 7,
			productSales: 70,
		},
		{
			region: 'US',
			product: 'B',
			productUnits: 9,
			productSales: 90,
		},
	]);
	t.deepEqual(result2, result1);
	t.deepEqual(result3, [
		{
			region: 'Europe',
			productUnits: 8,
			productSales: 80,
		},
		{
			region: 'US',
			productUnits: 16,
			productSales: 160,
		},
<<<<<<< HEAD
	]);
=======
	])
>>>>>>> 331d5d5c
});

test.serial('with ... update', async (t) => {
	const { db } = t.context;

	const products = pgTable('products', {
		id: serial('id').primaryKey(),
		price: numeric('price').notNull(),
<<<<<<< HEAD
		cheap: boolean('cheap').notNull().default(false),
=======
		cheap: boolean('cheap').notNull().default(false)
>>>>>>> 331d5d5c
	});

	await db.execute(sql`drop table if exists ${products}`);
	await db.execute(sql`
		create table ${products} (
			id serial primary key,
			price numeric not null,
			cheap boolean not null default false
		)
	`);

	await db.insert(products).values([
		{ price: '10.99' },
		{ price: '25.85' },
		{ price: '32.99' },
		{ price: '2.50' },
		{ price: '4.59' },
	]);

	const averagePrice = db
		.$with('average_price')
		.as(
			db
				.select({
<<<<<<< HEAD
					value: sql`avg(${products.price})`.as('value'),
				})
				.from(products),
=======
					value: sql`avg(${products.price})`.as('value')
				})
				.from(products)
>>>>>>> 331d5d5c
		);

	const result = await db
		.with(averagePrice)
		.update(products)
		.set({
<<<<<<< HEAD
			cheap: true,
		})
		.where(lt(products.price, sql`(select * from ${averagePrice})`))
		.returning({
			id: products.id,
=======
			cheap: true
		})
		.where(lt(products.price, sql`(select * from ${averagePrice})`))
		.returning({
			id: products.id
>>>>>>> 331d5d5c
		});

	t.deepEqual(result, [
		{ id: 1 },
		{ id: 4 },
<<<<<<< HEAD
		{ id: 5 },
=======
		{ id: 5 }
>>>>>>> 331d5d5c
	]);
});

test.serial('with ... insert', async (t) => {
	const { db } = t.context;

	const users = pgTable('users', {
		username: text('username').notNull(),
<<<<<<< HEAD
		admin: boolean('admin').notNull(),
=======
		admin: boolean('admin').notNull()
>>>>>>> 331d5d5c
	});

	await db.execute(sql`drop table if exists ${users}`);
	await db.execute(sql`create table ${users} (username text not null, admin boolean not null default false)`);

	const userCount = db
		.$with('user_count')
		.as(
			db
				.select({
<<<<<<< HEAD
					value: sql`count(*)`.as('value'),
				})
				.from(users),
=======
					value: sql`count(*)`.as('value')
				})
				.from(users)
>>>>>>> 331d5d5c
		);

	const result = await db
		.with(userCount)
		.insert(users)
		.values([
<<<<<<< HEAD
			{ username: 'user1', admin: sql`((select * from ${userCount}) = 0)` },
		])
		.returning({
			admin: users.admin,
		});

	t.deepEqual(result, [{ admin: true }]);
=======
			{ username: 'user1', admin: sql`((select * from ${userCount}) = 0)` }
		])
		.returning({
			admin: users.admin
		});

	t.deepEqual(result, [{ admin: true }])
>>>>>>> 331d5d5c
});

test.serial('with ... delete', async (t) => {
	const { db } = t.context;

	await db.insert(orders).values([
		{ region: 'Europe', product: 'A', amount: 10, quantity: 1 },
		{ region: 'Europe', product: 'A', amount: 20, quantity: 2 },
		{ region: 'Europe', product: 'B', amount: 20, quantity: 2 },
		{ region: 'Europe', product: 'B', amount: 30, quantity: 3 },
		{ region: 'US', product: 'A', amount: 30, quantity: 3 },
		{ region: 'US', product: 'A', amount: 40, quantity: 4 },
		{ region: 'US', product: 'B', amount: 40, quantity: 4 },
		{ region: 'US', product: 'B', amount: 50, quantity: 5 },
	]);

	const averageAmount = db
		.$with('average_amount')
		.as(
			db
				.select({
<<<<<<< HEAD
					value: sql`avg(${orders.amount})`.as('value'),
				})
				.from(orders),
=======
					value: sql`avg(${orders.amount})`.as('value')
				})
				.from(orders)
>>>>>>> 331d5d5c
		);

	const result = await db
		.with(averageAmount)
		.delete(orders)
		.where(gt(orders.amount, sql`(select * from ${averageAmount})`))
		.returning({
<<<<<<< HEAD
			id: orders.id,
=======
			id: orders.id
>>>>>>> 331d5d5c
		});

	t.deepEqual(result, [
		{ id: 6 },
		{ id: 7 },
<<<<<<< HEAD
		{ id: 8 },
=======
		{ id: 8 }
>>>>>>> 331d5d5c
	]);
});

test.serial('select from subquery sql', async (t) => {
	const { db } = t.context;

	await db.insert(users2Table).values([{ name: 'John' }, { name: 'Jane' }]);

	const sq = db
		.select({ name: sql<string>`${users2Table.name} || ' modified'`.as('name') })
		.from(users2Table)
		.as('sq');

	const res = await db.select({ name: sq.name }).from(sq);

	t.deepEqual(res, [{ name: 'John modified' }, { name: 'Jane modified' }]);
});

test.serial('select a field without joining its table', (t) => {
	const { db } = t.context;

	t.throws(() => db.select({ name: users2Table.name }).from(usersTable).prepare('query'));
});

test.serial('select all fields from subquery without alias', (t) => {
	const { db } = t.context;

	const sq = db.$with('sq').as(db.select({ name: sql<string>`upper(${users2Table.name})` }).from(users2Table));

	t.throws(() => db.select().from(sq).prepare('query'));
});

test.serial('select count()', async (t) => {
	const { db } = t.context;

	await db.insert(usersTable).values([{ name: 'John' }, { name: 'Jane' }]);

	const res = await db.select({ count: sql`count(*)` }).from(usersTable);

	t.deepEqual(res, [{ count: '2' }]);
});

test.serial('select count w/ custom mapper', async (t) => {
	const { db } = t.context;

	function count(value: PgColumn | SQLWrapper): SQL<number>;
	function count(value: PgColumn | SQLWrapper, alias: string): SQL.Aliased<number>;
	function count(value: PgColumn | SQLWrapper, alias?: string): SQL<number> | SQL.Aliased<number> {
		const result = sql`count(${value})`.mapWith(Number);
		if (!alias) {
			return result;
		}
		return result.as(alias);
	}

	await db.insert(usersTable).values([{ name: 'John' }, { name: 'Jane' }]);

	const res = await db.select({ count: count(sql`*`) }).from(usersTable);

	t.deepEqual(res, [{ count: 2 }]);
});

test.serial('network types', async (t) => {
	const { db } = t.context;

	const value: typeof network.$inferSelect = {
		inet: '127.0.0.1',
		cidr: '192.168.100.128/25',
		macaddr: '08:00:2b:01:02:03',
		macaddr8: '08:00:2b:01:02:03:04:05',
	};

	await db.insert(network).values(value);

	const res = await db.select().from(network);

	t.deepEqual(res, [value]);
});

test.serial('array types', async (t) => {
	const { db } = t.context;

	const values: typeof salEmp.$inferSelect[] = [
		{
			name: 'John',
			payByQuarter: [10000, 10000, 10000, 10000],
			schedule: [['meeting', 'lunch'], ['training', 'presentation']],
		},
		{
			name: 'Carol',
			payByQuarter: [20000, 25000, 25000, 25000],
			schedule: [['breakfast', 'consulting'], ['meeting', 'lunch']],
		},
	];

	await db.insert(salEmp).values(values);

	const res = await db.select().from(salEmp);

	t.deepEqual(res, values);
});

test.serial('select for ...', (t) => {
	const { db } = t.context;

	{
		const query = db
			.select()
			.from(users2Table)
			.for('update')
			.toSQL();

		t.regex(
			query.sql,
			/ for update$/,
		);
	}

	{
		const query = db
			.select()
			.from(users2Table)
			.for('update', { of: [users2Table, coursesTable] })
			.toSQL();

		t.regex(
			query.sql,
			/ for update of "users2", "courses"$/,
		);
	}

	{
		const query = db
			.select()
			.from(users2Table)
			.for('no key update', { of: users2Table })
			.toSQL();

		t.regex(
			query.sql,
			/for no key update of "users2"$/,
		);
	}

	{
		const query = db
			.select()
			.from(users2Table)
			.for('no key update', { of: users2Table, skipLocked: true })
			.toSQL();

		t.regex(
			query.sql,
			/ for no key update of "users2" skip locked$/,
		);
	}

	{
		const query = db
			.select()
			.from(users2Table)
			.for('share', { of: users2Table, noWait: true })
			.toSQL();

		t.regex(
			query.sql,
			// eslint-disable-next-line unicorn/better-regex
			/for share of "users2" no wait$/,
		);
	}
});

test.serial('having', async (t) => {
	const { db } = t.context;

	await db.insert(citiesTable).values([{ name: 'London' }, { name: 'Paris' }, { name: 'New York' }]);

	await db.insert(users2Table).values([{ name: 'John', cityId: 1 }, { name: 'Jane', cityId: 1 }, {
		name: 'Jack',
		cityId: 2,
	}]);

	const result = await db
		.select({
			id: citiesTable.id,
			name: sql<string>`upper(${citiesTable.name})`.as('upper_name'),
			usersCount: sql<number>`count(${users2Table.id})::int`.as('users_count'),
		})
		.from(citiesTable)
		.leftJoin(users2Table, eq(users2Table.cityId, citiesTable.id))
		.where(({ name }) => sql`length(${name}) >= 3`)
		.groupBy(citiesTable.id)
		.having(({ usersCount }) => sql`${usersCount} > 0`)
		.orderBy(({ name }) => name);

	t.deepEqual(result, [
		{
			id: 1,
			name: 'LONDON',
			usersCount: 2,
		},
		{
			id: 2,
			name: 'PARIS',
			usersCount: 1,
		},
	]);
});

test.serial('view', async (t) => {
	const { db } = t.context;

	const newYorkers1 = pgView('new_yorkers')
		.as((qb) => qb.select().from(users2Table).where(eq(users2Table.cityId, 1)));

	const newYorkers2 = pgView('new_yorkers', {
		id: serial('id').primaryKey(),
		name: text('name').notNull(),
		cityId: integer('city_id').notNull(),
	}).as(sql`select * from ${users2Table} where ${eq(users2Table.cityId, 1)}`);

	const newYorkers3 = pgView('new_yorkers', {
		id: serial('id').primaryKey(),
		name: text('name').notNull(),
		cityId: integer('city_id').notNull(),
	}).existing();

	await db.execute(sql`create view ${newYorkers1} as ${getViewConfig(newYorkers1).query}`);

	await db.insert(citiesTable).values([{ name: 'New York' }, { name: 'Paris' }]);

	await db.insert(users2Table).values([
		{ name: 'John', cityId: 1 },
		{ name: 'Jane', cityId: 1 },
		{ name: 'Jack', cityId: 2 },
	]);

	{
		const result = await db.select().from(newYorkers1);
		t.deepEqual(result, [
			{ id: 1, name: 'John', cityId: 1 },
			{ id: 2, name: 'Jane', cityId: 1 },
		]);
	}

	{
		const result = await db.select().from(newYorkers2);
		t.deepEqual(result, [
			{ id: 1, name: 'John', cityId: 1 },
			{ id: 2, name: 'Jane', cityId: 1 },
		]);
	}

	{
		const result = await db.select().from(newYorkers3);
		t.deepEqual(result, [
			{ id: 1, name: 'John', cityId: 1 },
			{ id: 2, name: 'Jane', cityId: 1 },
		]);
	}

	{
		const result = await db.select({ name: newYorkers1.name }).from(newYorkers1);
		t.deepEqual(result, [
			{ name: 'John' },
			{ name: 'Jane' },
		]);
	}

	await db.execute(sql`drop view ${newYorkers1}`);
});

test.serial('materialized view', async (t) => {
	const { db } = t.context;

	const newYorkers1 = pgMaterializedView('new_yorkers')
		.as((qb) => qb.select().from(users2Table).where(eq(users2Table.cityId, 1)));

	const newYorkers2 = pgMaterializedView('new_yorkers', {
		id: serial('id').primaryKey(),
		name: text('name').notNull(),
		cityId: integer('city_id').notNull(),
	}).as(sql`select * from ${users2Table} where ${eq(users2Table.cityId, 1)}`);

	const newYorkers3 = pgMaterializedView('new_yorkers', {
		id: serial('id').primaryKey(),
		name: text('name').notNull(),
		cityId: integer('city_id').notNull(),
	}).existing();

	await db.execute(sql`create materialized view ${newYorkers1} as ${getMaterializedViewConfig(newYorkers1).query}`);

	await db.insert(citiesTable).values([{ name: 'New York' }, { name: 'Paris' }]);

	await db.insert(users2Table).values([
		{ name: 'John', cityId: 1 },
		{ name: 'Jane', cityId: 1 },
		{ name: 'Jack', cityId: 2 },
	]);

	{
		const result = await db.select().from(newYorkers1);
		t.deepEqual(result, []);
	}

	await db.refreshMaterializedView(newYorkers1);

	{
		const result = await db.select().from(newYorkers1);
		t.deepEqual(result, [
			{ id: 1, name: 'John', cityId: 1 },
			{ id: 2, name: 'Jane', cityId: 1 },
		]);
	}

	{
		const result = await db.select().from(newYorkers2);
		t.deepEqual(result, [
			{ id: 1, name: 'John', cityId: 1 },
			{ id: 2, name: 'Jane', cityId: 1 },
		]);
	}

	{
		const result = await db.select().from(newYorkers3);
		t.deepEqual(result, [
			{ id: 1, name: 'John', cityId: 1 },
			{ id: 2, name: 'Jane', cityId: 1 },
		]);
	}

	{
		const result = await db.select({ name: newYorkers1.name }).from(newYorkers1);
		t.deepEqual(result, [
			{ name: 'John' },
			{ name: 'Jane' },
		]);
	}

	await db.execute(sql`drop materialized view ${newYorkers1}`);
});

// TODO: copy to SQLite and MySQL, add to docs
test.serial('select from raw sql', async (t) => {
	const { db } = t.context;

	const result = await db.select({
		id: sql<number>`id`,
		name: sql<string>`name`,
	}).from(sql`(select 1 as id, 'John' as name) as users`);

	Expect<Equal<{ id: number; name: string }[], typeof result>>;

	t.deepEqual(result, [
		{ id: 1, name: 'John' },
	]);
});

test.serial('select from raw sql with joins', async (t) => {
	const { db } = t.context;

	const result = await db
		.select({
			id: sql<number>`users.id`,
			name: sql<string>`users.name`,
			userCity: sql<string>`users.city`,
			cityName: sql<string>`cities.name`,
		})
		.from(sql`(select 1 as id, 'John' as name, 'New York' as city) as users`)
		.leftJoin(sql`(select 1 as id, 'Paris' as name) as cities`, sql`cities.id = users.id`);

	Expect<Equal<{ id: number; name: string; userCity: string; cityName: string }[], typeof result>>;

	t.deepEqual(result, [
		{ id: 1, name: 'John', userCity: 'New York', cityName: 'Paris' },
	]);
});

test.serial('join on aliased sql from select', async (t) => {
	const { db } = t.context;

	const result = await db
		.select({
			userId: sql<number>`users.id`.as('userId'),
			name: sql<string>`users.name`,
			userCity: sql<string>`users.city`,
			cityId: sql<number>`cities.id`.as('cityId'),
			cityName: sql<string>`cities.name`,
		})
		.from(sql`(select 1 as id, 'John' as name, 'New York' as city) as users`)
		.leftJoin(sql`(select 1 as id, 'Paris' as name) as cities`, (cols) => eq(cols.cityId, cols.userId));

	Expect<Equal<{ userId: number; name: string; userCity: string; cityId: number; cityName: string }[], typeof result>>;

	t.deepEqual(result, [
		{ userId: 1, name: 'John', userCity: 'New York', cityId: 1, cityName: 'Paris' },
	]);
});

test.serial('join on aliased sql from with clause', async (t) => {
	const { db } = t.context;

	const users = db.$with('users').as(
		db.select({
			id: sql<number>`id`.as('userId'),
			name: sql<string>`name`.as('userName'),
			city: sql<string>`city`.as('city'),
		}).from(
			sql`(select 1 as id, 'John' as name, 'New York' as city) as users`,
		),
	);

	const cities = db.$with('cities').as(
		db.select({
			id: sql<number>`id`.as('cityId'),
			name: sql<string>`name`.as('cityName'),
		}).from(
			sql`(select 1 as id, 'Paris' as name) as cities`,
		),
	);

	const result = await db
		.with(users, cities)
		.select({
			userId: users.id,
			name: users.name,
			userCity: users.city,
			cityId: cities.id,
			cityName: cities.name,
		})
		.from(users)
		.leftJoin(cities, (cols) => eq(cols.cityId, cols.userId));

	Expect<Equal<{ userId: number; name: string; userCity: string; cityId: number; cityName: string }[], typeof result>>;

	t.deepEqual(result, [
		{ userId: 1, name: 'John', userCity: 'New York', cityId: 1, cityName: 'Paris' },
	]);
});

test.serial('prefixed table', async (t) => {
	const { db } = t.context;

	const pgTable = pgTableCreator((name) => `myprefix_${name}`);

	const users = pgTable('test_prefixed_table_with_unique_name', {
		id: integer('id').primaryKey(),
		name: text('name').notNull(),
	});

	await db.execute(sql`drop table if exists ${users}`);

	await db.execute(
		sql`create table myprefix_test_prefixed_table_with_unique_name (id integer not null primary key, name text not null)`,
	);

	await db.insert(users).values({ id: 1, name: 'John' });

	const result = await db.select().from(users);

	t.deepEqual(result, [{ id: 1, name: 'John' }]);

	await db.execute(sql`drop table ${users}`);
});

test.serial('select from enum', async (t) => {
	const { db } = t.context;

	const muscleEnum = pgEnum('muscle', [
		'abdominals',
		'hamstrings',
		'adductors',
		'quadriceps',
		'biceps',
		'shoulders',
		'chest',
		'middle_back',
		'calves',
		'glutes',
		'lower_back',
		'lats',
		'triceps',
		'traps',
		'forearms',
		'neck',
		'abductors',
	]);

	const forceEnum = pgEnum('force', ['isometric', 'isotonic', 'isokinetic']);

	const levelEnum = pgEnum('level', ['beginner', 'intermediate', 'advanced']);

	const mechanicEnum = pgEnum('mechanic', ['compound', 'isolation']);

	const equipmentEnum = pgEnum('equipment', ['barbell', 'dumbbell', 'bodyweight', 'machine', 'cable', 'kettlebell']);

	const categoryEnum = pgEnum('category', ['upper_body', 'lower_body', 'full_body']);

	const exercises = pgTable('exercises', {
		id: serial('id').primaryKey(),
		name: varchar('name').notNull(),
		force: forceEnum('force'),
		level: levelEnum('level'),
		mechanic: mechanicEnum('mechanic'),
		equipment: equipmentEnum('equipment'),
		instructions: text('instructions'),
		category: categoryEnum('category'),
		primaryMuscles: muscleEnum('primary_muscles').array(),
		secondaryMuscles: muscleEnum('secondary_muscles').array(),
		createdAt: timestamp('created_at').notNull().default(sql`now()`),
		updatedAt: timestamp('updated_at').notNull().default(sql`now()`),
	});

	await db.execute(sql`drop table if exists ${exercises}`);
	await db.execute(sql`drop type if exists ${name(muscleEnum.enumName)}`);
	await db.execute(sql`drop type if exists ${name(forceEnum.enumName)}`);
	await db.execute(sql`drop type if exists ${name(levelEnum.enumName)}`);
	await db.execute(sql`drop type if exists ${name(mechanicEnum.enumName)}`);
	await db.execute(sql`drop type if exists ${name(equipmentEnum.enumName)}`);
	await db.execute(sql`drop type if exists ${name(categoryEnum.enumName)}`);

	await db.execute(
		sql`create type ${
			name(muscleEnum.enumName)
		} as enum ('abdominals', 'hamstrings', 'adductors', 'quadriceps', 'biceps', 'shoulders', 'chest', 'middle_back', 'calves', 'glutes', 'lower_back', 'lats', 'triceps', 'traps', 'forearms', 'neck', 'abductors')`,
	);
	await db.execute(sql`create type ${name(forceEnum.enumName)} as enum ('isometric', 'isotonic', 'isokinetic')`);
	await db.execute(sql`create type ${name(levelEnum.enumName)} as enum ('beginner', 'intermediate', 'advanced')`);
	await db.execute(sql`create type ${name(mechanicEnum.enumName)} as enum ('compound', 'isolation')`);
	await db.execute(
		sql`create type ${
			name(equipmentEnum.enumName)
		} as enum ('barbell', 'dumbbell', 'bodyweight', 'machine', 'cable', 'kettlebell')`,
	);
	await db.execute(sql`create type ${name(categoryEnum.enumName)} as enum ('upper_body', 'lower_body', 'full_body')`);
	await db.execute(sql`
		create table ${exercises} (
			id serial primary key,
			name varchar not null,
			force force,
			level level,
			mechanic mechanic,
			equipment equipment,
			instructions text,
			category category,
			primary_muscles muscle[],
			secondary_muscles muscle[],
			created_at timestamp not null default now(),
			updated_at timestamp not null default now()
		)
	`);

	await db.insert(exercises).values({
		name: 'Bench Press',
		force: 'isotonic',
		level: 'beginner',
		mechanic: 'compound',
		equipment: 'barbell',
		instructions:
			'Lie on your back on a flat bench. Grasp the barbell with an overhand grip, slightly wider than shoulder width. Unrack the barbell and hold it over you with your arms locked. Lower the barbell to your chest. Press the barbell back to the starting position.',
		category: 'upper_body',
		primaryMuscles: ['chest', 'triceps'],
		secondaryMuscles: ['shoulders', 'traps'],
	});

	const result = await db.select().from(exercises);

	t.deepEqual(result, [
		{
			id: 1,
			name: 'Bench Press',
			force: 'isotonic',
			level: 'beginner',
			mechanic: 'compound',
			equipment: 'barbell',
			instructions:
				'Lie on your back on a flat bench. Grasp the barbell with an overhand grip, slightly wider than shoulder width. Unrack the barbell and hold it over you with your arms locked. Lower the barbell to your chest. Press the barbell back to the starting position.',
			category: 'upper_body',
			primaryMuscles: ['chest', 'triceps'],
			secondaryMuscles: ['shoulders', 'traps'],
			createdAt: result[0]!.createdAt,
			updatedAt: result[0]!.updatedAt,
		},
	]);

	await db.execute(sql`drop table ${exercises}`);
	await db.execute(sql`drop type ${name(muscleEnum.enumName)}`);
	await db.execute(sql`drop type ${name(forceEnum.enumName)}`);
	await db.execute(sql`drop type ${name(levelEnum.enumName)}`);
	await db.execute(sql`drop type ${name(mechanicEnum.enumName)}`);
	await db.execute(sql`drop type ${name(equipmentEnum.enumName)}`);
	await db.execute(sql`drop type ${name(categoryEnum.enumName)}`);
});

test.serial('all date and time columns', async (t) => {
	const { db } = t.context;

	const table = pgTable('all_columns', {
		id: serial('id').primaryKey(),
		dateString: date('date_string', { mode: 'string' }).notNull(),
		time: time('time', { precision: 3 }).notNull(),
		datetime: timestamp('datetime').notNull(),
		datetimeWTZ: timestamp('datetime_wtz', { withTimezone: true }).notNull(),
		datetimeString: timestamp('datetime_string', { mode: 'string' }).notNull(),
		datetimeFullPrecision: timestamp('datetime_full_precision', { precision: 6, mode: 'string' }).notNull(),
		datetimeWTZString: timestamp('datetime_wtz_string', { withTimezone: true, mode: 'string' }).notNull(),
		interval: interval('interval').notNull(),
	});

	await db.execute(sql`drop table if exists ${table}`);

	await db.execute(sql`
		create table ${table} (
					id serial primary key,
					date_string date not null,
					time time(3) not null,
					datetime timestamp not null,
					datetime_wtz timestamp with time zone not null,
					datetime_string timestamp not null,
					datetime_full_precision timestamp(6) not null,
					datetime_wtz_string timestamp with time zone not null,
					interval interval not null
			)
	`);

	const someDatetime = new Date('2022-01-01T00:00:00.123Z');
	const fullPrecision = '2022-01-01T00:00:00.123456Z';
	const someTime = '23:23:12.432';

	await db.insert(table).values({
		dateString: '2022-01-01',
		time: someTime,
		datetime: someDatetime,
		datetimeWTZ: someDatetime,
		datetimeString: '2022-01-01T00:00:00.123Z',
		datetimeFullPrecision: fullPrecision,
		datetimeWTZString: '2022-01-01T00:00:00.123Z',
		interval: '1 day',
	});

	const result = await db.select().from(table);

	Expect<
		Equal<{
			id: number;
			dateString: string;
			time: string;
			datetime: Date;
			datetimeWTZ: Date;
			datetimeString: string;
			datetimeFullPrecision: string;
			datetimeWTZString: string;
			interval: string;
		}[], typeof result>
	>;

	Expect<
		Equal<{
			dateString: string;
			time: string;
			datetime: Date;
			datetimeWTZ: Date;
			datetimeString: string;
			datetimeFullPrecision: string;
			datetimeWTZString: string;
			interval: string;
			id?: number | undefined;
		}, typeof table.$inferInsert>
	>;

	t.deepEqual(result, [
		{
			id: 1,
			dateString: '2022-01-01',
			time: someTime,
			datetime: someDatetime,
			datetimeWTZ: someDatetime,
			datetimeString: '2022-01-01 00:00:00.123',
			datetimeFullPrecision: fullPrecision.replace('T', ' ').replace('Z', ''),
			datetimeWTZString: '2022-01-01 00:00:00.123+00',
			interval: '1 day',
		},
	]);

	await db.execute(sql`drop table if exists ${table}`);
});

test.serial('all date and time columns with timezone second case mode date', async (t) => {
	const { db } = t.context;

	const table = pgTable('all_columns', {
		id: serial('id').primaryKey(),
		timestamp: timestamp('timestamp_string', { mode: 'date', withTimezone: true, precision: 3 }).notNull(),
	});

	await db.execute(sql`drop table if exists ${table}`);

	await db.execute(sql`
		create table ${table} (
					id serial primary key,
					timestamp_string timestamp(3) with time zone not null
			)
	`);

	const insertedDate = new Date();

	// 1. Insert date as new date
	await db.insert(table).values([
		{ timestamp: insertedDate },
	]);

	// 2, Select as date and check that timezones are the same
	// There is no way to check timezone in Date object, as it is always represented internally in UTC
	const result = await db.select().from(table);

	t.deepEqual(result, [{ id: 1, timestamp: insertedDate }]);

	// 3. Compare both dates
	t.deepEqual(insertedDate.getTime(), result[0]?.timestamp.getTime());

	await db.execute(sql`drop table if exists ${table}`);
});

test.serial('all date and time columns with timezone third case mode date', async (t) => {
	const { db } = t.context;

	const table = pgTable('all_columns', {
		id: serial('id').primaryKey(),
		timestamp: timestamp('timestamp_string', { mode: 'date', withTimezone: true, precision: 3 }).notNull(),
	});

	await db.execute(sql`drop table if exists ${table}`);

	await db.execute(sql`
		create table ${table} (
					id serial primary key,
					timestamp_string timestamp(3) with time zone not null
			)
	`);

	const insertedDate = new Date('2022-01-01 20:00:00.123-04'); // used different time zones, internally is still UTC
	const insertedDate2 = new Date('2022-01-02 04:00:00.123+04'); // They are both the same date in different time zones

	// 1. Insert date as new dates with different time zones
	await db.insert(table).values([
		{ timestamp: insertedDate },
		{ timestamp: insertedDate2 },
	]);

	// 2, Select and compare both dates
	const result = await db.select().from(table);

	t.deepEqual(result[0]?.timestamp.getTime(), result[1]?.timestamp.getTime());

	await db.execute(sql`drop table if exists ${table}`);
});

test.serial('all date and time columns without timezone first case mode string', async (t) => {
	const { db } = t.context;

	const table = pgTable('all_columns', {
		id: serial('id').primaryKey(),
		timestamp: timestamp('timestamp_string', { mode: 'string', precision: 6 }).notNull(),
	});

	await db.execute(sql`drop table if exists ${table}`);

	await db.execute(sql`
		create table ${table} (
					id serial primary key,
					timestamp_string timestamp(6) not null
			)
	`);

	// 1. Insert date in string format without timezone in it
	await db.insert(table).values([
		{ timestamp: '2022-01-01 02:00:00.123456' },
	]);

	// 2, Select in string format and check that values are the same
	const result = await db.select().from(table);

	t.deepEqual(result, [{ id: 1, timestamp: '2022-01-01 02:00:00.123456' }]);

	// 3. Select as raw query and check that values are the same
	const result2 = await db.execute<{
		id: number;
		timestamp_string: string;
	}>(sql`select * from ${table}`);

	t.deepEqual(result2.rows, [{ id: 1, timestamp_string: '2022-01-01 02:00:00.123456' }]);

	await db.execute(sql`drop table if exists ${table}`);
});

test.serial('all date and time columns without timezone second case mode string', async (t) => {
	const { db } = t.context;

	const table = pgTable('all_columns', {
		id: serial('id').primaryKey(),
		timestamp: timestamp('timestamp_string', { mode: 'string', precision: 6 }).notNull(),
	});

	await db.execute(sql`drop table if exists ${table}`);

	await db.execute(sql`
		create table ${table} (
					id serial primary key,
					timestamp_string timestamp(6) not null
			)
	`);

	// 1. Insert date in string format with timezone in it
	await db.insert(table).values([
		{ timestamp: '2022-01-01T02:00:00.123456-02' },
	]);

	// 2, Select as raw query and check that values are the same
	const result = await db.execute<{
		id: number;
		timestamp_string: string;
	}>(sql`select * from ${table}`);

	t.deepEqual(result.rows, [{ id: 1, timestamp_string: '2022-01-01 02:00:00.123456' }]);

	await db.execute(sql`drop table if exists ${table}`);
});

test.serial('all date and time columns without timezone third case mode date', async (t) => {
	const { db } = t.context;

	const table = pgTable('all_columns', {
		id: serial('id').primaryKey(),
		timestamp: timestamp('timestamp_string', { mode: 'date', precision: 3 }).notNull(),
	});

	await db.execute(sql`drop table if exists ${table}`);

	await db.execute(sql`
		create table ${table} (
					id serial primary key,
					timestamp_string timestamp(3) not null
			)
	`);

	const insertedDate = new Date('2022-01-01 20:00:00.123+04');

	// 1. Insert date as new date
	await db.insert(table).values([
		{ timestamp: insertedDate },
	]);

	// 2, Select as raw query as string
	const result = await db.execute<{
		id: number;
		timestamp_string: string;
	}>(sql`select * from ${table}`);

	// 3. Compare both dates using orm mapping - Need to add 'Z' to tell JS that it is UTC
	t.deepEqual(new Date(result.rows[0]!.timestamp_string + 'Z').getTime(), insertedDate.getTime());

	await db.execute(sql`drop table if exists ${table}`);
});

test.serial('test mode string for timestamp with timezone', async (t) => {
	const { db } = t.context;

	const table = pgTable('all_columns', {
		id: serial('id').primaryKey(),
		timestamp: timestamp('timestamp_string', { mode: 'string', withTimezone: true, precision: 6 }).notNull(),
	});

	await db.execute(sql`drop table if exists ${table}`);

	await db.execute(sql`
		create table ${table} (
					id serial primary key,
					timestamp_string timestamp(6) with time zone not null
			)
	`);

	const timestampString = '2022-01-01 00:00:00.123456-0200';

	// 1. Insert date in string format with timezone in it
	await db.insert(table).values([
		{ timestamp: timestampString },
	]);

	// 2. Select date in string format and check that the values are the same
	const result = await db.select().from(table);

	// 2.1 Notice that postgres will return the date in UTC, but it is exactly the same
	t.deepEqual(result, [{ id: 1, timestamp: '2022-01-01 02:00:00.123456+00' }]);

	// 3. Select as raw query and checke that values are the same
	const result2 = await db.execute<{
		id: number;
		timestamp_string: string;
	}>(sql`select * from ${table}`);

	// 3.1 Notice that postgres will return the date in UTC, but it is exactlt the same
	t.deepEqual(result2.rows, [{ id: 1, timestamp_string: '2022-01-01 02:00:00.123456+00' }]);

	await db.execute(sql`drop table if exists ${table}`);
});

test.serial('test mode date for timestamp with timezone', async (t) => {
	const { db } = t.context;

	const table = pgTable('all_columns', {
		id: serial('id').primaryKey(),
		timestamp: timestamp('timestamp_string', { mode: 'date', withTimezone: true, precision: 3 }).notNull(),
	});

	await db.execute(sql`drop table if exists ${table}`);

	await db.execute(sql`
		create table ${table} (
					id serial primary key,
					timestamp_string timestamp(3) with time zone not null
			)
	`);

	const timestampString = new Date('2022-01-01 00:00:00.456-0200');

	// 1. Insert date in string format with timezone in it
	await db.insert(table).values([
		{ timestamp: timestampString },
	]);

	// 2. Select date in string format and check that the values are the same
	const result = await db.select().from(table);

	// 2.1 Notice that postgres will return the date in UTC, but it is exactly the same
	t.deepEqual(result, [{ id: 1, timestamp: timestampString }]);

	// 3. Select as raw query and checke that values are the same
	const result2 = await db.execute<{
		id: number;
		timestamp_string: string;
	}>(sql`select * from ${table}`);

	// 3.1 Notice that postgres will return the date in UTC, but it is exactlt the same
	t.deepEqual(result2.rows, [{ id: 1, timestamp_string: '2022-01-01 02:00:00.456+00' }]);

	await db.execute(sql`drop table if exists ${table}`);
});

test.serial('test mode string for timestamp with timezone in UTC timezone', async (t) => {
	const { db } = t.context;

	// get current timezone from db
	const timezone = await db.execute<{ TimeZone: string }>(sql`show timezone`);

	// set timezone to UTC
	await db.execute(sql`set time zone 'UTC'`);

	const table = pgTable('all_columns', {
		id: serial('id').primaryKey(),
		timestamp: timestamp('timestamp_string', { mode: 'string', withTimezone: true, precision: 6 }).notNull(),
	});

	await db.execute(sql`drop table if exists ${table}`);

	await db.execute(sql`
		create table ${table} (
					id serial primary key,
					timestamp_string timestamp(6) with time zone not null
			)
	`);

	const timestampString = '2022-01-01 00:00:00.123456-0200';

	// 1. Insert date in string format with timezone in it
	await db.insert(table).values([
		{ timestamp: timestampString },
	]);

	// 2. Select date in string format and check that the values are the same
	const result = await db.select().from(table);

	// 2.1 Notice that postgres will return the date in UTC, but it is exactly the same
	t.deepEqual(result, [{ id: 1, timestamp: '2022-01-01 02:00:00.123456+00' }]);

	// 3. Select as raw query and checke that values are the same
	const result2 = await db.execute<{
		id: number;
		timestamp_string: string;
	}>(sql`select * from ${table}`);

	// 3.1 Notice that postgres will return the date in UTC, but it is exactlt the same
	t.deepEqual(result2.rows, [{ id: 1, timestamp_string: '2022-01-01 02:00:00.123456+00' }]);

	await db.execute(sql`set time zone '${sql.raw(timezone.rows[0]!.TimeZone)}'`);

	await db.execute(sql`drop table if exists ${table}`);
});

test.serial('test mode string for timestamp with timezone in different timezone', async (t) => {
	const { db } = t.context;

	// get current timezone from db
	const timezone = await db.execute<{ TimeZone: string }>(sql`show timezone`);

	// set timezone to HST (UTC - 10)
	await db.execute(sql`set time zone 'HST'`);

	const table = pgTable('all_columns', {
		id: serial('id').primaryKey(),
		timestamp: timestamp('timestamp_string', { mode: 'string', withTimezone: true, precision: 6 }).notNull(),
	});

	await db.execute(sql`drop table if exists ${table}`);

	await db.execute(sql`
		create table ${table} (
					id serial primary key,
					timestamp_string timestamp(6) with time zone not null
			)
	`);

	const timestampString = '2022-01-01 00:00:00.123456-1000';

	// 1. Insert date in string format with timezone in it
	await db.insert(table).values([
		{ timestamp: timestampString },
	]);

	// 2. Select date in string format and check that the values are the same
	const result = await db.select().from(table);

	t.deepEqual(result, [{ id: 1, timestamp: '2022-01-01 00:00:00.123456-10' }]);

	// 3. Select as raw query and checke that values are the same
	const result2 = await db.execute<{
		id: number;
		timestamp_string: string;
	}>(sql`select * from ${table}`);

	t.deepEqual(result2.rows, [{ id: 1, timestamp_string: '2022-01-01 00:00:00.123456-10' }]);

	await db.execute(sql`set time zone '${sql.raw(timezone.rows[0]!.TimeZone)}'`);

	await db.execute(sql`drop table if exists ${table}`);
});

test.serial('orderBy with aliased column', (t) => {
	const { db } = t.context;

	const query = db.select({
		test: sql`something`.as('test'),
	}).from(users2Table).orderBy((fields) => fields.test).toSQL();

	t.deepEqual(query.sql, 'select something as "test" from "users2" order by "test"');
});

test.serial('select from sql', async (t) => {
	const { db } = t.context;

	const metricEntry = pgTable('metric_entry', {
		id: pgUuid('id').notNull(),
		createdAt: timestamp('created_at').notNull(),
	});

	await db.execute(sql`drop table if exists ${metricEntry}`);
	await db.execute(sql`create table ${metricEntry} (id uuid not null, created_at timestamp not null)`);

	const metricId = uuid();

	const intervals = db.$with('intervals').as(
		db
			.select({
				startTime: sql<string>`(date'2023-03-01'+ x * '1 day'::interval)`.as('start_time'),
				endTime: sql<string>`(date'2023-03-01'+ (x+1) *'1 day'::interval)`.as('end_time'),
			})
			.from(sql`generate_series(0, 29, 1) as t(x)`),
	);

	await t.notThrowsAsync(() =>
		db
			.with(intervals)
			.select({
				startTime: intervals.startTime,
				endTime: intervals.endTime,
				count: sql<number>`count(${metricEntry})`,
			})
			.from(metricEntry)
			.rightJoin(
				intervals,
				and(
					eq(metricEntry.id, metricId),
					gte(metricEntry.createdAt, intervals.startTime),
					lt(metricEntry.createdAt, intervals.endTime),
				),
			)
			.groupBy(intervals.startTime, intervals.endTime)
			.orderBy(asc(intervals.startTime))
	);
});

test.serial('timestamp timezone', async (t) => {
	const { db } = t.context;

	const usersTableWithAndWithoutTimezone = pgTable('users_test_with_and_without_timezone', {
		id: serial('id').primaryKey(),
		name: text('name').notNull(),
		createdAt: timestamp('created_at', { withTimezone: true }).notNull().defaultNow(),
		updatedAt: timestamp('updated_at', { withTimezone: false }).notNull().defaultNow(),
	});

	await db.execute(sql`drop table if exists ${usersTableWithAndWithoutTimezone}`);

	await db.execute(
		sql`
			create table users_test_with_and_without_timezone (
				id serial not null primary key,
				name text not null,
				created_at timestamptz not null default now(),
				updated_at timestamp not null default now()
			)
		`,
	);

	const date = new Date(Date.parse('2020-01-01T00:00:00+04:00'));

	await db.insert(usersTableWithAndWithoutTimezone).values({ name: 'With default times' });
	await db.insert(usersTableWithAndWithoutTimezone).values({
		name: 'Without default times',
		createdAt: date,
		updatedAt: date,
	});
	const users = await db.select().from(usersTableWithAndWithoutTimezone);

	// check that the timestamps are set correctly for default times
	t.assert(Math.abs(users[0]!.updatedAt.getTime() - Date.now()) < 2000);
	t.assert(Math.abs(users[0]!.createdAt.getTime() - Date.now()) < 2000);

	// check that the timestamps are set correctly for non default times
	t.assert(Math.abs(users[1]!.updatedAt.getTime() - date.getTime()) < 2000);
	t.assert(Math.abs(users[1]!.createdAt.getTime() - date.getTime()) < 2000);
});

test.serial('transaction', async (t) => {
	const { db } = t.context;

	const users = pgTable('users_transactions', {
		id: serial('id').primaryKey(),
		balance: integer('balance').notNull(),
	});
	const products = pgTable('products_transactions', {
		id: serial('id').primaryKey(),
		price: integer('price').notNull(),
		stock: integer('stock').notNull(),
	});

	await db.execute(sql`drop table if exists ${users}`);
	await db.execute(sql`drop table if exists ${products}`);

	await db.execute(sql`create table users_transactions (id serial not null primary key, balance integer not null)`);
	await db.execute(
		sql`create table products_transactions (id serial not null primary key, price integer not null, stock integer not null)`,
	);

	const user = await db.insert(users).values({ balance: 100 }).returning().then((rows) => rows[0]!);
	const product = await db.insert(products).values({ price: 10, stock: 10 }).returning().then((rows) => rows[0]!);

	await db.transaction(async (tx) => {
		await tx.update(users).set({ balance: user.balance - product.price }).where(eq(users.id, user.id));
		await tx.update(products).set({ stock: product.stock - 1 }).where(eq(products.id, product.id));
	});

	const result = await db.select().from(users);

	t.deepEqual(result, [{ id: 1, balance: 90 }]);

	await db.execute(sql`drop table ${users}`);
	await db.execute(sql`drop table ${products}`);
});

test.serial('transaction rollback', async (t) => {
	const { db } = t.context;

	const users = pgTable('users_transactions_rollback', {
		id: serial('id').primaryKey(),
		balance: integer('balance').notNull(),
	});

	await db.execute(sql`drop table if exists ${users}`);

	await db.execute(
		sql`create table users_transactions_rollback (id serial not null primary key, balance integer not null)`,
	);

	await t.throwsAsync(async () =>
		await db.transaction(async (tx) => {
			await tx.insert(users).values({ balance: 100 });
			tx.rollback();
		}), { instanceOf: TransactionRollbackError });

	const result = await db.select().from(users);

	t.deepEqual(result, []);

	await db.execute(sql`drop table ${users}`);
});

test.serial('nested transaction', async (t) => {
	const { db } = t.context;

	const users = pgTable('users_nested_transactions', {
		id: serial('id').primaryKey(),
		balance: integer('balance').notNull(),
	});

	await db.execute(sql`drop table if exists ${users}`);

	await db.execute(
		sql`create table users_nested_transactions (id serial not null primary key, balance integer not null)`,
	);

	await db.transaction(async (tx) => {
		await tx.insert(users).values({ balance: 100 });

		await tx.transaction(async (tx) => {
			await tx.update(users).set({ balance: 200 });
		});
	});

	const result = await db.select().from(users);

	t.deepEqual(result, [{ id: 1, balance: 200 }]);

	await db.execute(sql`drop table ${users}`);
});

test.serial('nested transaction rollback', async (t) => {
	const { db } = t.context;

	const users = pgTable('users_nested_transactions_rollback', {
		id: serial('id').primaryKey(),
		balance: integer('balance').notNull(),
	});

	await db.execute(sql`drop table if exists ${users}`);

	await db.execute(
		sql`create table users_nested_transactions_rollback (id serial not null primary key, balance integer not null)`,
	);

	await db.transaction(async (tx) => {
		await tx.insert(users).values({ balance: 100 });

		await t.throwsAsync(async () =>
			await tx.transaction(async (tx) => {
				await tx.update(users).set({ balance: 200 });
				tx.rollback();
			}), { instanceOf: TransactionRollbackError });
	});

	const result = await db.select().from(users);

	t.deepEqual(result, [{ id: 1, balance: 100 }]);

	await db.execute(sql`drop table ${users}`);
});

test.serial('join subquery with join', async (t) => {
	const { db } = t.context;

	const internalStaff = pgTable('internal_staff', {
		userId: integer('user_id').notNull(),
	});

	const customUser = pgTable('custom_user', {
		id: integer('id').notNull(),
	});

	const ticket = pgTable('ticket', {
		staffId: integer('staff_id').notNull(),
	});

	await db.execute(sql`drop table if exists ${internalStaff}`);
	await db.execute(sql`drop table if exists ${customUser}`);
	await db.execute(sql`drop table if exists ${ticket}`);

	await db.execute(sql`create table internal_staff (user_id integer not null)`);
	await db.execute(sql`create table custom_user (id integer not null)`);
	await db.execute(sql`create table ticket (staff_id integer not null)`);

	await db.insert(internalStaff).values({ userId: 1 });
	await db.insert(customUser).values({ id: 1 });
	await db.insert(ticket).values({ staffId: 1 });

	const subq = db
		.select()
		.from(internalStaff)
		.leftJoin(customUser, eq(internalStaff.userId, customUser.id))
		.as('internal_staff');

	const mainQuery = await db
		.select()
		.from(ticket)
		.leftJoin(subq, eq(subq.internal_staff.userId, ticket.staffId));

	t.deepEqual(mainQuery, [{
		ticket: { staffId: 1 },
		internal_staff: {
			internal_staff: { userId: 1 },
			custom_user: { id: 1 },
		},
	}]);

	await db.execute(sql`drop table ${internalStaff}`);
	await db.execute(sql`drop table ${customUser}`);
	await db.execute(sql`drop table ${ticket}`);
});

test.serial('subquery with view', async (t) => {
	const { db } = t.context;

	const users = pgTable('users_subquery_view', {
		id: serial('id').primaryKey(),
		name: text('name').notNull(),
		cityId: integer('city_id').notNull(),
	});

	const newYorkers = pgView('new_yorkers').as((qb) => qb.select().from(users).where(eq(users.cityId, 1)));

	await db.execute(sql`drop table if exists ${users}`);
	await db.execute(sql`drop view if exists ${newYorkers}`);

	await db.execute(
		sql`create table ${users} (id serial not null primary key, name text not null, city_id integer not null)`,
	);
	await db.execute(sql`create view ${newYorkers} as select * from ${users} where city_id = 1`);

	await db.insert(users).values([
		{ name: 'John', cityId: 1 },
		{ name: 'Jane', cityId: 2 },
		{ name: 'Jack', cityId: 1 },
		{ name: 'Jill', cityId: 2 },
	]);

	const sq = db.$with('sq').as(db.select().from(newYorkers));
	const result = await db.with(sq).select().from(sq);

	t.deepEqual(result, [
		{ id: 1, name: 'John', cityId: 1 },
		{ id: 3, name: 'Jack', cityId: 1 },
	]);

	await db.execute(sql`drop view ${newYorkers}`);
	await db.execute(sql`drop table ${users}`);
});

test.serial('join view as subquery', async (t) => {
	const { db } = t.context;

	const users = pgTable('users_join_view', {
		id: serial('id').primaryKey(),
		name: text('name').notNull(),
		cityId: integer('city_id').notNull(),
	});

	const newYorkers = pgView('new_yorkers').as((qb) => qb.select().from(users).where(eq(users.cityId, 1)));

	await db.execute(sql`drop table if exists ${users}`);
	await db.execute(sql`drop view if exists ${newYorkers}`);

	await db.execute(
		sql`create table ${users} (id serial not null primary key, name text not null, city_id integer not null)`,
	);
	await db.execute(sql`create view ${newYorkers} as select * from ${users} where city_id = 1`);

	await db.insert(users).values([
		{ name: 'John', cityId: 1 },
		{ name: 'Jane', cityId: 2 },
		{ name: 'Jack', cityId: 1 },
		{ name: 'Jill', cityId: 2 },
	]);

	const sq = db.select().from(newYorkers).as('new_yorkers_sq');

	const result = await db.select().from(users).leftJoin(sq, eq(users.id, sq.id));

	t.deepEqual(result, [
		{
			users_join_view: { id: 1, name: 'John', cityId: 1 },
			new_yorkers_sq: { id: 1, name: 'John', cityId: 1 },
		},
		{
			users_join_view: { id: 2, name: 'Jane', cityId: 2 },
			new_yorkers_sq: null,
		},
		{
			users_join_view: { id: 3, name: 'Jack', cityId: 1 },
			new_yorkers_sq: { id: 3, name: 'Jack', cityId: 1 },
		},
		{
			users_join_view: { id: 4, name: 'Jill', cityId: 2 },
			new_yorkers_sq: null,
		},
	]);

	await db.execute(sql`drop view ${newYorkers}`);
	await db.execute(sql`drop table ${users}`);
});

test.serial('table selection with single table', async (t) => {
	const { db } = t.context;

	const users = pgTable('users', {
		id: serial('id').primaryKey(),
		name: text('name').notNull(),
		cityId: integer('city_id').notNull(),
	});

	await db.execute(sql`drop table if exists ${users}`);

	await db.execute(
		sql`create table ${users} (id serial not null primary key, name text not null, city_id integer not null)`,
	);

	await db.insert(users).values({ name: 'John', cityId: 1 });

	const result = await db.select({ users }).from(users);

	t.deepEqual(result, [{ users: { id: 1, name: 'John', cityId: 1 } }]);

	await db.execute(sql`drop table ${users}`);
});

test.serial('set null to jsonb field', async (t) => {
	const { db } = t.context;

	const users = pgTable('users', {
		id: serial('id').primaryKey(),
		jsonb: jsonb('jsonb'),
	});

	await db.execute(sql`drop table if exists ${users}`);

	await db.execute(
		sql`create table ${users} (id serial not null primary key, jsonb jsonb)`,
	);

	const result = await db.insert(users).values({ jsonb: null }).returning();

	t.deepEqual(result, [{ id: 1, jsonb: null }]);

	await db.execute(sql`drop table ${users}`);
});

test.serial('insert undefined', async (t) => {
	const { db } = t.context;

	const users = pgTable('users', {
		id: serial('id').primaryKey(),
		name: text('name'),
	});

	await db.execute(sql`drop table if exists ${users}`);

	await db.execute(
		sql`create table ${users} (id serial not null primary key, name text)`,
	);

	await t.notThrowsAsync(async () => await db.insert(users).values({ name: undefined }));

	await db.execute(sql`drop table ${users}`);
});

test.serial('update undefined', async (t) => {
	const { db } = t.context;

	const users = pgTable('users', {
		id: serial('id').primaryKey(),
		name: text('name'),
	});

	await db.execute(sql`drop table if exists ${users}`);

	await db.execute(
		sql`create table ${users} (id serial not null primary key, name text)`,
	);

	await t.throwsAsync(async () => await db.update(users).set({ name: undefined }));
	await t.notThrowsAsync(async () => await db.update(users).set({ id: 1, name: undefined }));

	await db.execute(sql`drop table ${users}`);
});

test.serial('array operators', async (t) => {
	const { db } = t.context;

	const posts = pgTable('posts', {
		id: serial('id').primaryKey(),
		tags: text('tags').array(),
	});

	await db.execute(sql`drop table if exists ${posts}`);

	await db.execute(
		sql`create table ${posts} (id serial primary key, tags text[])`,
	);

	await db.insert(posts).values([{
		tags: ['ORM'],
	}, {
		tags: ['Typescript'],
	}, {
		tags: ['Typescript', 'ORM'],
	}, {
		tags: ['Typescript', 'Frontend', 'React'],
	}, {
		tags: ['Typescript', 'ORM', 'Database', 'Postgres'],
	}, {
		tags: ['Java', 'Spring', 'OOP'],
	}]);

	const contains = await db.select({ id: posts.id }).from(posts)
		.where(arrayContains(posts.tags, ['Typescript', 'ORM']));
	const contained = await db.select({ id: posts.id }).from(posts)
		.where(arrayContained(posts.tags, ['Typescript', 'ORM']));
	const overlaps = await db.select({ id: posts.id }).from(posts)
		.where(arrayOverlaps(posts.tags, ['Typescript', 'ORM']));
	const withSubQuery = await db.select({ id: posts.id }).from(posts)
		.where(arrayContains(
			posts.tags,
			db.select({ tags: posts.tags }).from(posts).where(eq(posts.id, 1)),
		));

	t.deepEqual(contains, [{ id: 3 }, { id: 5 }]);
	t.deepEqual(contained, [{ id: 1 }, { id: 2 }, { id: 3 }]);
	t.deepEqual(overlaps, [{ id: 1 }, { id: 2 }, { id: 3 }, { id: 4 }, { id: 5 }]);
	t.deepEqual(withSubQuery, [{ id: 1 }, { id: 3 }, { id: 5 }]);
});

test.serial('set operations (union) from query builder with subquery', async (t) => {
	const { db } = t.context;

	await setupSetOperationTest(db);

	const sq = db
		.select({ id: users2Table.id, name: users2Table.name })
		.from(users2Table).as('sq');

	const result = await db
		.select({ id: cities2Table.id, name: citiesTable.name })
		.from(cities2Table).union(
			db.select().from(sq),
		).orderBy(asc(sql`name`)).limit(2).offset(1);

	t.assert(result.length === 2);

	t.deepEqual(result, [
		{ id: 3, name: 'Jack' },
		{ id: 2, name: 'Jane' },
	]);

	t.throws(() => {
		db
			.select({ id: cities2Table.id, name: citiesTable.name, name2: users2Table.name })
			.from(cities2Table).union(
				// @ts-expect-error
				db
					.select({ id: users2Table.id, name: users2Table.name })
					.from(users2Table),
			).orderBy(asc(sql`name`));
	});
});

test.serial('set operations (union) as function', async (t) => {
	const { db } = t.context;

	await setupSetOperationTest(db);

	const result = await union(
		db
			.select({ id: cities2Table.id, name: citiesTable.name })
			.from(cities2Table).where(eq(citiesTable.id, 1)),
		db
			.select({ id: users2Table.id, name: users2Table.name })
			.from(users2Table).where(eq(users2Table.id, 1)),
		db
			.select({ id: users2Table.id, name: users2Table.name })
			.from(users2Table).where(eq(users2Table.id, 1)),
	).orderBy(asc(sql`name`)).limit(1).offset(1);

	t.assert(result.length === 1);

	t.deepEqual(result, [
		{ id: 1, name: 'New York' },
	]);

	t.throws(() => {
		union(
			db
				.select({ name: citiesTable.name, id: cities2Table.id })
				.from(cities2Table).where(eq(citiesTable.id, 1)),
			db
				.select({ id: users2Table.id, name: users2Table.name })
				.from(users2Table).where(eq(users2Table.id, 1)),
			db
				.select({ id: users2Table.id, name: users2Table.name })
				.from(users2Table).where(eq(users2Table.id, 1)),
		).orderBy(asc(sql`name`));
	});
});

test.serial('set operations (union all) from query builder', async (t) => {
	const { db } = t.context;

	await setupSetOperationTest(db);

	const result = await db
		.select({ id: cities2Table.id, name: citiesTable.name })
		.from(cities2Table).limit(2).unionAll(
			db
				.select({ id: cities2Table.id, name: citiesTable.name })
				.from(cities2Table).limit(2),
		).orderBy(asc(sql`id`));

	t.assert(result.length === 4);

	t.deepEqual(result, [
		{ id: 1, name: 'New York' },
		{ id: 1, name: 'New York' },
		{ id: 2, name: 'London' },
		{ id: 2, name: 'London' },
	]);

	t.throws(() => {
		db
			.select({ id: cities2Table.id, name: citiesTable.name })
			.from(cities2Table).limit(2).unionAll(
				db
					.select({ name: citiesTable.name, id: cities2Table.id })
					.from(cities2Table).limit(2),
			).orderBy(asc(sql`id`));
	});
});

test.serial('set operations (union all) as function', async (t) => {
	const { db } = t.context;

	await setupSetOperationTest(db);

	const result = await unionAll(
		db
			.select({ id: cities2Table.id, name: citiesTable.name })
			.from(cities2Table).where(eq(citiesTable.id, 1)),
		db
			.select({ id: users2Table.id, name: users2Table.name })
			.from(users2Table).where(eq(users2Table.id, 1)),
		db
			.select({ id: users2Table.id, name: users2Table.name })
			.from(users2Table).where(eq(users2Table.id, 1)),
	);

	t.assert(result.length === 3);

	t.deepEqual(result, [
		{ id: 1, name: 'New York' },
		{ id: 1, name: 'John' },
		{ id: 1, name: 'John' },
	]);

	t.throws(() => {
		unionAll(
			db
				.select({ id: cities2Table.id, name: citiesTable.name })
				.from(cities2Table).where(eq(citiesTable.id, 1)),
			db
				.select({ name: users2Table.name, id: users2Table.id })
				.from(users2Table).where(eq(users2Table.id, 1)),
			db
				.select({ id: users2Table.id, name: users2Table.name })
				.from(users2Table).where(eq(users2Table.id, 1)),
		);
	});
});

test.serial('set operations (intersect) from query builder', async (t) => {
	const { db } = t.context;

	await setupSetOperationTest(db);

	const result = await db
		.select({ id: cities2Table.id, name: citiesTable.name })
		.from(cities2Table).intersect(
			db
				.select({ id: cities2Table.id, name: citiesTable.name })
				.from(cities2Table).where(gt(citiesTable.id, 1)),
		).orderBy(asc(sql`name`));

	t.assert(result.length === 2);

	t.deepEqual(result, [
		{ id: 2, name: 'London' },
		{ id: 3, name: 'Tampa' },
	]);

	t.throws(() => {
		db
			.select({ id: cities2Table.id, name: citiesTable.name })
			.from(cities2Table).intersect(
				// @ts-expect-error
				db
					.select({ id: cities2Table.id, name: citiesTable.name, id2: cities2Table.id })
					.from(cities2Table).where(gt(citiesTable.id, 1)),
			).orderBy(asc(sql`name`));
	});
});

test.serial('set operations (intersect) as function', async (t) => {
	const { db } = t.context;

	await setupSetOperationTest(db);

	const result = await intersect(
		db
			.select({ id: cities2Table.id, name: citiesTable.name })
			.from(cities2Table).where(eq(citiesTable.id, 1)),
		db
			.select({ id: users2Table.id, name: users2Table.name })
			.from(users2Table).where(eq(users2Table.id, 1)),
		db
			.select({ id: users2Table.id, name: users2Table.name })
			.from(users2Table).where(eq(users2Table.id, 1)),
	);

	t.assert(result.length === 0);

	t.deepEqual(result, []);

	t.throws(() => {
		intersect(
			db
				.select({ id: cities2Table.id, name: citiesTable.name })
				.from(cities2Table).where(eq(citiesTable.id, 1)),
			db
				.select({ id: users2Table.id, name: users2Table.name })
				.from(users2Table).where(eq(users2Table.id, 1)),
			db
				.select({ name: users2Table.name, id: users2Table.id })
				.from(users2Table).where(eq(users2Table.id, 1)),
		);
	});
});

test.serial('set operations (intersect all) from query builder', async (t) => {
	const { db } = t.context;

	await setupSetOperationTest(db);

	const result = await db
		.select({ id: cities2Table.id, name: citiesTable.name })
		.from(cities2Table).limit(2).intersectAll(
			db
				.select({ id: cities2Table.id, name: citiesTable.name })
				.from(cities2Table).limit(2),
		).orderBy(asc(sql`id`));

	t.assert(result.length === 2);

	t.deepEqual(result, [
		{ id: 1, name: 'New York' },
		{ id: 2, name: 'London' },
	]);

	t.throws(() => {
		db
			.select({ id: cities2Table.id, name: citiesTable.name })
			.from(cities2Table).limit(2).intersectAll(
				db
					.select({ name: users2Table.name, id: users2Table.id })
					.from(cities2Table).limit(2),
			).orderBy(asc(sql`id`));
	});
});

test.serial('set operations (intersect all) as function', async (t) => {
	const { db } = t.context;

	await setupSetOperationTest(db);

	const result = await intersectAll(
		db
			.select({ id: users2Table.id, name: users2Table.name })
			.from(users2Table).where(eq(users2Table.id, 1)),
		db
			.select({ id: users2Table.id, name: users2Table.name })
			.from(users2Table).where(eq(users2Table.id, 1)),
		db
			.select({ id: users2Table.id, name: users2Table.name })
			.from(users2Table).where(eq(users2Table.id, 1)),
	);

	t.assert(result.length === 1);

	t.deepEqual(result, [
		{ id: 1, name: 'John' },
	]);

	t.throws(() => {
		intersectAll(
			db
				.select({ id: users2Table.id, name: users2Table.name })
				.from(users2Table).where(eq(users2Table.id, 1)),
			db
				.select({ name: users2Table.name, id: users2Table.id })
				.from(users2Table).where(eq(users2Table.id, 1)),
			db
				.select({ id: users2Table.id, name: users2Table.name })
				.from(users2Table).where(eq(users2Table.id, 1)),
		);
	});
});

test.serial('set operations (except) from query builder', async (t) => {
	const { db } = t.context;

	await setupSetOperationTest(db);

	const result = await db
		.select()
		.from(cities2Table).except(
			db
				.select()
				.from(cities2Table).where(gt(citiesTable.id, 1)),
		);

	t.assert(result.length === 1);

	t.deepEqual(result, [
		{ id: 1, name: 'New York' },
	]);

	t.throws(() => {
		db
			.select()
			.from(cities2Table).except(
				db
					.select({ name: users2Table.name, id: users2Table.id })
					.from(cities2Table).where(gt(citiesTable.id, 1)),
			);
	});
});

test.serial('set operations (except) as function', async (t) => {
	const { db } = t.context;

	await setupSetOperationTest(db);

	const result = await except(
		db
			.select({ id: cities2Table.id, name: citiesTable.name })
			.from(cities2Table),
		db
			.select({ id: cities2Table.id, name: citiesTable.name })
			.from(cities2Table).where(eq(citiesTable.id, 1)),
		db
			.select({ id: users2Table.id, name: users2Table.name })
			.from(users2Table).where(eq(users2Table.id, 1)),
	).orderBy(asc(sql`id`));

	t.assert(result.length === 2);

	t.deepEqual(result, [
		{ id: 2, name: 'London' },
		{ id: 3, name: 'Tampa' },
	]);

	t.throws(() => {
		except(
			db
				.select({ id: cities2Table.id, name: citiesTable.name })
				.from(cities2Table),
			db
				.select({ name: users2Table.name, id: users2Table.id })
				.from(cities2Table).where(eq(citiesTable.id, 1)),
			db
				.select({ id: users2Table.id, name: users2Table.name })
				.from(users2Table).where(eq(users2Table.id, 1)),
		).orderBy(asc(sql`id`));
	});
});

test.serial('set operations (except all) from query builder', async (t) => {
	const { db } = t.context;

	await setupSetOperationTest(db);

	const result = await db
		.select()
		.from(cities2Table).exceptAll(
			db
				.select({ id: cities2Table.id, name: citiesTable.name })
				.from(cities2Table).where(eq(citiesTable.id, 1)),
		).orderBy(asc(sql`id`));

	t.assert(result.length === 2);

	t.deepEqual(result, [
		{ id: 2, name: 'London' },
		{ id: 3, name: 'Tampa' },
	]);

	t.throws(() => {
		db
			.select({ name: cities2Table.name, id: cities2Table.id })
			.from(cities2Table).exceptAll(
				db
					.select({ id: cities2Table.id, name: citiesTable.name })
					.from(cities2Table).where(eq(citiesTable.id, 1)),
			).orderBy(asc(sql`id`));
	});
});

test.serial('set operations (except all) as function', async (t) => {
	const { db } = t.context;

	await setupSetOperationTest(db);

	const result = await exceptAll(
		db
			.select({ id: users2Table.id, name: users2Table.name })
			.from(users2Table),
		db
			.select({ id: users2Table.id, name: users2Table.name })
			.from(users2Table).where(gt(users2Table.id, 7)),
		db
			.select({ id: users2Table.id, name: users2Table.name })
			.from(users2Table).where(eq(users2Table.id, 1)),
	).orderBy(asc(sql`id`)).limit(5).offset(2);

	t.assert(result.length === 4);

	t.deepEqual(result, [
		{ id: 4, name: 'Peter' },
		{ id: 5, name: 'Ben' },
		{ id: 6, name: 'Jill' },
		{ id: 7, name: 'Mary' },
	]);

	t.throws(() => {
		exceptAll(
			db
				.select({ name: users2Table.name, id: users2Table.id })
				.from(users2Table),
			db
				.select({ id: users2Table.id, name: users2Table.name })
				.from(users2Table).where(gt(users2Table.id, 7)),
			db
				.select({ id: users2Table.id, name: users2Table.name })
				.from(users2Table).where(eq(users2Table.id, 1)),
		).orderBy(asc(sql`id`));
	});
});

test.serial('set operations (mixed) from query builder with subquery', async (t) => {
	const { db } = t.context;

	await setupSetOperationTest(db);
	const sq = db
		.select()
		.from(cities2Table).where(gt(citiesTable.id, 1)).as('sq');

	const result = await db
		.select()
		.from(cities2Table).except(
			({ unionAll }) =>
				unionAll(
					db.select().from(sq),
					db.select().from(cities2Table).where(eq(citiesTable.id, 2)),
				),
		);

	t.assert(result.length === 1);

	t.deepEqual(result, [
		{ id: 1, name: 'New York' },
	]);

	t.throws(() => {
		db
			.select()
			.from(cities2Table).except(
				({ unionAll }) =>
					unionAll(
						db
							.select({ name: cities2Table.name, id: cities2Table.id })
							.from(cities2Table).where(gt(citiesTable.id, 1)),
						db.select().from(cities2Table).where(eq(citiesTable.id, 2)),
					),
			);
	});
});

test.serial('set operations (mixed all) as function', async (t) => {
	const { db } = t.context;

	await setupSetOperationTest(db);

	const result = await union(
		db
			.select({ id: users2Table.id, name: users2Table.name })
			.from(users2Table).where(eq(users2Table.id, 1)),
		except(
			db
				.select({ id: users2Table.id, name: users2Table.name })
				.from(users2Table).where(gte(users2Table.id, 5)),
			db
				.select({ id: users2Table.id, name: users2Table.name })
				.from(users2Table).where(eq(users2Table.id, 7)),
		),
		db
			.select().from(cities2Table).where(gt(citiesTable.id, 1)),
	).orderBy(asc(sql`id`));

	t.assert(result.length === 6);

	t.deepEqual(result, [
		{ id: 1, name: 'John' },
		{ id: 2, name: 'London' },
		{ id: 3, name: 'Tampa' },
		{ id: 5, name: 'Ben' },
		{ id: 6, name: 'Jill' },
		{ id: 8, name: 'Sally' },
	]);

	t.throws(() => {
		union(
			db
				.select({ id: users2Table.id, name: users2Table.name })
				.from(users2Table).where(eq(users2Table.id, 1)),
			except(
				db
					.select({ id: users2Table.id, name: users2Table.name })
					.from(users2Table).where(gte(users2Table.id, 5)),
				db
					.select({ name: users2Table.name, id: users2Table.id })
					.from(users2Table).where(eq(users2Table.id, 7)),
			),
			db
				.select().from(cities2Table).where(gt(citiesTable.id, 1)),
		).orderBy(asc(sql`id`));
	});
});

test.serial('aggregate function: count', async (t) => {
	const { db } = t.context;
	const table = aggregateTable;
	await setupAggregateFunctionsTest(db);

	const result1 = await db.select({ value: count() }).from(table);
	const result2 = await db.select({ value: count(table.a) }).from(table);
	const result3 = await db.select({ value: countDistinct(table.name) }).from(table);

	t.deepEqual(result1[0]?.value, 7);
	t.deepEqual(result2[0]?.value, 5);
	t.deepEqual(result3[0]?.value, 6);
});

test.serial('aggregate function: avg', async (t) => {
	const { db } = t.context;
	const table = aggregateTable;
	await setupAggregateFunctionsTest(db);

	const result1 = await db.select({ value: avg(table.b) }).from(table);
	const result2 = await db.select({ value: avg(table.nullOnly) }).from(table);
	const result3 = await db.select({ value: avgDistinct(table.b) }).from(table);

	t.deepEqual(result1[0]?.value, '33.3333333333333333');
	t.deepEqual(result2[0]?.value, null);
	t.deepEqual(result3[0]?.value, '42.5000000000000000');
});

test.serial('aggregate function: sum', async (t) => {
	const { db } = t.context;
	const table = aggregateTable;
	await setupAggregateFunctionsTest(db);

	const result1 = await db.select({ value: sum(table.b) }).from(table);
	const result2 = await db.select({ value: sum(table.nullOnly) }).from(table);
	const result3 = await db.select({ value: sumDistinct(table.b) }).from(table);

	t.deepEqual(result1[0]?.value, '200');
	t.deepEqual(result2[0]?.value, null);
	t.deepEqual(result3[0]?.value, '170');
});

test.serial('aggregate function: max', async (t) => {
	const { db } = t.context;
	const table = aggregateTable;
	await setupAggregateFunctionsTest(db);

	const result1 = await db.select({ value: max(table.b) }).from(table);
	const result2 = await db.select({ value: max(table.nullOnly) }).from(table);

	t.deepEqual(result1[0]?.value, 90);
	t.deepEqual(result2[0]?.value, null);
});

test.serial('aggregate function: min', async (t) => {
	const { db } = t.context;
	const table = aggregateTable;
	await setupAggregateFunctionsTest(db);

	const result1 = await db.select({ value: min(table.b) }).from(table);
	const result2 = await db.select({ value: min(table.nullOnly) }).from(table);

	t.deepEqual(result1[0]?.value, 10);
	t.deepEqual(result2[0]?.value, null);
});

test.serial('array mapping and parsing', async (t) => {
	const { db } = t.context;

	const arrays = pgTable('arrays_tests', {
		id: serial('id').primaryKey(),
		tags: text('tags').array(),
		nested: text('nested').array().array(),
		numbers: integer('numbers').notNull().array(),
	});

	await db.execute(sql`drop table if exists ${arrays}`);
	await db.execute(sql`
		 create table ${arrays} (
		 id serial primary key,
		 tags text[],
		 nested text[][],
		 numbers integer[]
		)
	`);

	await db.insert(arrays).values({
		tags: ['', 'b', 'c'],
		nested: [['1', ''], ['3', '\\a']],
		numbers: [1, 2, 3],
	});

	const result = await db.select().from(arrays);

	t.deepEqual(result, [{
		id: 1,
		tags: ['', 'b', 'c'],
		nested: [['1', ''], ['3', '\\a']],
		numbers: [1, 2, 3],
	}]);

	await db.execute(sql`drop table ${arrays}`);
});<|MERGE_RESOLUTION|>--- conflicted
+++ resolved
@@ -70,7 +70,6 @@
 	uniqueKeyName,
 	uuid as pgUuid,
 	varchar,
-	numeric,
 } from 'drizzle-orm/pg-core';
 import getPort from 'get-port';
 import pg from 'pg';
@@ -1738,11 +1737,7 @@
 			productUnits: 16,
 			productSales: 160,
 		},
-<<<<<<< HEAD
-	]);
-=======
-	])
->>>>>>> 331d5d5c
+	]);
 });
 
 test.serial('with ... update', async (t) => {
@@ -1751,11 +1746,7 @@
 	const products = pgTable('products', {
 		id: serial('id').primaryKey(),
 		price: numeric('price').notNull(),
-<<<<<<< HEAD
 		cheap: boolean('cheap').notNull().default(false),
-=======
-		cheap: boolean('cheap').notNull().default(false)
->>>>>>> 331d5d5c
 	});
 
 	await db.execute(sql`drop table if exists ${products}`);
@@ -1780,44 +1771,26 @@
 		.as(
 			db
 				.select({
-<<<<<<< HEAD
 					value: sql`avg(${products.price})`.as('value'),
 				})
 				.from(products),
-=======
-					value: sql`avg(${products.price})`.as('value')
-				})
-				.from(products)
->>>>>>> 331d5d5c
 		);
 
 	const result = await db
 		.with(averagePrice)
 		.update(products)
 		.set({
-<<<<<<< HEAD
 			cheap: true,
 		})
 		.where(lt(products.price, sql`(select * from ${averagePrice})`))
 		.returning({
 			id: products.id,
-=======
-			cheap: true
-		})
-		.where(lt(products.price, sql`(select * from ${averagePrice})`))
-		.returning({
-			id: products.id
->>>>>>> 331d5d5c
 		});
 
 	t.deepEqual(result, [
 		{ id: 1 },
 		{ id: 4 },
-<<<<<<< HEAD
 		{ id: 5 },
-=======
-		{ id: 5 }
->>>>>>> 331d5d5c
 	]);
 });
 
@@ -1826,11 +1799,7 @@
 
 	const users = pgTable('users', {
 		username: text('username').notNull(),
-<<<<<<< HEAD
 		admin: boolean('admin').notNull(),
-=======
-		admin: boolean('admin').notNull()
->>>>>>> 331d5d5c
 	});
 
 	await db.execute(sql`drop table if exists ${users}`);
@@ -1841,22 +1810,15 @@
 		.as(
 			db
 				.select({
-<<<<<<< HEAD
 					value: sql`count(*)`.as('value'),
 				})
 				.from(users),
-=======
-					value: sql`count(*)`.as('value')
-				})
-				.from(users)
->>>>>>> 331d5d5c
 		);
 
 	const result = await db
 		.with(userCount)
 		.insert(users)
 		.values([
-<<<<<<< HEAD
 			{ username: 'user1', admin: sql`((select * from ${userCount}) = 0)` },
 		])
 		.returning({
@@ -1864,15 +1826,6 @@
 		});
 
 	t.deepEqual(result, [{ admin: true }]);
-=======
-			{ username: 'user1', admin: sql`((select * from ${userCount}) = 0)` }
-		])
-		.returning({
-			admin: users.admin
-		});
-
-	t.deepEqual(result, [{ admin: true }])
->>>>>>> 331d5d5c
 });
 
 test.serial('with ... delete', async (t) => {
@@ -1894,15 +1847,9 @@
 		.as(
 			db
 				.select({
-<<<<<<< HEAD
 					value: sql`avg(${orders.amount})`.as('value'),
 				})
 				.from(orders),
-=======
-					value: sql`avg(${orders.amount})`.as('value')
-				})
-				.from(orders)
->>>>>>> 331d5d5c
 		);
 
 	const result = await db
@@ -1910,21 +1857,13 @@
 		.delete(orders)
 		.where(gt(orders.amount, sql`(select * from ${averageAmount})`))
 		.returning({
-<<<<<<< HEAD
 			id: orders.id,
-=======
-			id: orders.id
->>>>>>> 331d5d5c
 		});
 
 	t.deepEqual(result, [
 		{ id: 6 },
 		{ id: 7 },
-<<<<<<< HEAD
 		{ id: 8 },
-=======
-		{ id: 8 }
->>>>>>> 331d5d5c
 	]);
 });
 
