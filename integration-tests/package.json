--- conflicted
+++ resolved
@@ -17,11 +17,7 @@
 	"devDependencies": {
 		"@cloudflare/workers-types": "^4.20241004.0",
 		"@libsql/client": "^0.10.0",
-<<<<<<< HEAD
-		"@neondatabase/serverless": "^0.9.0",
-=======
 		"@neondatabase/serverless": "0.10.0",
->>>>>>> 03f6239c
 		"@originjs/vite-plugin-commonjs": "^1.0.3",
 		"@paralleldrive/cuid2": "^2.2.2",
 		"@types/async-retry": "^1.4.8",
