--- conflicted
+++ resolved
@@ -11,11 +11,8 @@
 			'tests/relational/**/*.test.ts',
 			'tests/pg/**/*.test.ts',
 			'tests/mysql/**/*.test.ts',
-<<<<<<< HEAD
 			'tests/mssql/**/*.test.ts',
-=======
 			'tests/singlestore/**/*.test.ts',
->>>>>>> 8e428d18
 			'tests/sqlite/**/*.test.ts',
 			'tests/replicas/**/*',
 			'tests/imports/**/*',
