import { type Equal, Expect } from 'type-tests/utils.ts';
import type { Column } from '~/column.ts';
import { integer, pgTable } from '~/pg-core/index.ts';

{
	const table = pgTable('table', {
		a: integer('a').array().notNull(),
	});
	Expect<
		Equal<
			Column<
				{
					name: 'a';
					tableName: 'table';
					dataType: 'number';
					columnType: 'PgInteger';
					data: number;
					driverParam: string | number;
					notNull: false;
					hasDefault: false;
					enumValues: undefined;
					baseColumn: never;
					generated: undefined;
<<<<<<< HEAD
=======
					isPrimaryKey: false;
					isAutoincrement: false;
					hasRuntimeDefault: false;
>>>>>>> 526996bd
				}
			>,
			typeof table['a']['_']['baseColumn']
		>
	>;
}<|MERGE_RESOLUTION|>--- conflicted
+++ resolved
@@ -21,12 +21,9 @@
 					enumValues: undefined;
 					baseColumn: never;
 					generated: undefined;
-<<<<<<< HEAD
-=======
 					isPrimaryKey: false;
 					isAutoincrement: false;
 					hasRuntimeDefault: false;
->>>>>>> 526996bd
 				}
 			>,
 			typeof table['a']['_']['baseColumn']
