{
  "name": "drizzle-orm",
  "version": "0.26.1",
  "description": "Drizzle ORM package for SQL databases",
  "type": "module",
  "scripts": {
    "build": "scripts/build.ts",
    "b": "pnpm build",
    "test:types": "cd type-tests && tsc",
    "test": "vitest run",
    "pack": "(cd dist && npm pack --pack-destination ..) && rm -f package.tgz && mv *.tgz package.tgz",
    "publish": "npm publish package.tgz"
  },
  "main": "./index.cjs",
  "module": "./index.mjs",
  "types": "./index.d.ts",
  "sideEffects": false,
  "publishConfig": {
    "provenance": true
  },
  "repository": {
    "type": "git",
    "url": "git+https://github.com/drizzle-team/drizzle-orm.git"
  },
  "keywords": [
    "drizzle",
    "orm",
    "pg",
    "mysql",
    "postgresql",
    "postgres",
    "sqlite",
    "database",
    "sql",
    "typescript",
    "ts",
    "drizzle-orm"
  ],
  "author": "Drizzle Team",
  "license": "Apache-2.0",
  "bugs": {
    "url": "https://github.com/drizzle-team/drizzle-orm/issues"
  },
  "homepage": "https://github.com/drizzle-team/drizzle-orm#readme",
  "peerDependencies": {
    "@aws-sdk/client-rds-data": ">=3",
    "@cloudflare/workers-types": ">=3",
    "@libsql/client": "*",
    "@neondatabase/serverless": ">=0.1",
    "@opentelemetry/api": "^1.4.1",
    "@planetscale/database": ">=1",
    "@types/better-sqlite3": "*",
    "@types/pg": "*",
    "@types/sql.js": "*",
    "@vercel/postgres": "*",
    "better-sqlite3": ">=7",
    "bun-types": "*",
    "knex": "*",
    "kysely": "*",
    "mysql2": ">=2",
    "pg": ">=8",
    "postgres": ">=3",
    "sql.js": ">=1",
    "sqlite3": ">=5"
  },
  "peerDependenciesMeta": {
    "mysql2": {
      "optional": true
    },
    "@vercel/postgres": {
      "optional": true
    },
    "better-sqlite3": {
      "optional": true
    },
    "@types/better-sqlite3": {
      "optional": true
    },
    "sqlite3": {
      "optional": true
    },
    "sql.js": {
      "optional": true
    },
    "@types/sql.js": {
      "optional": true
    },
    "@cloudflare/workers-types": {
      "optional": true
    },
    "pg": {
      "optional": true
    },
    "@types/pg": {
      "optional": true
    },
    "postgres": {
      "optional": true
    },
    "@neondatabase/serverless": {
      "optional": true
    },
    "bun-types": {
      "optional": true
    },
    "@aws-sdk/client-rds-data": {
      "optional": true
    },
    "@planetscale/database": {
      "optional": true
    },
    "knex": {
      "optional": true
    },
    "kysely": {
      "optional": true
    },
    "@libsql/client": {
      "optional": true
    },
    "@opentelemetry/api": {
      "optional": true
    }
  },
  "devDependencies": {
<<<<<<< HEAD
    "@aws-sdk/client-rds-data": "^3.303.0",
    "@cloudflare/workers-types": "^4.20230321.0",
    "@libsql/client": "^0.1.1",
    "@neondatabase/serverless": "^0.2.9",
    "@opentelemetry/api": "^1.4.1",
=======
    "@aws-sdk/client-rds-data": "^3.341.0",
    "@cloudflare/workers-types": "^4.20230518.0",
    "@libsql/client": "^0.1.6",
    "@neondatabase/serverless": "^0.4.8",
>>>>>>> dab4904e
    "@originjs/vite-plugin-commonjs": "^1.0.3",
    "@planetscale/database": "^1.7.0",
    "@rollup/plugin-json": "^6.0.0",
<<<<<<< HEAD
    "@rollup/plugin-replace": "^5.0.2",
    "@rollup/plugin-typescript": "^11.1.0",
    "@types/better-sqlite3": "^7.6.2",
    "@types/node": "^18.15.11",
    "@types/pg": "^8.6.5",
    "@types/sql.js": "^1.4.4",
    "@vercel/postgres": "^0.1.2",
    "better-sqlite3": "^8.0.0",
    "bun-types": "^0.5.8",
    "concurrently": "^8.0.1",
=======
    "@rollup/plugin-typescript": "^11.1.1",
    "@types/better-sqlite3": "^7.6.4",
    "@types/node": "^20.2.5",
    "@types/pg": "^8.10.1",
    "@types/sql.js": "^1.4.4",
    "@vercel/postgres": "^0.3.0",
    "better-sqlite3": "^8.4.0",
    "bun-types": "^0.6.4",
>>>>>>> dab4904e
    "knex": "^2.4.2",
    "kysely": "^0.25.0",
    "mysql2": "^3.3.3",
    "pg": "^8.11.0",
    "postgres": "^3.3.3",
    "rollup": "^3.23.0",
    "rollup-plugin-dts": "^5.3.0",
    "sql.js": "^1.8.0",
    "sqlite3": "^5.1.2",
    "tslib": "^2.5.2",
    "tsx": "^3.12.7",
    "vite-tsconfig-paths": "^4.2.0",
    "vitest": "^0.31.1",
    "zod": "^3.20.2",
    "zx": "^7.2.2"
  }
}<|MERGE_RESOLUTION|>--- conflicted
+++ resolved
@@ -123,33 +123,14 @@
     }
   },
   "devDependencies": {
-<<<<<<< HEAD
-    "@aws-sdk/client-rds-data": "^3.303.0",
-    "@cloudflare/workers-types": "^4.20230321.0",
-    "@libsql/client": "^0.1.1",
-    "@neondatabase/serverless": "^0.2.9",
-    "@opentelemetry/api": "^1.4.1",
-=======
     "@aws-sdk/client-rds-data": "^3.341.0",
     "@cloudflare/workers-types": "^4.20230518.0",
     "@libsql/client": "^0.1.6",
     "@neondatabase/serverless": "^0.4.8",
->>>>>>> dab4904e
+    "@opentelemetry/api": "^1.4.1",
     "@originjs/vite-plugin-commonjs": "^1.0.3",
     "@planetscale/database": "^1.7.0",
     "@rollup/plugin-json": "^6.0.0",
-<<<<<<< HEAD
-    "@rollup/plugin-replace": "^5.0.2",
-    "@rollup/plugin-typescript": "^11.1.0",
-    "@types/better-sqlite3": "^7.6.2",
-    "@types/node": "^18.15.11",
-    "@types/pg": "^8.6.5",
-    "@types/sql.js": "^1.4.4",
-    "@vercel/postgres": "^0.1.2",
-    "better-sqlite3": "^8.0.0",
-    "bun-types": "^0.5.8",
-    "concurrently": "^8.0.1",
-=======
     "@rollup/plugin-typescript": "^11.1.1",
     "@types/better-sqlite3": "^7.6.4",
     "@types/node": "^20.2.5",
@@ -158,7 +139,7 @@
     "@vercel/postgres": "^0.3.0",
     "better-sqlite3": "^8.4.0",
     "bun-types": "^0.6.4",
->>>>>>> dab4904e
+    "concurrently": "^8.0.1",
     "knex": "^2.4.2",
     "kysely": "^0.25.0",
     "mysql2": "^3.3.3",
