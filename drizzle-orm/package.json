--- conflicted
+++ resolved
@@ -1,10 +1,6 @@
 {
 	"name": "drizzle-orm",
-<<<<<<< HEAD
 	"version": "1.0.0-beta.1",
-=======
-	"version": "0.42.0",
->>>>>>> 9e81def6
 	"description": "Drizzle ORM package for SQL databases",
 	"type": "module",
 	"scripts": {
@@ -184,11 +180,7 @@
 		"@types/sql.js": "^1.4.4",
 		"@vercel/postgres": "^0.8.0",
 		"@xata.io/client": "^0.29.3",
-<<<<<<< HEAD
-		"better-sqlite3": "^9.3.0",
-=======
 		"better-sqlite3": "^11.9.1",
->>>>>>> 9e81def6
 		"bun-types": "^1.2.0",
 		"cpy": "^10.1.0",
 		"expo-sqlite": "^14.0.0",
