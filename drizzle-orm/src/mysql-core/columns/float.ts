import type { ColumnBuilderBaseConfig, ColumnBuilderRuntimeConfig, MakeColumnConfig } from '~/column-builder.ts';
import type { ColumnBaseConfig } from '~/column.ts';
import { entityKind } from '~/entity.ts';
import type { AnyMySqlTable } from '~/mysql-core/table.ts';
import { MySqlColumnBuilderWithAutoIncrement, MySqlColumnWithAutoIncrement } from './common.ts';

<<<<<<< HEAD
export type MySqlFloatBuilderInitial<TName extends string> = MySqlFloatBuilder<
	{
		name: TName;
		dataType: 'number';
		columnType: 'MySqlFloat';
		data: number;
		driverParam: number | string;
		enumValues: undefined;
		generated: undefined;
	}
>;
=======
export type MySqlFloatBuilderInitial<TName extends string> = MySqlFloatBuilder<{
	name: TName;
	dataType: 'number';
	columnType: 'MySqlFloat';
	data: number;
	driverParam: number | string;
	enumValues: undefined;
	generated: undefined;
}>;
>>>>>>> 526996bd

export class MySqlFloatBuilder<T extends ColumnBuilderBaseConfig<'number', 'MySqlFloat'>>
	extends MySqlColumnBuilderWithAutoIncrement<T>
{
	static override readonly [entityKind]: string = 'MySqlFloatBuilder';

	constructor(name: T['name']) {
		super(name, 'number', 'MySqlFloat');
	}

	/** @internal */
	override build<TTableName extends string>(
		table: AnyMySqlTable<{ name: TTableName }>,
	): MySqlFloat<MakeColumnConfig<T, TTableName>> {
		return new MySqlFloat<MakeColumnConfig<T, TTableName>>(table, this.config as ColumnBuilderRuntimeConfig<any, any>);
	}
}

export class MySqlFloat<T extends ColumnBaseConfig<'number', 'MySqlFloat'>> extends MySqlColumnWithAutoIncrement<T> {
	static override readonly [entityKind]: string = 'MySqlFloat';

	getSQLType(): string {
		return 'float';
	}
}

export function float(): MySqlFloatBuilderInitial<''>;
export function float<TName extends string>(name: TName): MySqlFloatBuilderInitial<TName>;
export function float(name?: string) {
	return new MySqlFloatBuilder(name ?? '');
}<|MERGE_RESOLUTION|>--- conflicted
+++ resolved
@@ -4,19 +4,6 @@
 import type { AnyMySqlTable } from '~/mysql-core/table.ts';
 import { MySqlColumnBuilderWithAutoIncrement, MySqlColumnWithAutoIncrement } from './common.ts';
 
-<<<<<<< HEAD
-export type MySqlFloatBuilderInitial<TName extends string> = MySqlFloatBuilder<
-	{
-		name: TName;
-		dataType: 'number';
-		columnType: 'MySqlFloat';
-		data: number;
-		driverParam: number | string;
-		enumValues: undefined;
-		generated: undefined;
-	}
->;
-=======
 export type MySqlFloatBuilderInitial<TName extends string> = MySqlFloatBuilder<{
 	name: TName;
 	dataType: 'number';
@@ -26,7 +13,6 @@
 	enumValues: undefined;
 	generated: undefined;
 }>;
->>>>>>> 526996bd
 
 export class MySqlFloatBuilder<T extends ColumnBuilderBaseConfig<'number', 'MySqlFloat'>>
 	extends MySqlColumnBuilderWithAutoIncrement<T>
