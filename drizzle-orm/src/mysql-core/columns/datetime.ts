--- conflicted
+++ resolved
@@ -5,19 +5,6 @@
 import { type Equal, getColumnNameAndConfig } from '~/utils.ts';
 import { MySqlColumn, MySqlColumnBuilder } from './common.ts';
 
-<<<<<<< HEAD
-export type MySqlDateTimeBuilderInitial<TName extends string> = MySqlDateTimeBuilder<
-	{
-		name: TName;
-		dataType: 'date';
-		columnType: 'MySqlDateTime';
-		data: Date;
-		driverParam: string | number;
-		enumValues: undefined;
-		generated: undefined;
-	}
->;
-=======
 export type MySqlDateTimeBuilderInitial<TName extends string> = MySqlDateTimeBuilder<{
 	name: TName;
 	dataType: 'date';
@@ -27,7 +14,6 @@
 	enumValues: undefined;
 	generated: undefined;
 }>;
->>>>>>> 526996bd
 
 export class MySqlDateTimeBuilder<T extends ColumnBuilderBaseConfig<'date', 'MySqlDateTime'>>
 	extends MySqlColumnBuilder<T, MySqlDatetimeConfig>
@@ -77,19 +63,6 @@
 	}
 }
 
-<<<<<<< HEAD
-export type MySqlDateTimeStringBuilderInitial<TName extends string> = MySqlDateTimeStringBuilder<
-	{
-		name: TName;
-		dataType: 'string';
-		columnType: 'MySqlDateTimeString';
-		data: string;
-		driverParam: string | number;
-		enumValues: undefined;
-		generated: undefined;
-	}
->;
-=======
 export type MySqlDateTimeStringBuilderInitial<TName extends string> = MySqlDateTimeStringBuilder<{
 	name: TName;
 	dataType: 'string';
@@ -99,7 +72,6 @@
 	enumValues: undefined;
 	generated: undefined;
 }>;
->>>>>>> 526996bd
 
 export class MySqlDateTimeStringBuilder<T extends ColumnBuilderBaseConfig<'string', 'MySqlDateTimeString'>>
 	extends MySqlColumnBuilder<T, MySqlDatetimeConfig>
