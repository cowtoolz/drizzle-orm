--- conflicted
+++ resolved
@@ -5,19 +5,6 @@
 import { getColumnNameAndConfig } from '~/utils.ts';
 import { MySqlColumnBuilderWithAutoIncrement, MySqlColumnWithAutoIncrement } from './common.ts';
 
-<<<<<<< HEAD
-export type MySqlRealBuilderInitial<TName extends string> = MySqlRealBuilder<
-	{
-		name: TName;
-		dataType: 'number';
-		columnType: 'MySqlReal';
-		data: number;
-		driverParam: number | string;
-		enumValues: undefined;
-		generated: undefined;
-	}
->;
-=======
 export type MySqlRealBuilderInitial<TName extends string> = MySqlRealBuilder<{
 	name: TName;
 	dataType: 'number';
@@ -27,7 +14,6 @@
 	enumValues: undefined;
 	generated: undefined;
 }>;
->>>>>>> 526996bd
 
 export class MySqlRealBuilder<T extends ColumnBuilderBaseConfig<'number', 'MySqlReal'>>
 	extends MySqlColumnBuilderWithAutoIncrement<
