--- conflicted
+++ resolved
@@ -5,19 +5,6 @@
 import { getColumnNameAndConfig } from '~/utils.ts';
 import { MySqlColumn, MySqlColumnBuilder } from './common.ts';
 
-<<<<<<< HEAD
-export type MySqlTimeBuilderInitial<TName extends string> = MySqlTimeBuilder<
-	{
-		name: TName;
-		dataType: 'string';
-		columnType: 'MySqlTime';
-		data: string;
-		driverParam: string | number;
-		enumValues: undefined;
-		generated: undefined;
-	}
->;
-=======
 export type MySqlTimeBuilderInitial<TName extends string> = MySqlTimeBuilder<{
 	name: TName;
 	dataType: 'string';
@@ -27,7 +14,6 @@
 	enumValues: undefined;
 	generated: undefined;
 }>;
->>>>>>> 526996bd
 
 export class MySqlTimeBuilder<T extends ColumnBuilderBaseConfig<'string', 'MySqlTime'>> extends MySqlColumnBuilder<
 	T,
