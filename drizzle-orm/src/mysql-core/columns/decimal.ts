import type { ColumnBuilderBaseConfig, ColumnBuilderRuntimeConfig, MakeColumnConfig } from '~/column-builder.ts';
import type { ColumnBaseConfig } from '~/column.ts';
import { entityKind } from '~/entity.ts';
import type { AnyMySqlTable } from '~/mysql-core/table.ts';
import { type Equal, getColumnNameAndConfig } from '~/utils.ts';
import { MySqlColumnBuilderWithAutoIncrement, MySqlColumnWithAutoIncrement } from './common.ts';

export type MySqlDecimalBuilderInitial<TName extends string> = MySqlDecimalBuilder<{
	name: TName;
	dataType: 'string';
	columnType: 'MySqlDecimal';
	data: string;
	driverParam: string;
	enumValues: undefined;
}>;

export class MySqlDecimalBuilder<
	T extends ColumnBuilderBaseConfig<'string', 'MySqlDecimal'>,
> extends MySqlColumnBuilderWithAutoIncrement<T, MySqlDecimalConfig> {
	static override readonly [entityKind]: string = 'MySqlDecimalBuilder';

	constructor(name: T['name'], config: MySqlDecimalConfig | undefined) {
		super(name, 'string', 'MySqlDecimal');
		this.config.precision = config?.precision;
		this.config.scale = config?.scale;
		this.config.unsigned = config?.unsigned;
	}

	/** @internal */
	override build<TTableName extends string>(
		table: AnyMySqlTable<{ name: TTableName }>,
	): MySqlDecimal<MakeColumnConfig<T, TTableName>> {
		return new MySqlDecimal<MakeColumnConfig<T, TTableName>>(
			table,
			this.config as ColumnBuilderRuntimeConfig<any, any>,
		);
	}
}

export class MySqlDecimal<T extends ColumnBaseConfig<'string', 'MySqlDecimal'>>
	extends MySqlColumnWithAutoIncrement<T, MySqlDecimalConfig>
{
	static override readonly [entityKind]: string = 'MySqlDecimal';

	readonly precision: number | undefined = this.config.precision;
	readonly scale: number | undefined = this.config.scale;
	readonly unsigned: boolean | undefined = this.config.unsigned;

	override mapFromDriverValue(value: unknown): string {
<<<<<<< HEAD
		// For RQBv2
=======
>>>>>>> f39f8857
		if (typeof value === 'string') return value;

		return String(value);
	}

<<<<<<< HEAD
=======
	getSQLType(): string {
		let type = '';
		if (this.precision !== undefined && this.scale !== undefined) {
			type += `decimal(${this.precision},${this.scale})`;
		} else if (this.precision === undefined) {
			type += 'decimal';
		} else {
			type += `decimal(${this.precision})`;
		}
		type = type === 'decimal(10,0)' || type === 'decimal(10)' ? 'decimal' : type;
		return this.unsigned ? `${type} unsigned` : type;
	}
}

export type MySqlDecimalNumberBuilderInitial<TName extends string> = MySqlDecimalNumberBuilder<{
	name: TName;
	dataType: 'number';
	columnType: 'MySqlDecimalNumber';
	data: number;
	driverParam: string;
	enumValues: undefined;
}>;

export class MySqlDecimalNumberBuilder<
	T extends ColumnBuilderBaseConfig<'number', 'MySqlDecimalNumber'>,
> extends MySqlColumnBuilderWithAutoIncrement<T, MySqlDecimalConfig> {
	static override readonly [entityKind]: string = 'MySqlDecimalNumberBuilder';

	constructor(name: T['name'], config: MySqlDecimalConfig | undefined) {
		super(name, 'number', 'MySqlDecimalNumber');
		this.config.precision = config?.precision;
		this.config.scale = config?.scale;
		this.config.unsigned = config?.unsigned;
	}

	/** @internal */
	override build<TTableName extends string>(
		table: AnyMySqlTable<{ name: TTableName }>,
	): MySqlDecimalNumber<MakeColumnConfig<T, TTableName>> {
		return new MySqlDecimalNumber<MakeColumnConfig<T, TTableName>>(
			table,
			this.config as ColumnBuilderRuntimeConfig<any, any>,
		);
	}
}

export class MySqlDecimalNumber<T extends ColumnBaseConfig<'number', 'MySqlDecimalNumber'>>
	extends MySqlColumnWithAutoIncrement<T, MySqlDecimalConfig>
{
	static override readonly [entityKind]: string = 'MySqlDecimalNumber';

	readonly precision: number | undefined = this.config.precision;
	readonly scale: number | undefined = this.config.scale;
	readonly unsigned: boolean | undefined = this.config.unsigned;

	override mapFromDriverValue(value: unknown): number {
		if (typeof value === 'number') return value;

		return Number(value);
	}

	override mapToDriverValue = String;

	getSQLType(): string {
		let type = '';
		if (this.precision !== undefined && this.scale !== undefined) {
			type += `decimal(${this.precision},${this.scale})`;
		} else if (this.precision === undefined) {
			type += 'decimal';
		} else {
			type += `decimal(${this.precision})`;
		}
		type = type === 'decimal(10,0)' || type === 'decimal(10)' ? 'decimal' : type;
		return this.unsigned ? `${type} unsigned` : type;
	}
}

export type MySqlDecimalBigIntBuilderInitial<TName extends string> = MySqlDecimalBigIntBuilder<{
	name: TName;
	dataType: 'bigint';
	columnType: 'MySqlDecimalBigInt';
	data: bigint;
	driverParam: string;
	enumValues: undefined;
}>;

export class MySqlDecimalBigIntBuilder<
	T extends ColumnBuilderBaseConfig<'bigint', 'MySqlDecimalBigInt'>,
> extends MySqlColumnBuilderWithAutoIncrement<T, MySqlDecimalConfig> {
	static override readonly [entityKind]: string = 'MySqlDecimalBigIntBuilder';

	constructor(name: T['name'], config: MySqlDecimalConfig | undefined) {
		super(name, 'bigint', 'MySqlDecimalBigInt');
		this.config.precision = config?.precision;
		this.config.scale = config?.scale;
		this.config.unsigned = config?.unsigned;
	}

	/** @internal */
	override build<TTableName extends string>(
		table: AnyMySqlTable<{ name: TTableName }>,
	): MySqlDecimalBigInt<MakeColumnConfig<T, TTableName>> {
		return new MySqlDecimalBigInt<MakeColumnConfig<T, TTableName>>(
			table,
			this.config as ColumnBuilderRuntimeConfig<any, any>,
		);
	}
}

export class MySqlDecimalBigInt<T extends ColumnBaseConfig<'bigint', 'MySqlDecimalBigInt'>>
	extends MySqlColumnWithAutoIncrement<T, MySqlDecimalConfig>
{
	static override readonly [entityKind]: string = 'MySqlDecimalBigInt';

	readonly precision: number | undefined = this.config.precision;
	readonly scale: number | undefined = this.config.scale;
	readonly unsigned: boolean | undefined = this.config.unsigned;

	override mapFromDriverValue = BigInt;

	override mapToDriverValue = String;

>>>>>>> f39f8857
	getSQLType(): string {
		let type = '';
		if (this.precision !== undefined && this.scale !== undefined) {
			type += `decimal(${this.precision},${this.scale})`;
		} else if (this.precision === undefined) {
			type += 'decimal';
		} else {
			type += `decimal(${this.precision})`;
		}
		type = type === 'decimal(10,0)' || type === 'decimal(10)' ? 'decimal' : type;
		return this.unsigned ? `${type} unsigned` : type;
	}
}

export interface MySqlDecimalConfig<T extends 'string' | 'number' | 'bigint' = 'string' | 'number' | 'bigint'> {
	precision?: number;
	scale?: number;
	unsigned?: boolean;
	mode?: T;
}

export function decimal(): MySqlDecimalBuilderInitial<''>;
export function decimal<TMode extends 'string' | 'number' | 'bigint'>(
	config: MySqlDecimalConfig<TMode>,
): Equal<TMode, 'number'> extends true ? MySqlDecimalNumberBuilderInitial<''>
	: Equal<TMode, 'bigint'> extends true ? MySqlDecimalBigIntBuilderInitial<''>
	: MySqlDecimalBuilderInitial<''>;
export function decimal<TName extends string, TMode extends 'string' | 'number' | 'bigint'>(
	name: TName,
	config?: MySqlDecimalConfig<TMode>,
): Equal<TMode, 'number'> extends true ? MySqlDecimalNumberBuilderInitial<TName>
	: Equal<TMode, 'bigint'> extends true ? MySqlDecimalBigIntBuilderInitial<TName>
	: MySqlDecimalBuilderInitial<TName>;
export function decimal(a?: string | MySqlDecimalConfig, b: MySqlDecimalConfig = {}) {
	const { name, config } = getColumnNameAndConfig<MySqlDecimalConfig>(a, b);
	const mode = config?.mode;
	return mode === 'number'
		? new MySqlDecimalNumberBuilder(name, config)
		: mode === 'bigint'
		? new MySqlDecimalBigIntBuilder(name, config)
		: new MySqlDecimalBuilder(name, config);
}<|MERGE_RESOLUTION|>--- conflicted
+++ resolved
@@ -47,17 +47,11 @@
 	readonly unsigned: boolean | undefined = this.config.unsigned;
 
 	override mapFromDriverValue(value: unknown): string {
-<<<<<<< HEAD
-		// For RQBv2
-=======
->>>>>>> f39f8857
 		if (typeof value === 'string') return value;
 
 		return String(value);
 	}
 
-<<<<<<< HEAD
-=======
 	getSQLType(): string {
 		let type = '';
 		if (this.precision !== undefined && this.scale !== undefined) {
@@ -180,7 +174,6 @@
 
 	override mapToDriverValue = String;
 
->>>>>>> f39f8857
 	getSQLType(): string {
 		let type = '';
 		if (this.precision !== undefined && this.scale !== undefined) {
