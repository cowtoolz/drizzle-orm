--- conflicted
+++ resolved
@@ -1,15 +1,9 @@
-<<<<<<< HEAD
 import type * as V1 from '~/_relations.ts';
-import { entityKind } from '~/entity.ts';
-import { TransactionRollbackError } from '~/errors.ts';
-import type { AnyRelations, EmptyRelations, ExtractTablesWithRelations, TablesRelationalConfig } from '~/relations.ts';
-=======
 import { type Cache, hashQuery, NoopCache } from '~/cache/core/cache.ts';
 import type { WithCacheConfig } from '~/cache/core/types.ts';
 import { entityKind, is } from '~/entity.ts';
 import { DrizzleQueryError, TransactionRollbackError } from '~/errors.ts';
-import type { RelationalSchemaConfig, TablesRelationalConfig } from '~/relations.ts';
->>>>>>> 8b8d78ec
+import type { AnyRelations, EmptyRelations, ExtractTablesWithRelations, TablesRelationalConfig } from '~/relations.ts';
 import { type Query, type SQL, sql } from '~/sql/sql.ts';
 import type { Assume, Equal } from '~/utils.ts';
 import { MySqlDatabase } from './db.ts';
