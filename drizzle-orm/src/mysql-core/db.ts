import type { ResultSetHeader } from 'mysql2/promise';
<<<<<<< HEAD
import type * as V1 from '~/_relations.ts';
=======
import type { Cache } from '~/cache/core/cache.ts';
>>>>>>> 8b8d78ec
import { entityKind } from '~/entity.ts';
import type { TypedQueryBuilder } from '~/query-builders/query-builder.ts';
import type { AnyRelations, EmptyRelations, ExtractTablesWithRelations, TablesRelationalConfig } from '~/relations.ts';
import { SelectionProxyHandler } from '~/selection-proxy.ts';
import { type ColumnsSelection, type SQL, sql, type SQLWrapper } from '~/sql/sql.ts';
import { WithSubquery } from '~/subquery.ts';
import type { DrizzleTypeError } from '~/utils.ts';
import type { MySqlDialect } from './dialect.ts';
import { _RelationalQueryBuilder } from './query-builders/_query.ts';
import { MySqlCountBuilder } from './query-builders/count.ts';
import {
	MySqlDeleteBase,
	MySqlInsertBuilder,
	MySqlSelectBuilder,
	MySqlUpdateBuilder,
	QueryBuilder,
} from './query-builders/index.ts';
import { RelationalQueryBuilder } from './query-builders/query.ts';
import type { SelectedFields } from './query-builders/select.types.ts';
import type {
	Mode,
	MySqlQueryResultHKT,
	MySqlQueryResultKind,
	MySqlSession,
	MySqlTransaction,
	MySqlTransactionConfig,
	PreparedQueryHKTBase,
} from './session.ts';
import type { WithBuilder } from './subquery.ts';
import type { MySqlTable } from './table.ts';
import type { MySqlViewBase } from './view-base.ts';

export class MySqlDatabase<
	TQueryResult extends MySqlQueryResultHKT,
	TPreparedQueryHKT extends PreparedQueryHKTBase,
	TFullSchema extends Record<string, unknown> = Record<string, never>,
	TRelations extends AnyRelations = EmptyRelations,
	TTablesConfig extends TablesRelationalConfig = ExtractTablesWithRelations<TRelations>,
	TSchema extends V1.TablesRelationalConfig = V1.ExtractTablesWithRelations<TFullSchema>,
> {
	static readonly [entityKind]: string = 'MySqlDatabase';

	declare readonly _: {
		readonly schema: TSchema | undefined;
		readonly fullSchema: TFullSchema;
		readonly relations: TRelations;
		readonly tableNamesMap: Record<string, string>;
	};

	/** @deprecated */
	_query: TFullSchema extends Record<string, never>
		? DrizzleTypeError<'Seems like the schema generic is missing - did you forget to add it to your DB type?'>
		: {
			[K in keyof TSchema]: _RelationalQueryBuilder<TPreparedQueryHKT, TSchema, TSchema[K]>;
		};

	// TO-DO: Figure out how to pass DrizzleTypeError without breaking withReplicas
	query: {
		[K in keyof TRelations['tables']]: RelationalQueryBuilder<
			TPreparedQueryHKT,
			TTablesConfig,
			TTablesConfig[K]
		>;
	};

	constructor(
		/** @internal */
		readonly dialect: MySqlDialect,
		/** @internal */
		readonly session: MySqlSession<any, any, any, any, any, any>,
		relations: AnyRelations | undefined,
		schema: V1.RelationalSchemaConfig<TSchema> | undefined,
		protected readonly mode: Mode,
	) {
		const rel = relations ?? {} as EmptyRelations;

		this._ = schema
			? {
				schema: schema.schema,
				fullSchema: schema.fullSchema as TFullSchema,
				tableNamesMap: schema.tableNamesMap,
				relations: rel as TRelations,
			}
			: {
				schema: undefined,
				fullSchema: {} as TFullSchema,
				tableNamesMap: {},
				relations: rel as TRelations,
			};
		this._query = {} as typeof this['_query'];
		if (this._.schema) {
			for (const [tableName, columns] of Object.entries(this._.schema)) {
				(this._query as MySqlDatabase<TQueryResult, TPreparedQueryHKT, Record<string, any>>['_query'])[tableName] =
					new _RelationalQueryBuilder(
						schema!.fullSchema,
						this._.schema,
						this._.tableNamesMap,
						schema!.fullSchema[tableName] as MySqlTable,
						columns,
						dialect,
						session,
						this.mode,
					);
			}
		}
<<<<<<< HEAD
		this.query = {} as typeof this['query'];
		if (relations) {
			for (const [tableName, relation] of Object.entries(relations.tablesConfig)) {
				(this.query as MySqlDatabase<
					TQueryResult,
					TPreparedQueryHKT,
					TSchema,
					AnyRelations,
					TablesRelationalConfig,
					V1.TablesRelationalConfig
				>['query'])[
					tableName
				] = new RelationalQueryBuilder(
					relations.tables,
					relations.tablesConfig,
					relations.tableNamesMap,
					relation.table as MySqlTable,
					relation,
					dialect,
					session,
				);
			}
		}
=======
		this.$cache = { invalidate: async (_params: any) => {} };
>>>>>>> 8b8d78ec
	}

	/**
	 * Creates a subquery that defines a temporary named result set as a CTE.
	 *
	 * It is useful for breaking down complex queries into simpler parts and for reusing the result set in subsequent parts of the query.
	 *
	 * See docs: {@link https://orm.drizzle.team/docs/select#with-clause}
	 *
	 * @param alias The alias for the subquery.
	 *
	 * Failure to provide an alias will result in a DrizzleTypeError, preventing the subquery from being referenced in other queries.
	 *
	 * @example
	 *
	 * ```ts
	 * // Create a subquery with alias 'sq' and use it in the select query
	 * const sq = db.$with('sq').as(db.select().from(users).where(eq(users.id, 42)));
	 *
	 * const result = await db.with(sq).select().from(sq);
	 * ```
	 *
	 * To select arbitrary SQL values as fields in a CTE and reference them in other CTEs or in the main query, you need to add aliases to them:
	 *
	 * ```ts
	 * // Select an arbitrary SQL value as a field in a CTE and reference it in the main query
	 * const sq = db.$with('sq').as(db.select({
	 *   name: sql<string>`upper(${users.name})`.as('name'),
	 * })
	 * .from(users));
	 *
	 * const result = await db.with(sq).select({ name: sq.name }).from(sq);
	 * ```
	 */
	$with: WithBuilder = (alias: string, selection?: ColumnsSelection) => {
		const self = this;
		const as = (
			qb:
				| TypedQueryBuilder<ColumnsSelection | undefined>
				| SQL
				| ((qb: QueryBuilder) => TypedQueryBuilder<ColumnsSelection | undefined> | SQL),
		) => {
			if (typeof qb === 'function') {
				qb = qb(new QueryBuilder(self.dialect));
			}

			return new Proxy(
				new WithSubquery(
					qb.getSQL(),
					selection ?? ('getSelectedFields' in qb ? qb.getSelectedFields() ?? {} : {}) as SelectedFields,
					alias,
					true,
				),
				new SelectionProxyHandler({ alias, sqlAliasedBehavior: 'alias', sqlBehavior: 'error' }),
			);
		};
		return { as };
	};

	$count(
		source: MySqlTable | MySqlViewBase | SQL | SQLWrapper,
		filters?: SQL<unknown>,
	) {
		return new MySqlCountBuilder({ source, filters, session: this.session });
	}

	$cache: { invalidate: Cache['onMutate'] };

	/**
	 * Incorporates a previously defined CTE (using `$with`) into the main query.
	 *
	 * This method allows the main query to reference a temporary named result set.
	 *
	 * See docs: {@link https://orm.drizzle.team/docs/select#with-clause}
	 *
	 * @param queries The CTEs to incorporate into the main query.
	 *
	 * @example
	 *
	 * ```ts
	 * // Define a subquery 'sq' as a CTE using $with
	 * const sq = db.$with('sq').as(db.select().from(users).where(eq(users.id, 42)));
	 *
	 * // Incorporate the CTE 'sq' into the main query and select from it
	 * const result = await db.with(sq).select().from(sq);
	 * ```
	 */
	with(...queries: WithSubquery[]) {
		const self = this;

		/**
		 * Creates a select query.
		 *
		 * Calling this method with no arguments will select all columns from the table. Pass a selection object to specify the columns you want to select.
		 *
		 * Use `.from()` method to specify which table to select from.
		 *
		 * See docs: {@link https://orm.drizzle.team/docs/select}
		 *
		 * @param fields The selection object.
		 *
		 * @example
		 *
		 * ```ts
		 * // Select all columns and all rows from the 'cars' table
		 * const allCars: Car[] = await db.select().from(cars);
		 *
		 * // Select specific columns and all rows from the 'cars' table
		 * const carsIdsAndBrands: { id: number; brand: string }[] = await db.select({
		 *   id: cars.id,
		 *   brand: cars.brand
		 * })
		 *   .from(cars);
		 * ```
		 *
		 * Like in SQL, you can use arbitrary expressions as selection fields, not just table columns:
		 *
		 * ```ts
		 * // Select specific columns along with expression and all rows from the 'cars' table
		 * const carsIdsAndLowerNames: { id: number; lowerBrand: string }[] = await db.select({
		 *   id: cars.id,
		 *   lowerBrand: sql<string>`lower(${cars.brand})`,
		 * })
		 *   .from(cars);
		 * ```
		 */
		function select(): MySqlSelectBuilder<undefined, TPreparedQueryHKT>;
		function select<TSelection extends SelectedFields>(
			fields: TSelection,
		): MySqlSelectBuilder<TSelection, TPreparedQueryHKT>;
		function select(fields?: SelectedFields): MySqlSelectBuilder<SelectedFields | undefined, TPreparedQueryHKT> {
			return new MySqlSelectBuilder({
				fields: fields ?? undefined,
				session: self.session,
				dialect: self.dialect,
				withList: queries,
			});
		}

		/**
		 * Adds `distinct` expression to the select query.
		 *
		 * Calling this method will return only unique values. When multiple columns are selected, it returns rows with unique combinations of values in these columns.
		 *
		 * Use `.from()` method to specify which table to select from.
		 *
		 * See docs: {@link https://orm.drizzle.team/docs/select#distinct}
		 *
		 * @param fields The selection object.
		 *
		 * @example
		 * ```ts
		 * // Select all unique rows from the 'cars' table
		 * await db.selectDistinct()
		 *   .from(cars)
		 *   .orderBy(cars.id, cars.brand, cars.color);
		 *
		 * // Select all unique brands from the 'cars' table
		 * await db.selectDistinct({ brand: cars.brand })
		 *   .from(cars)
		 *   .orderBy(cars.brand);
		 * ```
		 */
		function selectDistinct(): MySqlSelectBuilder<undefined, TPreparedQueryHKT>;
		function selectDistinct<TSelection extends SelectedFields>(
			fields: TSelection,
		): MySqlSelectBuilder<TSelection, TPreparedQueryHKT>;
		function selectDistinct(
			fields?: SelectedFields,
		): MySqlSelectBuilder<SelectedFields | undefined, TPreparedQueryHKT> {
			return new MySqlSelectBuilder({
				fields: fields ?? undefined,
				session: self.session,
				dialect: self.dialect,
				withList: queries,
				distinct: true,
			});
		}

		/**
		 * Creates an update query.
		 *
		 * Calling this method without `.where()` clause will update all rows in a table. The `.where()` clause specifies which rows should be updated.
		 *
		 * Use `.set()` method to specify which values to update.
		 *
		 * See docs: {@link https://orm.drizzle.team/docs/update}
		 *
		 * @param table The table to update.
		 *
		 * @example
		 *
		 * ```ts
		 * // Update all rows in the 'cars' table
		 * await db.update(cars).set({ color: 'red' });
		 *
		 * // Update rows with filters and conditions
		 * await db.update(cars).set({ color: 'red' }).where(eq(cars.brand, 'BMW'));
		 * ```
		 */
		function update<TTable extends MySqlTable>(
			table: TTable,
		): MySqlUpdateBuilder<TTable, TQueryResult, TPreparedQueryHKT> {
			return new MySqlUpdateBuilder(table, self.session, self.dialect, queries);
		}

		/**
		 * Creates a delete query.
		 *
		 * Calling this method without `.where()` clause will delete all rows in a table. The `.where()` clause specifies which rows should be deleted.
		 *
		 * See docs: {@link https://orm.drizzle.team/docs/delete}
		 *
		 * @param table The table to delete from.
		 *
		 * @example
		 *
		 * ```ts
		 * // Delete all rows in the 'cars' table
		 * await db.delete(cars);
		 *
		 * // Delete rows with filters and conditions
		 * await db.delete(cars).where(eq(cars.color, 'green'));
		 * ```
		 */
		function delete_<TTable extends MySqlTable>(
			table: TTable,
		): MySqlDeleteBase<TTable, TQueryResult, TPreparedQueryHKT> {
			return new MySqlDeleteBase(table, self.session, self.dialect, queries);
		}

		return { select, selectDistinct, update, delete: delete_ };
	}

	/**
	 * Creates a select query.
	 *
	 * Calling this method with no arguments will select all columns from the table. Pass a selection object to specify the columns you want to select.
	 *
	 * Use `.from()` method to specify which table to select from.
	 *
	 * See docs: {@link https://orm.drizzle.team/docs/select}
	 *
	 * @param fields The selection object.
	 *
	 * @example
	 *
	 * ```ts
	 * // Select all columns and all rows from the 'cars' table
	 * const allCars: Car[] = await db.select().from(cars);
	 *
	 * // Select specific columns and all rows from the 'cars' table
	 * const carsIdsAndBrands: { id: number; brand: string }[] = await db.select({
	 *   id: cars.id,
	 *   brand: cars.brand
	 * })
	 *   .from(cars);
	 * ```
	 *
	 * Like in SQL, you can use arbitrary expressions as selection fields, not just table columns:
	 *
	 * ```ts
	 * // Select specific columns along with expression and all rows from the 'cars' table
	 * const carsIdsAndLowerNames: { id: number; lowerBrand: string }[] = await db.select({
	 *   id: cars.id,
	 *   lowerBrand: sql<string>`lower(${cars.brand})`,
	 * })
	 *   .from(cars);
	 * ```
	 */
	select(): MySqlSelectBuilder<undefined, TPreparedQueryHKT>;
	select<TSelection extends SelectedFields>(fields: TSelection): MySqlSelectBuilder<TSelection, TPreparedQueryHKT>;
	select(fields?: SelectedFields): MySqlSelectBuilder<SelectedFields | undefined, TPreparedQueryHKT> {
		return new MySqlSelectBuilder({ fields: fields ?? undefined, session: this.session, dialect: this.dialect });
	}

	/**
	 * Adds `distinct` expression to the select query.
	 *
	 * Calling this method will return only unique values. When multiple columns are selected, it returns rows with unique combinations of values in these columns.
	 *
	 * Use `.from()` method to specify which table to select from.
	 *
	 * See docs: {@link https://orm.drizzle.team/docs/select#distinct}
	 *
	 * @param fields The selection object.
	 *
	 * @example
	 * ```ts
	 * // Select all unique rows from the 'cars' table
	 * await db.selectDistinct()
	 *   .from(cars)
	 *   .orderBy(cars.id, cars.brand, cars.color);
	 *
	 * // Select all unique brands from the 'cars' table
	 * await db.selectDistinct({ brand: cars.brand })
	 *   .from(cars)
	 *   .orderBy(cars.brand);
	 * ```
	 */
	selectDistinct(): MySqlSelectBuilder<undefined, TPreparedQueryHKT>;
	selectDistinct<TSelection extends SelectedFields>(
		fields: TSelection,
	): MySqlSelectBuilder<TSelection, TPreparedQueryHKT>;
	selectDistinct(fields?: SelectedFields): MySqlSelectBuilder<SelectedFields | undefined, TPreparedQueryHKT> {
		return new MySqlSelectBuilder({
			fields: fields ?? undefined,
			session: this.session,
			dialect: this.dialect,
			distinct: true,
		});
	}

	/**
	 * Creates an update query.
	 *
	 * Calling this method without `.where()` clause will update all rows in a table. The `.where()` clause specifies which rows should be updated.
	 *
	 * Use `.set()` method to specify which values to update.
	 *
	 * See docs: {@link https://orm.drizzle.team/docs/update}
	 *
	 * @param table The table to update.
	 *
	 * @example
	 *
	 * ```ts
	 * // Update all rows in the 'cars' table
	 * await db.update(cars).set({ color: 'red' });
	 *
	 * // Update rows with filters and conditions
	 * await db.update(cars).set({ color: 'red' }).where(eq(cars.brand, 'BMW'));
	 * ```
	 */
	update<TTable extends MySqlTable>(table: TTable): MySqlUpdateBuilder<TTable, TQueryResult, TPreparedQueryHKT> {
		return new MySqlUpdateBuilder(table, this.session, this.dialect);
	}

	/**
	 * Creates an insert query.
	 *
	 * Calling this method will create new rows in a table. Use `.values()` method to specify which values to insert.
	 *
	 * See docs: {@link https://orm.drizzle.team/docs/insert}
	 *
	 * @param table The table to insert into.
	 *
	 * @example
	 *
	 * ```ts
	 * // Insert one row
	 * await db.insert(cars).values({ brand: 'BMW' });
	 *
	 * // Insert multiple rows
	 * await db.insert(cars).values([{ brand: 'BMW' }, { brand: 'Porsche' }]);
	 * ```
	 */
	insert<TTable extends MySqlTable>(table: TTable): MySqlInsertBuilder<TTable, TQueryResult, TPreparedQueryHKT> {
		return new MySqlInsertBuilder(table, this.session, this.dialect);
	}

	/**
	 * Creates a delete query.
	 *
	 * Calling this method without `.where()` clause will delete all rows in a table. The `.where()` clause specifies which rows should be deleted.
	 *
	 * See docs: {@link https://orm.drizzle.team/docs/delete}
	 *
	 * @param table The table to delete from.
	 *
	 * @example
	 *
	 * ```ts
	 * // Delete all rows in the 'cars' table
	 * await db.delete(cars);
	 *
	 * // Delete rows with filters and conditions
	 * await db.delete(cars).where(eq(cars.color, 'green'));
	 * ```
	 */
	delete<TTable extends MySqlTable>(table: TTable): MySqlDeleteBase<TTable, TQueryResult, TPreparedQueryHKT> {
		return new MySqlDeleteBase(table, this.session, this.dialect);
	}

	execute<T extends { [column: string]: any } = ResultSetHeader>(
		query: SQLWrapper | string,
	): Promise<MySqlQueryResultKind<TQueryResult, T>> {
		return this.session.execute(typeof query === 'string' ? sql.raw(query) : query.getSQL());
	}

	transaction<T>(
		transaction: (
			tx: MySqlTransaction<TQueryResult, TPreparedQueryHKT, TFullSchema, TRelations, TTablesConfig, TSchema>,
			config?: MySqlTransactionConfig,
		) => Promise<T>,
		config?: MySqlTransactionConfig,
	): Promise<T> {
		return this.session.transaction(transaction, config);
	}
}

export type MySQLWithReplicas<Q> = Q & { $primary: Q };

export const withReplicas = <
	HKT extends MySqlQueryResultHKT,
	TPreparedQueryHKT extends PreparedQueryHKTBase,
	TFullSchema extends Record<string, unknown>,
	TRelations extends AnyRelations,
	TTablesConfig extends TablesRelationalConfig,
	TSchema extends V1.TablesRelationalConfig,
	Q extends MySqlDatabase<
		HKT,
		TPreparedQueryHKT,
		TFullSchema,
		TRelations,
		TTablesConfig,
		TSchema extends Record<string, unknown> ? V1.ExtractTablesWithRelations<TFullSchema> : TSchema
	>,
>(
	primary: Q,
	replicas: [Q, ...Q[]],
	getReplica: (replicas: Q[]) => Q = () => replicas[Math.floor(Math.random() * replicas.length)]!,
): MySQLWithReplicas<Q> => {
	const select: Q['select'] = (...args: []) => getReplica(replicas).select(...args);
	const selectDistinct: Q['selectDistinct'] = (...args: []) => getReplica(replicas).selectDistinct(...args);
	const $count: Q['$count'] = (...args: [any]) => getReplica(replicas).$count(...args);
	const $with: Q['with'] = (...args: []) => getReplica(replicas).with(...args);

	const update: Q['update'] = (...args: [any]) => primary.update(...args);
	const insert: Q['insert'] = (...args: [any]) => primary.insert(...args);
	const $delete: Q['delete'] = (...args: [any]) => primary.delete(...args);
	const execute: Q['execute'] = (...args: [any]) => primary.execute(...args);
	const transaction: Q['transaction'] = (...args: [any, any]) => primary.transaction(...args);

	return {
		...primary,
		update,
		insert,
		delete: $delete,
		execute,
		transaction,
		$primary: primary,
		select,
		selectDistinct,
		$count,
		with: $with,
		get _query() {
			return getReplica(replicas)._query;
		},
		get query() {
			return getReplica(replicas).query;
		},
	};
};<|MERGE_RESOLUTION|>--- conflicted
+++ resolved
@@ -1,9 +1,6 @@
 import type { ResultSetHeader } from 'mysql2/promise';
-<<<<<<< HEAD
 import type * as V1 from '~/_relations.ts';
-=======
 import type { Cache } from '~/cache/core/cache.ts';
->>>>>>> 8b8d78ec
 import { entityKind } from '~/entity.ts';
 import type { TypedQueryBuilder } from '~/query-builders/query-builder.ts';
 import type { AnyRelations, EmptyRelations, ExtractTablesWithRelations, TablesRelationalConfig } from '~/relations.ts';
@@ -109,7 +106,6 @@
 					);
 			}
 		}
-<<<<<<< HEAD
 		this.query = {} as typeof this['query'];
 		if (relations) {
 			for (const [tableName, relation] of Object.entries(relations.tablesConfig)) {
@@ -133,9 +129,31 @@
 				);
 			}
 		}
-=======
+		this.query = {} as typeof this['query'];
+		if (relations) {
+			for (const [tableName, relation] of Object.entries(relations.tablesConfig)) {
+				(this.query as MySqlDatabase<
+					TQueryResult,
+					TPreparedQueryHKT,
+					TSchema,
+					AnyRelations,
+					TablesRelationalConfig,
+					V1.TablesRelationalConfig
+				>['query'])[
+					tableName
+				] = new RelationalQueryBuilder(
+					relations.tables,
+					relations.tablesConfig,
+					relations.tableNamesMap,
+					relation.table as MySqlTable,
+					relation,
+					dialect,
+					session,
+				);
+			}
+		}
+
 		this.$cache = { invalidate: async (_params: any) => {} };
->>>>>>> 8b8d78ec
 	}
 
 	/**
