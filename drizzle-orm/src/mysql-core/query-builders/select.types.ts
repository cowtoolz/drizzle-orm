--- conflicted
+++ resolved
@@ -21,12 +21,7 @@
 import type { ColumnsSelection, Placeholder, SQL, View } from '~/sql/sql.ts';
 import type { Subquery } from '~/subquery.ts';
 import type { Table, UpdateTableConfig } from '~/table.ts';
-<<<<<<< HEAD
-import type { Assume } from '~/utils.ts';
-=======
 import type { Assume, ValidateShape } from '~/utils.ts';
-import type { ColumnsSelection, View } from '~/view.ts';
->>>>>>> 1a482ce8
 import type { PreparedQueryConfig, PreparedQueryHKTBase, PreparedQueryKind } from '../session.ts';
 import type { MySqlSelectBase, MySqlSelectQueryBuilderBase } from './select.ts';
 import type { MySqlViewBase } from '../view-base.ts';
