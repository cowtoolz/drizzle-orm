/// <reference types="@cloudflare/workers-types" />
import * as V1 from '~/_relations.ts';
import { entityKind } from '~/entity.ts';
import { DefaultLogger } from '~/logger.ts';
import type { AnyRelations, EmptyRelations } from '~/relations.ts';
import { BaseSQLiteDatabase } from '~/sqlite-core/db.ts';
import { SQLiteSyncDialect } from '~/sqlite-core/dialect.ts';
import type { DrizzleConfig } from '~/utils.ts';
import { SQLiteDOSession } from './session.ts';

export class DrizzleSqliteDODatabase<
	TSchema extends Record<string, unknown> = Record<string, never>,
	TRelations extends AnyRelations = EmptyRelations,
> extends BaseSQLiteDatabase<'sync', SqlStorageCursor<Record<string, SqlStorageValue>>, TSchema, TRelations> {
	static override readonly [entityKind]: string = 'DrizzleSqliteDODatabase';

	/** @internal */
	declare readonly session: SQLiteDOSession<
		TSchema,
		TRelations,
		V1.ExtractTablesWithRelations<TSchema>
	>;
}

export function drizzle<
	TSchema extends Record<string, unknown> = Record<string, never>,
	TRelations extends AnyRelations = EmptyRelations,
	TClient extends DurableObjectStorage = DurableObjectStorage,
>(
	client: TClient,
	config: DrizzleConfig<TSchema, TRelations> = {},
): DrizzleSqliteDODatabase<TSchema, TRelations> & {
	$client: TClient;
} {
	const dialect = new SQLiteSyncDialect({ casing: config.casing });
	let logger;
	if (config.logger === true) {
		logger = new DefaultLogger();
	} else if (config.logger !== false) {
		logger = config.logger;
	}

	let schema: V1.RelationalSchemaConfig<V1.TablesRelationalConfig> | undefined;
	if (config.schema) {
		const tablesConfig = V1.extractTablesRelationalConfig(
			config.schema,
			V1.createTableRelationsHelpers,
		);
		schema = {
			fullSchema: config.schema,
			schema: tablesConfig.tables,
			tableNamesMap: tablesConfig.tableNamesMap,
		};
	}

	const relations = config.relations ?? {} as TRelations;
	const session = new SQLiteDOSession(client as DurableObjectStorage, dialect, relations, schema, { logger });
	const db = new DrizzleSqliteDODatabase(
		'sync',
		dialect,
		session,
		relations,
<<<<<<< HEAD
		schema as V1.RelationalSchemaConfig<any>,
=======
		schema,
		false,
		true,
>>>>>>> f654053d
	) as DrizzleSqliteDODatabase<
		TSchema,
		TRelations
	>;
	(<any> db).$client = client;

	return db as any;
}<|MERGE_RESOLUTION|>--- conflicted
+++ resolved
@@ -60,13 +60,9 @@
 		dialect,
 		session,
 		relations,
-<<<<<<< HEAD
 		schema as V1.RelationalSchemaConfig<any>,
-=======
-		schema,
 		false,
 		true,
->>>>>>> f654053d
 	) as DrizzleSqliteDODatabase<
 		TSchema,
 		TRelations
