--- conflicted
+++ resolved
@@ -45,9 +45,8 @@
 		};
 	}
 
-<<<<<<< HEAD
 	const relations = config.relations;
-	const session = new OPSQLiteSession(client, dialect, relations, schema, { logger });
+	const session = new OPSQLiteSession(client, dialect, relations, schema, { logger, cache: config.cache });
 	const db = new OPSQLiteDatabase(
 		'async',
 		dialect,
@@ -58,10 +57,6 @@
 		TSchema,
 		TRelations
 	>;
-=======
-	const session = new OPSQLiteSession(client, dialect, schema, { logger, cache: config.cache });
-	const db = new OPSQLiteDatabase('async', dialect, session, schema) as OPSQLiteDatabase<TSchema>;
->>>>>>> 8b8d78ec
 	(<any> db).$client = client;
 	(<any> db).$cache = config.cache;
 	if ((<any> db).$cache) {
