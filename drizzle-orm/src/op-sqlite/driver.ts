import type { OPSQLiteConnection, QueryResult } from '@op-engineering/op-sqlite';
import { entityKind } from '~/entity.ts';
import { DefaultLogger } from '~/logger.ts';
import {
	createTableRelationsHelpers,
	extractTablesRelationalConfig,
	type RelationalSchemaConfig,
	type TablesRelationalConfig,
} from '~/relations.ts';
import { BaseSQLiteDatabase } from '~/sqlite-core/db.ts';
import { SQLiteAsyncDialect } from '~/sqlite-core/dialect.ts';
import type { DrizzleConfig } from '~/utils.ts';
import { OPSQLiteSession } from './session.ts';

export class OPSQLiteDatabase<
	TSchema extends Record<string, unknown> = Record<string, never>,
> extends BaseSQLiteDatabase<'async', QueryResult, TSchema> {
	static readonly [entityKind]: string = 'OPSQLiteDatabase';
}

export function drizzle<TSchema extends Record<string, unknown> = Record<string, never>>(
	client: OPSQLiteConnection,
	config: DrizzleConfig<TSchema> = {},
<<<<<<< HEAD
): OPSQLiteDatabase<TSchema> {
	const dialect = new SQLiteAsyncDialect({ casing: config.casing });
=======
): OPSQLiteDatabase<TSchema> & {
	$client: OPSQLiteConnection;
} {
	const dialect = new SQLiteAsyncDialect();
>>>>>>> 20ec9d7e
	let logger;
	if (config.logger === true) {
		logger = new DefaultLogger();
	} else if (config.logger !== false) {
		logger = config.logger;
	}

	let schema: RelationalSchemaConfig<TablesRelationalConfig> | undefined;
	if (config.schema) {
		const tablesConfig = extractTablesRelationalConfig(
			config.schema,
			createTableRelationsHelpers,
		);
		schema = {
			fullSchema: config.schema,
			schema: tablesConfig.tables,
			tableNamesMap: tablesConfig.tableNamesMap,
		};
	}

	const session = new OPSQLiteSession(client, dialect, schema, { logger });
	const db = new OPSQLiteDatabase('async', dialect, session, schema) as OPSQLiteDatabase<TSchema>;
	(<any> db).$client = client;

	return db as any;
}<|MERGE_RESOLUTION|>--- conflicted
+++ resolved
@@ -21,15 +21,10 @@
 export function drizzle<TSchema extends Record<string, unknown> = Record<string, never>>(
 	client: OPSQLiteConnection,
 	config: DrizzleConfig<TSchema> = {},
-<<<<<<< HEAD
-): OPSQLiteDatabase<TSchema> {
-	const dialect = new SQLiteAsyncDialect({ casing: config.casing });
-=======
 ): OPSQLiteDatabase<TSchema> & {
 	$client: OPSQLiteConnection;
 } {
-	const dialect = new SQLiteAsyncDialect();
->>>>>>> 20ec9d7e
+	const dialect = new SQLiteAsyncDialect({ casing: config.casing });
 	let logger;
 	if (config.logger === true) {
 		logger = new DefaultLogger();
