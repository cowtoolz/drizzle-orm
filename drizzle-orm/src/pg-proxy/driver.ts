import * as V1 from '~/_relations.ts';
import { entityKind } from '~/entity.ts';
import { DefaultLogger } from '~/logger.ts';
import { PgDatabase } from '~/pg-core/db.ts';
import { PgDialect } from '~/pg-core/dialect.ts';
import type { AnyRelations, EmptyRelations } from '~/relations.ts';
import type { DrizzleConfig } from '~/utils.ts';
import { type PgRemoteQueryResultHKT, PgRemoteSession } from './session.ts';

export class PgRemoteDatabase<
	TSchema extends Record<string, unknown> = Record<string, never>,
	TRelations extends AnyRelations = EmptyRelations,
> extends PgDatabase<PgRemoteQueryResultHKT, TSchema, TRelations> {
	static override readonly [entityKind]: string = 'PgRemoteDatabase';
}

export type RemoteCallback = (
	sql: string,
	params: any[],
	method: 'all' | 'execute',
	typings?: any[],
) => Promise<{ rows: any[] }>;

export function drizzle<
	TSchema extends Record<string, unknown> = Record<string, never>,
	TRelations extends AnyRelations = EmptyRelations,
>(
	callback: RemoteCallback,
	config: DrizzleConfig<TSchema, TRelations> = {},
	_dialect: () => PgDialect = () => new PgDialect({ casing: config.casing }),
): PgRemoteDatabase<TSchema, TRelations> {
	const dialect = _dialect();
	let logger;
	if (config.logger === true) {
		logger = new DefaultLogger();
	} else if (config.logger !== false) {
		logger = config.logger;
	}

	let schema: V1.RelationalSchemaConfig<V1.TablesRelationalConfig> | undefined;
	if (config.schema) {
		const tablesConfig = V1.extractTablesRelationalConfig(
			config.schema,
			V1.createTableRelationsHelpers,
		);
		schema = {
			fullSchema: config.schema,
			schema: tablesConfig.tables,
			tableNamesMap: tablesConfig.tableNamesMap,
		};
	}

<<<<<<< HEAD
	const relations = config.relations;
	const session = new PgRemoteSession(callback, dialect, relations, schema, { logger });
	return new PgRemoteDatabase(
		dialect,
		session,
		relations,
		schema as V1.RelationalSchemaConfig<any>,
	) as PgRemoteDatabase<TSchema, TRelations>;
=======
	const session = new PgRemoteSession(callback, dialect, schema, { logger, cache: config.cache });
	const db = new PgRemoteDatabase(dialect, session, schema as any) as PgRemoteDatabase<TSchema>;
	(<any> db).$cache = config.cache;
	if ((<any> db).$cache) {
		(<any> db).$cache['invalidate'] = config.cache?.onMutate;
	}

	return db;
>>>>>>> 8b8d78ec
}<|MERGE_RESOLUTION|>--- conflicted
+++ resolved
@@ -50,23 +50,18 @@
 		};
 	}
 
-<<<<<<< HEAD
 	const relations = config.relations;
-	const session = new PgRemoteSession(callback, dialect, relations, schema, { logger });
-	return new PgRemoteDatabase(
+	const session = new PgRemoteSession(callback, dialect, relations, schema, { logger, cache: config.cache });
+	const db = new PgRemoteDatabase(
 		dialect,
 		session,
 		relations,
 		schema as V1.RelationalSchemaConfig<any>,
 	) as PgRemoteDatabase<TSchema, TRelations>;
-=======
-	const session = new PgRemoteSession(callback, dialect, schema, { logger, cache: config.cache });
-	const db = new PgRemoteDatabase(dialect, session, schema as any) as PgRemoteDatabase<TSchema>;
 	(<any> db).$cache = config.cache;
 	if ((<any> db).$cache) {
 		(<any> db).$cache['invalidate'] = config.cache?.onMutate;
 	}
 
 	return db;
->>>>>>> 8b8d78ec
 }