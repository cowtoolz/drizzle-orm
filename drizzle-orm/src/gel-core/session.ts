--- conflicted
+++ resolved
@@ -2,11 +2,8 @@
 import type { WithCacheConfig } from '~/cache/core/types.ts';
 import { entityKind, is } from '~/entity.ts';
 import { TransactionRollbackError } from '~/errors.ts';
-<<<<<<< HEAD
+import { DrizzleQueryError } from '~/errors/index.ts';
 import type { BlankGelHookContext, DrizzleGelExtension, DrizzleGelHookContext } from '~/extension-core/gel/index.ts';
-=======
-import { DrizzleQueryError } from '~/errors/index.ts';
->>>>>>> 50a8b163
 import type { TablesRelationalConfig } from '~/relations.ts';
 import type { PreparedQuery } from '~/session.ts';
 import type { Query, SQL } from '~/sql/index.ts';
@@ -25,11 +22,6 @@
 export abstract class GelPreparedQuery<T extends PreparedQueryConfig> implements PreparedQuery {
 	constructor(
 		protected query: Query,
-<<<<<<< HEAD
-		protected extensions?: DrizzleGelExtension[],
-		protected hookContext?: BlankGelHookContext,
-	) {}
-=======
 		private cache?: Cache,
 		// per query related metadata
 		private queryMetadata?: {
@@ -38,6 +30,8 @@
 		} | undefined,
 		// config that was passed through $withCache
 		private cacheConfig?: WithCacheConfig,
+		protected extensions?: DrizzleGelExtension[],
+		protected hookContext?: BlankGelHookContext,
 	) {
 		// it means that no $withCache options were passed and it should be just enabled
 		if (cache && cache.strategy() === 'all' && cacheConfig === undefined) {
@@ -134,7 +128,6 @@
 			throw new DrizzleQueryError(queryString, params, e as Error);
 		}
 	}
->>>>>>> 50a8b163
 
 	protected authToken?: NeonAuthToken;
 	private extensionMetas: unknown[] = [];
@@ -220,13 +213,13 @@
 		fields: SelectedFieldsOrdered | undefined,
 		name: string | undefined,
 		isResponseInArrayMode: boolean,
-		hookContext?: BlankGelHookContext,
 		customResultMapper?: (rows: unknown[][], mapColumnValue?: (value: unknown) => unknown) => T['execute'],
 		queryMetadata?: {
 			type: 'select' | 'update' | 'delete' | 'insert';
 			tables: string[];
 		},
 		cacheConfig?: WithCacheConfig,
+		hookContext?: BlankGelHookContext,
 	): GelPreparedQuery<T>;
 
 	execute<T>(query: SQL): Promise<T> {
