import { sql } from '@vercel/postgres';
<<<<<<< HEAD
import * as V1 from '~/_relations.ts';
=======
import type { Cache } from '~/cache/core/cache.ts';
>>>>>>> 8b8d78ec
import { entityKind } from '~/entity.ts';
import type { Logger } from '~/logger.ts';
import { DefaultLogger } from '~/logger.ts';
import { PgDatabase } from '~/pg-core/db.ts';
import { PgDialect } from '~/pg-core/index.ts';
import type { AnyRelations, EmptyRelations, TablesRelationalConfig } from '~/relations.ts';
import { type DrizzleConfig, isConfig } from '~/utils.ts';
import { type VercelPgClient, type VercelPgQueryResultHKT, VercelPgSession } from './session.ts';

export interface VercelPgDriverOptions {
	logger?: Logger;
	cache?: Cache;
}

export class VercelPgDriver {
	static readonly [entityKind]: string = 'VercelPgDriver';

	constructor(
		private client: VercelPgClient,
		private dialect: PgDialect,
		private options: VercelPgDriverOptions = {},
	) {
	}

	createSession(
<<<<<<< HEAD
		relations: AnyRelations | undefined,
		schema: V1.RelationalSchemaConfig<V1.TablesRelationalConfig> | undefined,
	): VercelPgSession<Record<string, unknown>, AnyRelations, TablesRelationalConfig, V1.TablesRelationalConfig> {
		return new VercelPgSession(this.client, this.dialect, relations, schema, { logger: this.options.logger });
=======
		schema: RelationalSchemaConfig<TablesRelationalConfig> | undefined,
	): VercelPgSession<Record<string, unknown>, TablesRelationalConfig> {
		return new VercelPgSession(this.client, this.dialect, schema, {
			logger: this.options.logger,
			cache: this.options.cache,
		});
>>>>>>> 8b8d78ec
	}
}

export class VercelPgDatabase<
	TSchema extends Record<string, unknown> = Record<string, never>,
	TRelations extends AnyRelations = EmptyRelations,
> extends PgDatabase<VercelPgQueryResultHKT, TSchema, TRelations> {
	static override readonly [entityKind]: string = 'VercelPgDatabase';
}

function construct<
	TSchema extends Record<string, unknown> = Record<string, never>,
	TRelations extends AnyRelations = EmptyRelations,
>(
	client: VercelPgClient,
	config: DrizzleConfig<TSchema, TRelations> = {},
): VercelPgDatabase<TSchema, TRelations> & {
	$client: VercelPgClient;
} {
	const dialect = new PgDialect({ casing: config.casing });
	let logger;
	if (config.logger === true) {
		logger = new DefaultLogger();
	} else if (config.logger !== false) {
		logger = config.logger;
	}

	let schema: V1.RelationalSchemaConfig<V1.TablesRelationalConfig> | undefined;
	if (config.schema) {
		const tablesConfig = V1.extractTablesRelationalConfig(
			config.schema,
			V1.createTableRelationsHelpers,
		);
		schema = {
			fullSchema: config.schema,
			schema: tablesConfig.tables,
			tableNamesMap: tablesConfig.tableNamesMap,
		};
	}

<<<<<<< HEAD
	const relations = config.relations;
	const driver = new VercelPgDriver(client, dialect, { logger });
	const session = driver.createSession(relations, schema);
	const db = new VercelPgDatabase(
		dialect,
		session,
		relations,
		schema as V1.RelationalSchemaConfig<any>,
	) as VercelPgDatabase<TSchema>;
=======
	const driver = new VercelPgDriver(client, dialect, { logger, cache: config.cache });
	const session = driver.createSession(schema);
	const db = new VercelPgDatabase(dialect, session, schema as any) as VercelPgDatabase<TSchema>;
>>>>>>> 8b8d78ec
	(<any> db).$client = client;
	(<any> db).$cache = config.cache;
	if ((<any> db).$cache) {
		(<any> db).$cache['invalidate'] = config.cache?.onMutate;
	}

	return db as any;
}

export function drizzle<
	TSchema extends Record<string, unknown> = Record<string, never>,
	TRelations extends AnyRelations = EmptyRelations,
	TClient extends VercelPgClient = typeof sql,
>(
	...params: [] | [
		TClient,
	] | [
		TClient,
		DrizzleConfig<TSchema, TRelations>,
	] | [
		(
			& DrizzleConfig<TSchema, TRelations>
			& ({
				client?: TClient;
			})
		),
	]
<<<<<<< HEAD
): VercelPgDatabase<TSchema, TRelations> & {
	$client: TClient;
=======
): VercelPgDatabase<TSchema> & {
	$client: VercelPgClient extends TClient ? typeof sql : TClient;
>>>>>>> 8b8d78ec
} {
	if (isConfig(params[0])) {
		const { client, ...drizzleConfig } = params[0] as ({ client?: TClient } & DrizzleConfig<TSchema, TRelations>);
		return construct(client ?? sql, drizzleConfig) as any;
	}

	return construct((params[0] ?? sql) as TClient, params[1] as DrizzleConfig<TSchema, TRelations> | undefined) as any;
}

export namespace drizzle {
	export function mock<
		TSchema extends Record<string, unknown> = Record<string, never>,
		TRelations extends AnyRelations = EmptyRelations,
	>(
		config?: DrizzleConfig<TSchema, TRelations>,
	): VercelPgDatabase<TSchema, TRelations> & {
		$client: '$client is not available on drizzle.mock()';
	} {
		return construct({} as any, config) as any;
	}
}<|MERGE_RESOLUTION|>--- conflicted
+++ resolved
@@ -1,9 +1,6 @@
 import { sql } from '@vercel/postgres';
-<<<<<<< HEAD
 import * as V1 from '~/_relations.ts';
-=======
 import type { Cache } from '~/cache/core/cache.ts';
->>>>>>> 8b8d78ec
 import { entityKind } from '~/entity.ts';
 import type { Logger } from '~/logger.ts';
 import { DefaultLogger } from '~/logger.ts';
@@ -29,19 +26,13 @@
 	}
 
 	createSession(
-<<<<<<< HEAD
 		relations: AnyRelations | undefined,
 		schema: V1.RelationalSchemaConfig<V1.TablesRelationalConfig> | undefined,
 	): VercelPgSession<Record<string, unknown>, AnyRelations, TablesRelationalConfig, V1.TablesRelationalConfig> {
-		return new VercelPgSession(this.client, this.dialect, relations, schema, { logger: this.options.logger });
-=======
-		schema: RelationalSchemaConfig<TablesRelationalConfig> | undefined,
-	): VercelPgSession<Record<string, unknown>, TablesRelationalConfig> {
-		return new VercelPgSession(this.client, this.dialect, schema, {
+		return new VercelPgSession(this.client, this.dialect, relations, schema, {
 			logger: this.options.logger,
 			cache: this.options.cache,
 		});
->>>>>>> 8b8d78ec
 	}
 }
 
@@ -82,9 +73,8 @@
 		};
 	}
 
-<<<<<<< HEAD
 	const relations = config.relations;
-	const driver = new VercelPgDriver(client, dialect, { logger });
+	const driver = new VercelPgDriver(client, dialect, { logger, cache: config.cache });
 	const session = driver.createSession(relations, schema);
 	const db = new VercelPgDatabase(
 		dialect,
@@ -92,11 +82,6 @@
 		relations,
 		schema as V1.RelationalSchemaConfig<any>,
 	) as VercelPgDatabase<TSchema>;
-=======
-	const driver = new VercelPgDriver(client, dialect, { logger, cache: config.cache });
-	const session = driver.createSession(schema);
-	const db = new VercelPgDatabase(dialect, session, schema as any) as VercelPgDatabase<TSchema>;
->>>>>>> 8b8d78ec
 	(<any> db).$client = client;
 	(<any> db).$cache = config.cache;
 	if ((<any> db).$cache) {
@@ -124,13 +109,8 @@
 			})
 		),
 	]
-<<<<<<< HEAD
 ): VercelPgDatabase<TSchema, TRelations> & {
-	$client: TClient;
-=======
-): VercelPgDatabase<TSchema> & {
 	$client: VercelPgClient extends TClient ? typeof sql : TClient;
->>>>>>> 8b8d78ec
 } {
 	if (isConfig(params[0])) {
 		const { client, ...drizzleConfig } = params[0] as ({ client?: TClient } & DrizzleConfig<TSchema, TRelations>);
