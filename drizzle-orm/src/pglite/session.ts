--- conflicted
+++ resolved
@@ -11,12 +11,9 @@
 import { type Assume, mapResultRow } from '~/utils.ts';
 
 import { types } from '@electric-sql/pglite';
-<<<<<<< HEAD
-import type { BlankPgHookContext, DrizzlePgExtension } from '~/extension-core/pg/index.ts';
-=======
 import { type Cache, NoopCache } from '~/cache/core/cache.ts';
 import type { WithCacheConfig } from '~/cache/core/types.ts';
->>>>>>> 50a8b163
+import type { BlankPgHookContext, DrizzlePgExtension } from '~/extension-core/pg/index.ts';
 
 export type PgliteClient = PGlite;
 
@@ -44,11 +41,7 @@
 		hookContext?: BlankPgHookContext,
 		private customResultMapper?: (rows: unknown[][]) => T['execute'],
 	) {
-<<<<<<< HEAD
-		super({ sql: queryString, params }, extensions, hookContext);
-=======
-		super({ sql: queryString, params }, cache, queryMetadata, cacheConfig);
->>>>>>> 50a8b163
+		super({ sql: queryString, params }, cache, queryMetadata, cacheConfig, extensions, hookContext);
 		this.rawQueryConfig = {
 			rowMode: 'object',
 			parsers: {
@@ -156,13 +149,13 @@
 		fields: SelectedFieldsOrdered | undefined,
 		name: string | undefined,
 		isResponseInArrayMode: boolean,
-		hookContext?: BlankPgHookContext,
 		customResultMapper?: (rows: unknown[][]) => T['execute'],
 		queryMetadata?: {
 			type: 'select' | 'update' | 'delete' | 'insert';
 			tables: string[];
 		},
 		cacheConfig?: WithCacheConfig,
+		hookContext?: BlankPgHookContext,
 	): PgPreparedQuery<T> {
 		return new PglitePreparedQuery(
 			this.client,
