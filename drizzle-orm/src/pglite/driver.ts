--- conflicted
+++ resolved
@@ -1,9 +1,6 @@
 import { PGlite, type PGliteOptions } from '@electric-sql/pglite';
-<<<<<<< HEAD
 import * as V1 from '~/_relations.ts';
-=======
 import type { Cache } from '~/cache/core/cache.ts';
->>>>>>> 8b8d78ec
 import { entityKind } from '~/entity.ts';
 import type { Logger } from '~/logger.ts';
 import { DefaultLogger } from '~/logger.ts';
@@ -30,19 +27,13 @@
 	}
 
 	createSession(
-<<<<<<< HEAD
 		relations: AnyRelations | undefined,
 		schema: V1.RelationalSchemaConfig<V1.TablesRelationalConfig> | undefined,
 	): PgliteSession<Record<string, unknown>, AnyRelations, TablesRelationalConfig, V1.TablesRelationalConfig> {
-		return new PgliteSession(this.client, this.dialect, relations, schema, { logger: this.options.logger });
-=======
-		schema: RelationalSchemaConfig<TablesRelationalConfig> | undefined,
-	): PgliteSession<Record<string, unknown>, TablesRelationalConfig> {
-		return new PgliteSession(this.client, this.dialect, schema, {
+		return new PgliteSession(this.client, this.dialect, relations, schema, {
 			logger: this.options.logger,
 			cache: this.options.cache,
 		});
->>>>>>> 8b8d78ec
 	}
 }
 
@@ -83,9 +74,8 @@
 		};
 	}
 
-<<<<<<< HEAD
 	const relations = config.relations;
-	const driver = new PgliteDriver(client, dialect, { logger });
+	const driver = new PgliteDriver(client, dialect, { logger, cache: config.cache });
 	const session = driver.createSession(relations, schema);
 	const db = new PgliteDatabase(
 		dialect,
@@ -93,11 +83,6 @@
 		relations,
 		schema as V1.RelationalSchemaConfig<any>,
 	) as PgliteDatabase<TSchema>;
-=======
-	const driver = new PgliteDriver(client, dialect, { logger, cache: config.cache });
-	const session = driver.createSession(schema);
-	const db = new PgliteDatabase(dialect, session, schema as any) as PgliteDatabase<TSchema>;
->>>>>>> 8b8d78ec
 	(<any> db).$client = client;
 	(<any> db).$cache = config.cache;
 	if ((<any> db).$cache) {
