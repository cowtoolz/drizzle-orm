import { entityKind } from '~/entity.ts';
import { QueryPromise } from '~/query-promise.ts';
import { SelectionProxyHandler } from '~/selection-proxy.ts';
import type { SingleStoreDialect } from '~/singlestore-core/dialect.ts';
import type {
	AnySingleStoreQueryResultHKT,
	PreparedQueryHKTBase,
	PreparedQueryKind,
	SingleStorePreparedQueryConfig,
	SingleStoreQueryResultHKT,
	SingleStoreQueryResultKind,
	SingleStoreSession,
} from '~/singlestore-core/session.ts';
import type { SingleStoreTable } from '~/singlestore-core/table.ts';
import type { Placeholder, Query, SQL, SQLWrapper } from '~/sql/sql.ts';
import type { Subquery } from '~/subquery.ts';
import { Table } from '~/table.ts';
import type { ValueOrArray } from '~/utils.ts';
import type { SingleStoreColumn } from '../columns/common.ts';
import { extractUsedTable } from '../utils.ts';
import type { SelectedFieldsOrdered } from './select.types.ts';

export type SingleStoreDeleteWithout<
	T extends AnySingleStoreDeleteBase,
	TDynamic extends boolean,
	K extends keyof T & string,
> = TDynamic extends true ? T
	: Omit<
		SingleStoreDeleteBase<
			T['_']['table'],
			T['_']['queryResult'],
			T['_']['preparedQueryHKT'],
			TDynamic,
			T['_']['excludedMethods'] | K
		>,
		T['_']['excludedMethods'] | K
	>;

export type SingleStoreDelete<
	TTable extends SingleStoreTable = SingleStoreTable,
	TQueryResult extends SingleStoreQueryResultHKT = AnySingleStoreQueryResultHKT,
	TPreparedQueryHKT extends PreparedQueryHKTBase = PreparedQueryHKTBase,
> = SingleStoreDeleteBase<TTable, TQueryResult, TPreparedQueryHKT, true, never>;

export interface SingleStoreDeleteConfig {
	where?: SQL | undefined;
	limit?: number | Placeholder;
	orderBy?: (SingleStoreColumn | SQL | SQL.Aliased)[];
	table: SingleStoreTable;
	returning?: SelectedFieldsOrdered;
	withList?: Subquery[];
}

export type SingleStoreDeletePrepare<T extends AnySingleStoreDeleteBase> = PreparedQueryKind<
	T['_']['preparedQueryHKT'],
	SingleStorePreparedQueryConfig & {
		execute: SingleStoreQueryResultKind<T['_']['queryResult'], never>;
		iterator: never;
	},
	true
>;

type SingleStoreDeleteDynamic<T extends AnySingleStoreDeleteBase> = SingleStoreDelete<
	T['_']['table'],
	T['_']['queryResult'],
	T['_']['preparedQueryHKT']
>;

type AnySingleStoreDeleteBase = SingleStoreDeleteBase<any, any, any, any, any>;

export interface SingleStoreDeleteBase<
	TTable extends SingleStoreTable,
	TQueryResult extends SingleStoreQueryResultHKT,
	TPreparedQueryHKT extends PreparedQueryHKTBase,
	TDynamic extends boolean = false,
	TExcludedMethods extends string = never,
> extends QueryPromise<SingleStoreQueryResultKind<TQueryResult, never>> {
	readonly _: {
		readonly table: TTable;
		readonly queryResult: TQueryResult;
		readonly preparedQueryHKT: TPreparedQueryHKT;
		readonly dynamic: TDynamic;
		readonly excludedMethods: TExcludedMethods;
	};
}

export class SingleStoreDeleteBase<
	TTable extends SingleStoreTable,
	TQueryResult extends SingleStoreQueryResultHKT,
	// eslint-disable-next-line @typescript-eslint/no-unused-vars
	TPreparedQueryHKT extends PreparedQueryHKTBase,
	TDynamic extends boolean = false,
	// eslint-disable-next-line @typescript-eslint/no-unused-vars
	TExcludedMethods extends string = never,
> extends QueryPromise<SingleStoreQueryResultKind<TQueryResult, never>> implements SQLWrapper {
	static override readonly [entityKind]: string = 'SingleStoreDelete';

	private config: SingleStoreDeleteConfig;

	constructor(
		private table: TTable,
		private session: SingleStoreSession,
		private dialect: SingleStoreDialect,
		withList?: Subquery[],
	) {
		super();
		this.config = { table, withList };
	}

	/**
	 * Adds a `where` clause to the query.
	 *
	 * Calling this method will delete only those rows that fulfill a specified condition.
	 *
	 * See docs: {@link https://orm.drizzle.team/docs/delete}
	 *
	 * @param where the `where` clause.
	 *
	 * @example
	 * You can use conditional operators and `sql function` to filter the rows to be deleted.
	 *
	 * ```ts
	 * // Delete all cars with green color
	 * db.delete(cars).where(eq(cars.color, 'green'));
	 * // or
	 * db.delete(cars).where(sql`${cars.color} = 'green'`)
	 * ```
	 *
	 * You can logically combine conditional operators with `and()` and `or()` operators:
	 *
	 * ```ts
	 * // Delete all BMW cars with a green color
	 * db.delete(cars).where(and(eq(cars.color, 'green'), eq(cars.brand, 'BMW')));
	 *
	 * // Delete all cars with the green or blue color
	 * db.delete(cars).where(or(eq(cars.color, 'green'), eq(cars.color, 'blue')));
	 * ```
	 */
	where(where: SQL | undefined): SingleStoreDeleteWithout<this, TDynamic, 'where'> {
		this.config.where = where;
		return this as any;
	}

	orderBy(
		builder: (deleteTable: TTable) => ValueOrArray<SingleStoreColumn | SQL | SQL.Aliased>,
	): SingleStoreDeleteWithout<this, TDynamic, 'orderBy'>;
	orderBy(...columns: (SingleStoreColumn | SQL | SQL.Aliased)[]): SingleStoreDeleteWithout<this, TDynamic, 'orderBy'>;
	orderBy(
		...columns:
			| [(deleteTable: TTable) => ValueOrArray<SingleStoreColumn | SQL | SQL.Aliased>]
			| (SingleStoreColumn | SQL | SQL.Aliased)[]
	): SingleStoreDeleteWithout<this, TDynamic, 'orderBy'> {
		if (typeof columns[0] === 'function') {
			const orderBy = columns[0](
				new Proxy(
					this.config.table[Table.Symbol.Columns],
					new SelectionProxyHandler({ sqlAliasedBehavior: 'alias', sqlBehavior: 'sql' }),
				) as any,
			);

			const orderByArray = Array.isArray(orderBy) ? orderBy : [orderBy];
			this.config.orderBy = orderByArray;
		} else {
			const orderByArray = columns as (SingleStoreColumn | SQL | SQL.Aliased)[];
			this.config.orderBy = orderByArray;
		}
		return this as any;
	}

	limit(limit: number | Placeholder): SingleStoreDeleteWithout<this, TDynamic, 'limit'> {
		this.config.limit = limit;
		return this as any;
	}

	/** @internal */
	getSQL(): SQL {
		return this.dialect.buildDeleteQuery(this.config, this.session.extensions);
	}

	toSQL(): Query {
		const { typings: _typings, ...rest } = this.dialect.sqlToQuery(this.getSQL());
		return rest;
	}

	prepare(): SingleStoreDeletePrepare<this> {
		return this.session.prepareQuery(
			this.dialect.sqlToQuery(this.getSQL()),
			this.config.returning,
<<<<<<< HEAD
			{
				query: 'delete',
				config: this.config,
				session: this.session,
				dialect: this.dialect,
=======
			undefined,
			undefined,
			undefined,
			{
				type: 'delete',
				tables: extractUsedTable(this.config.table),
>>>>>>> 50a8b163
			},
		) as SingleStoreDeletePrepare<this>;
	}

	override execute: ReturnType<this['prepare']>['execute'] = (placeholderValues) => {
		return this.prepare().execute(placeholderValues);
	};

	private createIterator = (): ReturnType<this['prepare']>['iterator'] => {
		const self = this;
		return async function*(placeholderValues) {
			yield* self.prepare().iterator(placeholderValues);
		};
	};

	iterator = this.createIterator();

	$dynamic(): SingleStoreDeleteDynamic<this> {
		return this as any;
	}
}<|MERGE_RESOLUTION|>--- conflicted
+++ resolved
@@ -186,20 +186,19 @@
 		return this.session.prepareQuery(
 			this.dialect.sqlToQuery(this.getSQL()),
 			this.config.returning,
-<<<<<<< HEAD
+			undefined,
+			undefined,
+			undefined,
+			{
+				type: 'delete',
+				tables: extractUsedTable(this.config.table),
+			},
+			undefined,
 			{
 				query: 'delete',
 				config: this.config,
 				session: this.session,
 				dialect: this.dialect,
-=======
-			undefined,
-			undefined,
-			undefined,
-			{
-				type: 'delete',
-				tables: extractUsedTable(this.config.table),
->>>>>>> 50a8b163
 			},
 		) as SingleStoreDeletePrepare<this>;
 	}
