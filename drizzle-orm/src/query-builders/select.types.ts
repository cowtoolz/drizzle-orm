import type { ChangeColumnTableName, Dialect } from '~/column-builder.ts';
import type { AnyColumn, Column, GetColumnData, UpdateColConfig } from '~/column.ts';
import type { SelectedFields } from '~/operations.ts';
import type { ColumnsSelection, SQL, View } from '~/sql/sql.ts';
import type { Subquery } from '~/subquery.ts';
import type { Table } from '~/table.ts';
import type { Assume, DrizzleTypeError, Equal, IsAny, Simplify } from '~/utils.ts';
<<<<<<< HEAD
import type { ColumnsSelection, View } from '~/view.ts';
import type { BuiltInFunction } from '../built-in-function.ts';
=======
>>>>>>> a6dc0620

export type JoinType = 'inner' | 'left' | 'right' | 'full';

export type JoinNullability = 'nullable' | 'not-null';

export type ApplyNullability<T, TNullability extends JoinNullability> = TNullability extends 'nullable' ? T | null
	: TNullability extends 'null' ? null
	: T;

export type ApplyNullabilityToColumn<TColumn extends Column, TNullability extends JoinNullability> =
	TNullability extends 'not-null' ? TColumn
		: Column<
			UpdateColConfig<TColumn['_'], {
				notNull: TNullability extends 'nullable' ? false : TColumn['_']['notNull'];
			}>
		>;

export type ApplyNotNullMapToJoins<TResult, TNullabilityMap extends Record<string, JoinNullability>> =
	& {
		[TTableName in keyof TResult & keyof TNullabilityMap & string]: ApplyNullability<
			TResult[TTableName],
			TNullabilityMap[TTableName]
		>;
	}
	& {};

export type SelectMode = 'partial' | 'single' | 'multiple';

export type SelectResult<
	TResult,
	TSelectMode extends SelectMode,
	TNullabilityMap extends Record<string, JoinNullability>,
> = TSelectMode extends 'partial' ? SelectPartialResult<TResult, TNullabilityMap>
	: TSelectMode extends 'single' ? SelectResultFields<TResult>
	: ApplyNotNullMapToJoins<SelectResultFields<TResult>, TNullabilityMap>;

type IsUnion<T, U extends T = T> = (T extends any ? (U extends T ? false : true) : never) extends false ? false : true;

type Not<T extends boolean> = T extends true ? false : true;

type SelectPartialResult<TFields, TNullability extends Record<string, JoinNullability>> = TNullability extends
	TNullability ? {
		[Key in keyof TFields]: TFields[Key] extends infer TField
			? TField extends Table ? TField['_']['name'] extends keyof TNullability ? ApplyNullability<
						SelectResultFields<TField['_']['columns']>,
						TNullability[TField['_']['name']]
					>
				: never
			: TField extends Column
				? TField['_']['tableName'] extends keyof TNullability
					? ApplyNullability<SelectResultField<TField>, TNullability[TField['_']['tableName']]>
				: never
			: TField extends SQL | SQL.Aliased | BuiltInFunction ? SelectResultField<TField>
			: TField extends Record<string, any>
				? TField[keyof TField] extends AnyColumn<{ tableName: infer TTableName extends string }> | SQL | SQL.Aliased | BuiltInFunction
					? Not<IsUnion<TTableName>> extends true
						? ApplyNullability<SelectResultFields<TField>, TNullability[TTableName]>
					: SelectPartialResult<TField, TNullability>
				: never
			: never
			: never;
	}
	: never;

export type MapColumnsToTableAlias<
	TColumns extends ColumnsSelection,
	TAlias extends string,
	TDialect extends Dialect,
> =
	& {
		[Key in keyof TColumns]: TColumns[Key] extends Column
			? ChangeColumnTableName<Assume<TColumns[Key], Column>, TAlias, TDialect>
			: TColumns[Key];
	}
	& {};

export type AddAliasToSelection<
	TSelection extends ColumnsSelection,
	TAlias extends string,
	TDialect extends Dialect,
> = Simplify<
	IsAny<TSelection> extends true ? any
		: {
			[Key in keyof TSelection]: TSelection[Key] extends Column
				? ChangeColumnTableName<TSelection[Key], TAlias, TDialect>
				: TSelection[Key] extends SQL | SQL.Aliased ? TSelection[Key]
				: TSelection[Key] extends ColumnsSelection ? MapColumnsToTableAlias<TSelection[Key], TAlias, TDialect>
				: never;
		}
>;

export type AppendToResult<
	TTableName extends string | undefined,
	TResult,
	TJoinedName extends string | undefined,
	TSelectedFields extends SelectedFields<Column, Table, BuiltInFunction>,
	TOldSelectMode extends SelectMode,
> = TOldSelectMode extends 'partial' ? TResult
	: TOldSelectMode extends 'single' ? 
			& (TTableName extends string ? Record<TTableName, TResult> : TResult)
			& (TJoinedName extends string ? Record<TJoinedName, TSelectedFields> : TSelectedFields)
	: TResult & (TJoinedName extends string ? Record<TJoinedName, TSelectedFields> : TSelectedFields);

export type BuildSubquerySelection<
	TSelection extends ColumnsSelection,
	TNullability extends Record<string, JoinNullability>,
> = TSelection extends never ? any
	: 
		& {
			[Key in keyof TSelection]: TSelection[Key] extends SQL
				? DrizzleTypeError<'You cannot reference this field without assigning it an alias first - use `.as(<alias>)`'>
				: TSelection[Key] extends SQL.Aliased ? TSelection[Key]
				: TSelection[Key] extends Column
					? ApplyNullabilityToColumn<TSelection[Key], TNullability[TSelection[Key]['_']['tableName']]>
				: TSelection[Key] extends ColumnsSelection ? BuildSubquerySelection<TSelection[Key], TNullability>
				: never;
		}
		& {};

type SetJoinsNullability<TNullabilityMap extends Record<string, JoinNullability>, TValue extends JoinNullability> = {
	[Key in keyof TNullabilityMap]: TValue;
};

export type AppendToNullabilityMap<
	TJoinsNotNull extends Record<string, JoinNullability>,
	TJoinedName extends string | undefined,
	TJoinType extends JoinType,
> = TJoinedName extends string ? 'left' extends TJoinType ? TJoinsNotNull & { [name in TJoinedName]: 'nullable' }
	: 'right' extends TJoinType ? SetJoinsNullability<TJoinsNotNull, 'nullable'> & { [name in TJoinedName]: 'not-null' }
	: 'inner' extends TJoinType ? TJoinsNotNull & { [name in TJoinedName]: 'not-null' }
	: 'full' extends TJoinType ? SetJoinsNullability<TJoinsNotNull, 'nullable'> & { [name in TJoinedName]: 'nullable' }
	: never
	: TJoinsNotNull;

export type TableLike = Table | Subquery | View | SQL;

export type GetSelectTableName<TTable extends TableLike> = TTable extends Table ? TTable['_']['name']
	: TTable extends Subquery ? TTable['_']['alias']
	: TTable extends View ? TTable['_']['name']
	: TTable extends SQL ? undefined
	: never;

export type GetSelectTableSelection<TTable extends TableLike> = TTable extends Table ? TTable['_']['columns']
	: TTable extends Subquery | View ? Assume<TTable['_']['selectedFields'], ColumnsSelection>
	: TTable extends SQL ? {}
	: never;

export type SelectResultField<T, TDeep extends boolean = true> = T extends DrizzleTypeError<any> ? T
	: T extends Table ? Equal<TDeep, true> extends true ? SelectResultField<T['_']['columns'], false> : never
	: T extends Column<any> ? GetColumnData<T>
	: T extends SQL | SQL.Aliased | BuiltInFunction ? T['_']['type']
	: T extends Record<string, any> ? SelectResultFields<T, true>
	: never;

export type SelectResultFields<TSelectedFields, TDeep extends boolean = true> = Simplify<
	{
		[Key in keyof TSelectedFields & string]: SelectResultField<TSelectedFields[Key], TDeep>;
	}
>;

export type SetOperator = 'union' | 'intersect' | 'except';<|MERGE_RESOLUTION|>--- conflicted
+++ resolved
@@ -5,11 +5,7 @@
 import type { Subquery } from '~/subquery.ts';
 import type { Table } from '~/table.ts';
 import type { Assume, DrizzleTypeError, Equal, IsAny, Simplify } from '~/utils.ts';
-<<<<<<< HEAD
-import type { ColumnsSelection, View } from '~/view.ts';
 import type { BuiltInFunction } from '../built-in-function.ts';
-=======
->>>>>>> a6dc0620
 
 export type JoinType = 'inner' | 'left' | 'right' | 'full';
 
