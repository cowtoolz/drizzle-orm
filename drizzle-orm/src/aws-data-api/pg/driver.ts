import { entityKind, is } from '~/entity.ts';
import type { SQL, SQLWrapper } from '~/index.ts';
import type { Logger } from '~/logger.ts';
import { DefaultLogger } from '~/logger.ts';
import { PgDatabase } from '~/pg-core/db.ts';
import { PgDialect } from '~/pg-core/dialect.ts';
import type { PgColumn, PgInsertConfig, PgTable, TableConfig } from '~/pg-core/index.ts';
import { PgArray } from '~/pg-core/index.ts';
import type { PgRaw } from '~/pg-core/query-builders/raw.ts';
import {
	createTableRelationsHelpers,
	extractTablesRelationalConfig,
	type RelationalSchemaConfig,
	type TablesRelationalConfig,
} from '~/relations.ts';
import { Param, sql } from '~/sql/sql.ts';
import { Table } from '~/table.ts';
import type { DrizzleConfig, UpdateSet } from '~/utils.ts';
import type { AwsDataApiClient, AwsDataApiPgQueryResult, AwsDataApiPgQueryResultHKT } from './session.ts';
import { AwsDataApiSession } from './session.ts';

export interface PgDriverOptions {
	logger?: Logger;
	database: string;
	resourceArn: string;
	secretArn: string;
}

export interface DrizzleAwsDataApiPgConfig<
	TSchema extends Record<string, unknown> = Record<string, never>,
> extends DrizzleConfig<TSchema> {
	database: string;
	resourceArn: string;
	secretArn: string;
}

export class AwsDataApiPgDatabase<
	TSchema extends Record<string, unknown> = Record<string, never>,
> extends PgDatabase<AwsDataApiPgQueryResultHKT, TSchema> {
	static readonly [entityKind]: string = 'AwsDataApiPgDatabase';

	override execute<
		TRow extends Record<string, unknown> = Record<string, unknown>,
	>(query: SQLWrapper | string): PgRaw<AwsDataApiPgQueryResult<TRow>> {
		return super.execute(query);
	}
}

export class AwsPgDialect extends PgDialect {
	static readonly [entityKind]: string = 'AwsPgDialect';

	override escapeParam(num: number): string {
		return `:${num + 1}`;
	}

	override buildInsertQuery(
		{ table, values, onConflict, returning }: PgInsertConfig<PgTable<TableConfig>>,
	): SQL<unknown> {
		const columns: Record<string, PgColumn> = table[Table.Symbol.Columns];
		for (const value of values) {
			for (const fieldName of Object.keys(columns)) {
				const colValue = value[fieldName];
				if (
					is(colValue, Param) && colValue.value !== undefined && is(colValue.encoder, PgArray)
					&& Array.isArray(colValue.value)
				) {
					value[fieldName] = sql`cast(${colValue} as ${sql.raw(colValue.encoder.getSQLType())})`;
				}
			}
		}

		return super.buildInsertQuery({ table, values, onConflict, returning });
	}

	override buildUpdateSet(table: PgTable<TableConfig>, set: UpdateSet): SQL<unknown> {
		const columns: Record<string, PgColumn> = table[Table.Symbol.Columns];

		for (const [colName, colValue] of Object.entries(set)) {
			const currentColumn = columns[colName];
			if (
				currentColumn && is(colValue, Param) && colValue.value !== undefined && is(colValue.encoder, PgArray)
				&& Array.isArray(colValue.value)
			) {
				set[colName] = sql`cast(${colValue} as ${sql.raw(colValue.encoder.getSQLType())})`;
			}
		}
		return super.buildUpdateSet(table, set);
	}
}

export function drizzle<TSchema extends Record<string, unknown> = Record<string, never>>(
	client: AwsDataApiClient,
	config: DrizzleAwsDataApiPgConfig<TSchema>,
<<<<<<< HEAD
): AwsDataApiPgDatabase<TSchema> {
	const dialect = new AwsPgDialect({ casing: config.casing });
=======
): AwsDataApiPgDatabase<TSchema> & {
	$client: AwsDataApiClient;
} {
	const dialect = new AwsPgDialect();
>>>>>>> 20ec9d7e
	let logger;
	if (config.logger === true) {
		logger = new DefaultLogger();
	} else if (config.logger !== false) {
		logger = config.logger;
	}

	let schema: RelationalSchemaConfig<TablesRelationalConfig> | undefined;
	if (config.schema) {
		const tablesConfig = extractTablesRelationalConfig(
			config.schema,
			createTableRelationsHelpers,
		);
		schema = {
			fullSchema: config.schema,
			schema: tablesConfig.tables,
			tableNamesMap: tablesConfig.tableNamesMap,
		};
	}

	const session = new AwsDataApiSession(client, dialect, schema, { ...config, logger }, undefined);
	const db = new AwsDataApiPgDatabase(dialect, session, schema as any);
	(<any> db).$client = client;

	return db as any;
}<|MERGE_RESOLUTION|>--- conflicted
+++ resolved
@@ -91,15 +91,10 @@
 export function drizzle<TSchema extends Record<string, unknown> = Record<string, never>>(
 	client: AwsDataApiClient,
 	config: DrizzleAwsDataApiPgConfig<TSchema>,
-<<<<<<< HEAD
-): AwsDataApiPgDatabase<TSchema> {
-	const dialect = new AwsPgDialect({ casing: config.casing });
-=======
 ): AwsDataApiPgDatabase<TSchema> & {
 	$client: AwsDataApiClient;
 } {
-	const dialect = new AwsPgDialect();
->>>>>>> 20ec9d7e
+	const dialect = new AwsPgDialect({ casing: config.casing });
 	let logger;
 	if (config.logger === true) {
 		logger = new DefaultLogger();
