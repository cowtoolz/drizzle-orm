import { RDSDataClient, type RDSDataClientConfig } from '@aws-sdk/client-rds-data';
import * as V1 from '~/_relations.ts';
import { entityKind, is } from '~/entity.ts';
import type { Logger } from '~/logger.ts';
import { DefaultLogger } from '~/logger.ts';
import { PgDatabase } from '~/pg-core/db.ts';
import { PgDialect } from '~/pg-core/dialect.ts';
import type { PgColumn, PgInsertConfig, PgTable, TableConfig } from '~/pg-core/index.ts';
import { PgArray } from '~/pg-core/index.ts';
import type { PgRaw } from '~/pg-core/query-builders/raw.ts';
import type { AnyRelations, EmptyRelations } from '~/relations.ts';
import { Param, type SQL, sql, type SQLWrapper } from '~/sql/sql.ts';
import { Table } from '~/table.ts';
import type { DrizzleConfig, UpdateSet } from '~/utils.ts';
import type { AwsDataApiClient, AwsDataApiPgQueryResult, AwsDataApiPgQueryResultHKT } from './session.ts';
import { AwsDataApiSession } from './session.ts';

export interface PgDriverOptions {
	logger?: Logger;
	database: string;
	resourceArn: string;
	secretArn: string;
}

export interface DrizzleAwsDataApiPgConfig<
	TSchema extends Record<string, unknown> = Record<string, never>,
	TRelations extends AnyRelations = EmptyRelations,
> extends DrizzleConfig<TSchema, TRelations> {
	database: string;
	resourceArn: string;
	secretArn: string;
}

export class AwsDataApiPgDatabase<
	TSchema extends Record<string, unknown> = Record<string, never>,
	TRelations extends AnyRelations = EmptyRelations,
> extends PgDatabase<AwsDataApiPgQueryResultHKT, TSchema, TRelations> {
	static override readonly [entityKind]: string = 'AwsDataApiPgDatabase';

	override execute<
		TRow extends Record<string, unknown> = Record<string, unknown>,
	>(query: SQLWrapper | string): PgRaw<AwsDataApiPgQueryResult<TRow>> {
		return super.execute(query);
	}
}

export class AwsPgDialect extends PgDialect {
	static override readonly [entityKind]: string = 'AwsPgDialect';

	override escapeParam(num: number): string {
		return `:${num + 1}`;
	}

	override buildInsertQuery(
		{ table, values, onConflict, returning, select, withList }: PgInsertConfig<PgTable<TableConfig>>,
	): SQL<unknown> {
		const columns: Record<string, PgColumn> = table[Table.Symbol.Columns];

		if (!select) {
			for (const value of (values as Record<string, Param | SQL>[])) {
				for (const fieldName of Object.keys(columns)) {
					const colValue = value[fieldName];
					if (
						is(colValue, Param) && colValue.value !== undefined && is(colValue.encoder, PgArray)
						&& Array.isArray(colValue.value)
					) {
						value[fieldName] = sql`cast(${colValue} as ${sql.raw(colValue.encoder.getSQLType())})`;
					}
				}
			}
		}

		return super.buildInsertQuery({ table, values, onConflict, returning, withList });
	}

	override buildUpdateSet(table: PgTable<TableConfig>, set: UpdateSet): SQL<unknown> {
		const columns: Record<string, PgColumn> = table[Table.Symbol.Columns];

		for (const [colName, colValue] of Object.entries(set)) {
			const currentColumn = columns[colName];
			if (
				currentColumn && is(colValue, Param) && colValue.value !== undefined && is(colValue.encoder, PgArray)
				&& Array.isArray(colValue.value)
			) {
				set[colName] = sql`cast(${colValue} as ${sql.raw(colValue.encoder.getSQLType())})`;
			}
		}
		return super.buildUpdateSet(table, set);
	}
}

function construct<
	TSchema extends Record<string, unknown> = Record<string, never>,
	TRelations extends AnyRelations = EmptyRelations,
>(
	client: AwsDataApiClient,
	config: DrizzleAwsDataApiPgConfig<TSchema, TRelations>,
): AwsDataApiPgDatabase<TSchema, TRelations> & {
	$client: AwsDataApiClient;
} {
	const dialect = new AwsPgDialect({ casing: config.casing });
	let logger;
	if (config.logger === true) {
		logger = new DefaultLogger();
	} else if (config.logger !== false) {
		logger = config.logger;
	}

	let schema: V1.RelationalSchemaConfig<V1.TablesRelationalConfig> | undefined;
	if (config.schema) {
		const tablesConfig = V1.extractTablesRelationalConfig(
			config.schema,
			V1.createTableRelationsHelpers,
		);
		schema = {
			fullSchema: config.schema,
			schema: tablesConfig.tables,
			tableNamesMap: tablesConfig.tableNamesMap,
		};
	}

	const relations = config.relations;
	const session = new AwsDataApiSession(client, dialect, relations, schema, {
		...config,
		logger,
	}, undefined);
	const db = new AwsDataApiPgDatabase(dialect, session, relations, schema as V1.RelationalSchemaConfig<any>);
	(<any> db).$client = client;

	return db as any;
}

export function drizzle<
	TSchema extends Record<string, unknown> = Record<string, never>,
	TRelations extends AnyRelations = EmptyRelations,
	TClient extends AwsDataApiClient = RDSDataClient,
>(
	...params: [
		TClient,
		DrizzleAwsDataApiPgConfig<TSchema, TRelations>,
	] | [
		(
			| (
				& DrizzleConfig<TSchema, TRelations>
				& {
					connection: RDSDataClientConfig & Omit<DrizzleAwsDataApiPgConfig, keyof DrizzleConfig>;
				}
			)
			| (
				& DrizzleAwsDataApiPgConfig<TSchema, TRelations>
				& {
					client: TClient;
				}
			)
		),
	]
): AwsDataApiPgDatabase<TSchema, TRelations> & {
	$client: TClient;
} {
	// eslint-disable-next-line no-instanceof/no-instanceof
<<<<<<< HEAD
	if (params[0] instanceof RDSDataClient) {
		return construct(params[0] as TClient, params[1] as DrizzleAwsDataApiPgConfig<TSchema, TRelations>) as any;
=======
	if (params[0] instanceof RDSDataClient || params[0].constructor.name !== 'Object') {
		return construct(params[0] as TClient, params[1] as DrizzleAwsDataApiPgConfig<TSchema>) as any;
>>>>>>> f39f8857
	}

	if ((params[0] as { client?: TClient }).client) {
		const { client, ...drizzleConfig } = params[0] as {
			client: TClient;
		} & DrizzleAwsDataApiPgConfig<TSchema, TRelations>;

		return construct(client, drizzleConfig) as any;
	}

	const { connection, ...drizzleConfig } = params[0] as {
		connection: RDSDataClientConfig & Omit<DrizzleAwsDataApiPgConfig, keyof DrizzleConfig>;
	} & DrizzleConfig<TSchema, TRelations>;
	const { resourceArn, database, secretArn, ...rdsConfig } = connection;

	const instance = new RDSDataClient(rdsConfig);
	return construct(instance, { resourceArn, database, secretArn, ...drizzleConfig }) as any;
}

export namespace drizzle {
	export function mock<
		TSchema extends Record<string, unknown> = Record<string, never>,
		TRelations extends AnyRelations = EmptyRelations,
	>(
		config: DrizzleAwsDataApiPgConfig<TSchema, TRelations>,
	): AwsDataApiPgDatabase<TSchema, TRelations> & {
		$client: '$client is not available on drizzle.mock()';
	} {
		return construct({} as any, config) as any;
	}
}<|MERGE_RESOLUTION|>--- conflicted
+++ resolved
@@ -158,13 +158,8 @@
 	$client: TClient;
 } {
 	// eslint-disable-next-line no-instanceof/no-instanceof
-<<<<<<< HEAD
-	if (params[0] instanceof RDSDataClient) {
+	if (params[0] instanceof RDSDataClient || params[0].constructor.name !== 'Object') {
 		return construct(params[0] as TClient, params[1] as DrizzleAwsDataApiPgConfig<TSchema, TRelations>) as any;
-=======
-	if (params[0] instanceof RDSDataClient || params[0].constructor.name !== 'Object') {
-		return construct(params[0] as TClient, params[1] as DrizzleAwsDataApiPgConfig<TSchema>) as any;
->>>>>>> f39f8857
 	}
 
 	if ((params[0] as { client?: TClient }).client) {
