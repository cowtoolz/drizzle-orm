--- conflicted
+++ resolved
@@ -17,13 +17,9 @@
 import type { ForeignKey, UpdateDeleteAction } from '~/pg-core/foreign-keys.ts';
 import { ForeignKeyBuilder } from '~/pg-core/foreign-keys.ts';
 import type { AnyPgTable, PgTable } from '~/pg-core/table.ts';
-<<<<<<< HEAD
-import { iife } from '~/tracing-utils.ts';
-=======
 import type { SQL } from '~/sql/sql.ts';
 import { iife } from '~/tracing-utils.ts';
 import type { PgIndexOpClass } from '../indexes.ts';
->>>>>>> 526996bd
 import { uniqueKeyName } from '../unique-constraint.ts';
 import { makePgArray, parsePgArray } from '../utils/array.ts';
 
@@ -60,11 +56,7 @@
 			data: T['data'][];
 			driverParam: T['driverParam'][] | string;
 			enumValues: T['enumValues'];
-<<<<<<< HEAD
-			generated: undefined;
-=======
 			generated: GeneratedColumnConfig<T['data']>;
->>>>>>> 526996bd
 		}
 		& (T extends { notNull: true } ? { notNull: true } : {})
 		& (T extends { hasDefault: true } ? { hasDefault: true } : {}),
