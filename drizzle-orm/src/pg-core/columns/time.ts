import type { ColumnBuilderBaseConfig, ColumnBuilderRuntimeConfig, MakeColumnConfig } from '~/column-builder.ts';
import type { ColumnBaseConfig } from '~/column.ts';
import { entityKind } from '~/entity.ts';
import type { AnyPgTable } from '~/pg-core/table.ts';
import { getColumnNameAndConfig } from '~/utils.ts';
import { PgColumn } from './common.ts';
import { PgDateColumnBaseBuilder } from './date.common.ts';
import type { Precision } from './timestamp.ts';

<<<<<<< HEAD
export type PgTimeBuilderInitial<TName extends string> = PgTimeBuilder<
	{
		name: TName;
		dataType: 'string';
		columnType: 'PgTime';
		data: string;
		driverParam: string;
		enumValues: undefined;
		generated: undefined;
	}
>;
=======
export type PgTimeBuilderInitial<TName extends string> = PgTimeBuilder<{
	name: TName;
	dataType: 'string';
	columnType: 'PgTime';
	data: string;
	driverParam: string;
	enumValues: undefined;
	generated: undefined;
}>;
>>>>>>> 526996bd

export class PgTimeBuilder<T extends ColumnBuilderBaseConfig<'string', 'PgTime'>> extends PgDateColumnBaseBuilder<
	T,
	{ withTimezone: boolean; precision: number | undefined }
> {
	static override readonly [entityKind]: string = 'PgTimeBuilder';

	constructor(
		name: T['name'],
		readonly withTimezone: boolean,
		readonly precision: number | undefined,
	) {
		super(name, 'string', 'PgTime');
		this.config.withTimezone = withTimezone;
		this.config.precision = precision;
	}

	/** @internal */
	override build<TTableName extends string>(
		table: AnyPgTable<{ name: TTableName }>,
	): PgTime<MakeColumnConfig<T, TTableName>> {
		return new PgTime<MakeColumnConfig<T, TTableName>>(table, this.config as ColumnBuilderRuntimeConfig<any, any>);
	}
}

export class PgTime<T extends ColumnBaseConfig<'string', 'PgTime'>> extends PgColumn<T> {
	static override readonly [entityKind]: string = 'PgTime';

	readonly withTimezone: boolean;
	readonly precision: number | undefined;

	constructor(table: AnyPgTable<{ name: T['tableName'] }>, config: PgTimeBuilder<T>['config']) {
		super(table, config);
		this.withTimezone = config.withTimezone;
		this.precision = config.precision;
	}

	getSQLType(): string {
		const precision = this.precision === undefined ? '' : `(${this.precision})`;
		return `time${precision}${this.withTimezone ? ' with time zone' : ''}`;
	}
}

export interface TimeConfig {
	precision?: Precision;
	withTimezone?: boolean;
}

export function time(): PgTimeBuilderInitial<''>;
export function time(config?: TimeConfig): PgTimeBuilderInitial<''>;
export function time<TName extends string>(name: TName, config?: TimeConfig): PgTimeBuilderInitial<TName>;
export function time(a?: string | TimeConfig, b: TimeConfig = {}) {
	const { name, config } = getColumnNameAndConfig<TimeConfig>(a, b);
	return new PgTimeBuilder(name, config.withTimezone ?? false, config.precision);
}<|MERGE_RESOLUTION|>--- conflicted
+++ resolved
@@ -7,19 +7,6 @@
 import { PgDateColumnBaseBuilder } from './date.common.ts';
 import type { Precision } from './timestamp.ts';
 
-<<<<<<< HEAD
-export type PgTimeBuilderInitial<TName extends string> = PgTimeBuilder<
-	{
-		name: TName;
-		dataType: 'string';
-		columnType: 'PgTime';
-		data: string;
-		driverParam: string;
-		enumValues: undefined;
-		generated: undefined;
-	}
->;
-=======
 export type PgTimeBuilderInitial<TName extends string> = PgTimeBuilder<{
 	name: TName;
 	dataType: 'string';
@@ -29,7 +16,6 @@
 	enumValues: undefined;
 	generated: undefined;
 }>;
->>>>>>> 526996bd
 
 export class PgTimeBuilder<T extends ColumnBuilderBaseConfig<'string', 'PgTime'>> extends PgDateColumnBaseBuilder<
 	T,
