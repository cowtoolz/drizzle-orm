--- conflicted
+++ resolved
@@ -4,19 +4,6 @@
 import type { AnyPgTable } from '~/pg-core/table.ts';
 import { PgColumn, PgColumnBuilder } from './common.ts';
 
-<<<<<<< HEAD
-export type PgJsonBuilderInitial<TName extends string> = PgJsonBuilder<
-	{
-		name: TName;
-		dataType: 'json';
-		columnType: 'PgJson';
-		data: unknown;
-		driverParam: unknown;
-		enumValues: undefined;
-		generated: undefined;
-	}
->;
-=======
 export type PgJsonBuilderInitial<TName extends string> = PgJsonBuilder<{
 	name: TName;
 	dataType: 'json';
@@ -26,7 +13,6 @@
 	enumValues: undefined;
 	generated: undefined;
 }>;
->>>>>>> 526996bd
 
 export class PgJsonBuilder<T extends ColumnBuilderBaseConfig<'json', 'PgJson'>> extends PgColumnBuilder<
 	T
