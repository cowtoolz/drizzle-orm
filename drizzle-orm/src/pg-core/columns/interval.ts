--- conflicted
+++ resolved
@@ -6,19 +6,6 @@
 import { PgColumn, PgColumnBuilder } from './common.ts';
 import type { Precision } from './timestamp.ts';
 
-<<<<<<< HEAD
-export type PgIntervalBuilderInitial<TName extends string> = PgIntervalBuilder<
-	{
-		name: TName;
-		dataType: 'string';
-		columnType: 'PgInterval';
-		data: string;
-		driverParam: string;
-		enumValues: undefined;
-		generated: undefined;
-	}
->;
-=======
 export type PgIntervalBuilderInitial<TName extends string> = PgIntervalBuilder<{
 	name: TName;
 	dataType: 'string';
@@ -28,7 +15,6 @@
 	enumValues: undefined;
 	generated: undefined;
 }>;
->>>>>>> 526996bd
 
 export class PgIntervalBuilder<T extends ColumnBuilderBaseConfig<'string', 'PgInterval'>>
 	extends PgColumnBuilder<T, { intervalConfig: IntervalConfig }>
