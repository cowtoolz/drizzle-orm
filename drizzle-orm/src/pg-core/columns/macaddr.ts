--- conflicted
+++ resolved
@@ -4,19 +4,6 @@
 import type { AnyPgTable } from '../table.ts';
 import { PgColumn, PgColumnBuilder } from './common.ts';
 
-<<<<<<< HEAD
-export type PgMacaddrBuilderInitial<TName extends string> = PgMacaddrBuilder<
-	{
-		name: TName;
-		dataType: 'string';
-		columnType: 'PgMacaddr';
-		data: string;
-		driverParam: string;
-		enumValues: undefined;
-		generated: undefined;
-	}
->;
-=======
 export type PgMacaddrBuilderInitial<TName extends string> = PgMacaddrBuilder<{
 	name: TName;
 	dataType: 'string';
@@ -26,7 +13,6 @@
 	enumValues: undefined;
 	generated: undefined;
 }>;
->>>>>>> 526996bd
 
 export class PgMacaddrBuilder<T extends ColumnBuilderBaseConfig<'string', 'PgMacaddr'>> extends PgColumnBuilder<T> {
 	static override readonly [entityKind]: string = 'PgMacaddrBuilder';
