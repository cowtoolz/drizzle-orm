import type { ColumnBuilderBaseConfig, ColumnBuilderRuntimeConfig, MakeColumnConfig } from '~/column-builder.ts';
import type { ColumnBaseConfig } from '~/column.ts';
import { entityKind } from '~/entity.ts';
import type { AnyPgTable } from '../table.ts';
import { PgColumn, PgColumnBuilder } from './common.ts';

<<<<<<< HEAD
export type PgMacaddr8BuilderInitial<TName extends string> = PgMacaddr8Builder<
	{
		name: TName;
		dataType: 'string';
		columnType: 'PgMacaddr8';
		data: string;
		driverParam: string;
		enumValues: undefined;
		generated: undefined;
	}
>;
=======
export type PgMacaddr8BuilderInitial<TName extends string> = PgMacaddr8Builder<{
	name: TName;
	dataType: 'string';
	columnType: 'PgMacaddr8';
	data: string;
	driverParam: string;
	enumValues: undefined;
	generated: undefined;
}>;
>>>>>>> 526996bd

export class PgMacaddr8Builder<T extends ColumnBuilderBaseConfig<'string', 'PgMacaddr8'>> extends PgColumnBuilder<T> {
	static override readonly [entityKind]: string = 'PgMacaddr8Builder';

	constructor(name: T['name']) {
		super(name, 'string', 'PgMacaddr8');
	}

	/** @internal */
	override build<TTableName extends string>(
		table: AnyPgTable<{ name: TTableName }>,
	): PgMacaddr8<MakeColumnConfig<T, TTableName>> {
		return new PgMacaddr8<MakeColumnConfig<T, TTableName>>(table, this.config as ColumnBuilderRuntimeConfig<any, any>);
	}
}

export class PgMacaddr8<T extends ColumnBaseConfig<'string', 'PgMacaddr8'>> extends PgColumn<T> {
	static override readonly [entityKind]: string = 'PgMacaddr8';

	getSQLType(): string {
		return 'macaddr8';
	}
}

export function macaddr8(): PgMacaddr8BuilderInitial<''>;
export function macaddr8<TName extends string>(name: TName): PgMacaddr8BuilderInitial<TName>;
export function macaddr8(name?: string) {
	return new PgMacaddr8Builder(name ?? '');
}<|MERGE_RESOLUTION|>--- conflicted
+++ resolved
@@ -4,19 +4,6 @@
 import type { AnyPgTable } from '../table.ts';
 import { PgColumn, PgColumnBuilder } from './common.ts';
 
-<<<<<<< HEAD
-export type PgMacaddr8BuilderInitial<TName extends string> = PgMacaddr8Builder<
-	{
-		name: TName;
-		dataType: 'string';
-		columnType: 'PgMacaddr8';
-		data: string;
-		driverParam: string;
-		enumValues: undefined;
-		generated: undefined;
-	}
->;
-=======
 export type PgMacaddr8BuilderInitial<TName extends string> = PgMacaddr8Builder<{
 	name: TName;
 	dataType: 'string';
@@ -26,7 +13,6 @@
 	enumValues: undefined;
 	generated: undefined;
 }>;
->>>>>>> 526996bd
 
 export class PgMacaddr8Builder<T extends ColumnBuilderBaseConfig<'string', 'PgMacaddr8'>> extends PgColumnBuilder<T> {
 	static override readonly [entityKind]: string = 'PgMacaddr8Builder';
