import type {
	ColumnBuilderBaseConfig,
	ColumnBuilderRuntimeConfig,
	HasDefault,
	MakeColumnConfig,
	NotNull,
} from '~/column-builder.ts';
import type { ColumnBaseConfig } from '~/column.ts';
import { entityKind } from '~/entity.ts';
import { getColumnNameAndConfig } from '~/utils.ts';
import type { AnyPgTable } from '../table.ts';
import { PgColumn, PgColumnBuilder } from './common.ts';

export type PgBigSerial53BuilderInitial<TName extends string> = NotNull<
	HasDefault<
<<<<<<< HEAD
		PgBigSerial53Builder<
			{
				name: TName;
				dataType: 'number';
				columnType: 'PgBigSerial53';
				data: number;
				driverParam: number;
				enumValues: undefined;
				generated: undefined;
			}
		>
=======
		PgBigSerial53Builder<{
			name: TName;
			dataType: 'number';
			columnType: 'PgBigSerial53';
			data: number;
			driverParam: number;
			enumValues: undefined;
			generated: undefined;
		}>
>>>>>>> 526996bd
	>
>;

export class PgBigSerial53Builder<T extends ColumnBuilderBaseConfig<'number', 'PgBigSerial53'>>
	extends PgColumnBuilder<T>
{
	static override readonly [entityKind]: string = 'PgBigSerial53Builder';

	constructor(name: string) {
		super(name, 'number', 'PgBigSerial53');
		this.config.hasDefault = true;
		this.config.notNull = true;
	}

	/** @internal */
	override build<TTableName extends string>(
		table: AnyPgTable<{ name: TTableName }>,
	): PgBigSerial53<MakeColumnConfig<T, TTableName>> {
		return new PgBigSerial53<MakeColumnConfig<T, TTableName>>(
			table,
			this.config as ColumnBuilderRuntimeConfig<any, any>,
		);
	}
}

export class PgBigSerial53<T extends ColumnBaseConfig<'number', 'PgBigSerial53'>> extends PgColumn<T> {
	static override readonly [entityKind]: string = 'PgBigSerial53';

	getSQLType(): string {
		return 'bigserial';
	}

	override mapFromDriverValue(value: number): number {
		if (typeof value === 'number') {
			return value;
		}
		return Number(value);
	}
}

export type PgBigSerial64BuilderInitial<TName extends string> = NotNull<
	HasDefault<
<<<<<<< HEAD
		PgBigSerial64Builder<
			{
				name: TName;
				dataType: 'bigint';
				columnType: 'PgBigSerial64';
				data: bigint;
				driverParam: string;
				enumValues: undefined;
				generated: undefined;
			}
		>
=======
		PgBigSerial64Builder<{
			name: TName;
			dataType: 'bigint';
			columnType: 'PgBigSerial64';
			data: bigint;
			driverParam: string;
			enumValues: undefined;
			generated: undefined;
		}>
>>>>>>> 526996bd
	>
>;

export class PgBigSerial64Builder<T extends ColumnBuilderBaseConfig<'bigint', 'PgBigSerial64'>>
	extends PgColumnBuilder<T>
{
	static override readonly [entityKind]: string = 'PgBigSerial64Builder';

	constructor(name: string) {
		super(name, 'bigint', 'PgBigSerial64');
		this.config.hasDefault = true;
	}

	/** @internal */
	override build<TTableName extends string>(
		table: AnyPgTable<{ name: TTableName }>,
	): PgBigSerial64<MakeColumnConfig<T, TTableName>> {
		return new PgBigSerial64<MakeColumnConfig<T, TTableName>>(
			table,
			this.config as ColumnBuilderRuntimeConfig<any, any>,
		);
	}
}

export class PgBigSerial64<T extends ColumnBaseConfig<'bigint', 'PgBigSerial64'>> extends PgColumn<T> {
	static override readonly [entityKind]: string = 'PgBigSerial64';

	getSQLType(): string {
		return 'bigserial';
	}

	// eslint-disable-next-line unicorn/prefer-native-coercion-functions
	override mapFromDriverValue(value: string): bigint {
		return BigInt(value);
	}
}

export interface PgBigSerialConfig<T extends 'number' | 'bigint' = 'number' | 'bigint'> {
	mode: T;
}

export function bigserial<TMode extends PgBigSerialConfig['mode']>(
	config: PgBigSerialConfig<TMode>,
): TMode extends 'number' ? PgBigSerial53BuilderInitial<''> : PgBigSerial64BuilderInitial<''>;
export function bigserial<TName extends string, TMode extends PgBigSerialConfig['mode']>(
	name: TName,
	config: PgBigSerialConfig<TMode>,
): TMode extends 'number' ? PgBigSerial53BuilderInitial<TName> : PgBigSerial64BuilderInitial<TName>;
export function bigserial(a: string | PgBigSerialConfig, b?: PgBigSerialConfig) {
	const { name, config } = getColumnNameAndConfig<PgBigSerialConfig>(a, b);
	if (config.mode === 'number') {
		return new PgBigSerial53Builder(name);
	}
	return new PgBigSerial64Builder(name);
}<|MERGE_RESOLUTION|>--- conflicted
+++ resolved
@@ -13,19 +13,6 @@
 
 export type PgBigSerial53BuilderInitial<TName extends string> = NotNull<
 	HasDefault<
-<<<<<<< HEAD
-		PgBigSerial53Builder<
-			{
-				name: TName;
-				dataType: 'number';
-				columnType: 'PgBigSerial53';
-				data: number;
-				driverParam: number;
-				enumValues: undefined;
-				generated: undefined;
-			}
-		>
-=======
 		PgBigSerial53Builder<{
 			name: TName;
 			dataType: 'number';
@@ -35,7 +22,6 @@
 			enumValues: undefined;
 			generated: undefined;
 		}>
->>>>>>> 526996bd
 	>
 >;
 
@@ -78,19 +64,6 @@
 
 export type PgBigSerial64BuilderInitial<TName extends string> = NotNull<
 	HasDefault<
-<<<<<<< HEAD
-		PgBigSerial64Builder<
-			{
-				name: TName;
-				dataType: 'bigint';
-				columnType: 'PgBigSerial64';
-				data: bigint;
-				driverParam: string;
-				enumValues: undefined;
-				generated: undefined;
-			}
-		>
-=======
 		PgBigSerial64Builder<{
 			name: TName;
 			dataType: 'bigint';
@@ -100,7 +73,6 @@
 			enumValues: undefined;
 			generated: undefined;
 		}>
->>>>>>> 526996bd
 	>
 >;
 
