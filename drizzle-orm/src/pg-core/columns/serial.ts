--- conflicted
+++ resolved
@@ -12,19 +12,6 @@
 
 export type PgSerialBuilderInitial<TName extends string> = NotNull<
 	HasDefault<
-<<<<<<< HEAD
-		PgSerialBuilder<
-			{
-				name: TName;
-				dataType: 'number';
-				columnType: 'PgSerial';
-				data: number;
-				driverParam: number;
-				enumValues: undefined;
-				generated: undefined;
-			}
-		>
-=======
 		PgSerialBuilder<{
 			name: TName;
 			dataType: 'number';
@@ -34,7 +21,6 @@
 			enumValues: undefined;
 			generated: undefined;
 		}>
->>>>>>> 526996bd
 	>
 >;
 
