--- conflicted
+++ resolved
@@ -5,19 +5,6 @@
 import { sql } from '~/sql/sql.ts';
 import { PgColumn, PgColumnBuilder } from './common.ts';
 
-<<<<<<< HEAD
-export type PgUUIDBuilderInitial<TName extends string> = PgUUIDBuilder<
-	{
-		name: TName;
-		dataType: 'string';
-		columnType: 'PgUUID';
-		data: string;
-		driverParam: string;
-		enumValues: undefined;
-		generated: undefined;
-	}
->;
-=======
 export type PgUUIDBuilderInitial<TName extends string> = PgUUIDBuilder<{
 	name: TName;
 	dataType: 'string';
@@ -27,7 +14,6 @@
 	enumValues: undefined;
 	generated: undefined;
 }>;
->>>>>>> 526996bd
 
 export class PgUUIDBuilder<T extends ColumnBuilderBaseConfig<'string', 'PgUUID'>> extends PgColumnBuilder<T> {
 	static override readonly [entityKind]: string = 'PgUUIDBuilder';
