--- conflicted
+++ resolved
@@ -4,19 +4,6 @@
 import type { AnyPgTable } from '~/pg-core/table.ts';
 import { PgColumn, PgColumnBuilder } from './common.ts';
 
-<<<<<<< HEAD
-export type PgBooleanBuilderInitial<TName extends string> = PgBooleanBuilder<
-	{
-		name: TName;
-		dataType: 'boolean';
-		columnType: 'PgBoolean';
-		data: boolean;
-		driverParam: boolean;
-		enumValues: undefined;
-		generated: undefined;
-	}
->;
-=======
 export type PgBooleanBuilderInitial<TName extends string> = PgBooleanBuilder<{
 	name: TName;
 	dataType: 'boolean';
@@ -26,7 +13,6 @@
 	enumValues: undefined;
 	generated: undefined;
 }>;
->>>>>>> 526996bd
 
 export class PgBooleanBuilder<T extends ColumnBuilderBaseConfig<'boolean', 'PgBoolean'>> extends PgColumnBuilder<T> {
 	static override readonly [entityKind]: string = 'PgBooleanBuilder';
