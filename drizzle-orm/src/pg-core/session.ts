--- conflicted
+++ resolved
@@ -2,11 +2,8 @@
 import type { WithCacheConfig } from '~/cache/core/types.ts';
 import { entityKind, is } from '~/entity.ts';
 import { TransactionRollbackError } from '~/errors.ts';
-<<<<<<< HEAD
+import { DrizzleQueryError } from '~/errors/index.ts';
 import type { BlankPgHookContext, DrizzlePgExtension, DrizzlePgHookContext } from '~/extension-core/pg/index.ts';
-=======
-import { DrizzleQueryError } from '~/errors/index.ts';
->>>>>>> 50a8b163
 import type { TablesRelationalConfig } from '~/relations.ts';
 import type { PreparedQuery } from '~/session.ts';
 import { type Query, type SQL, sql } from '~/sql/index.ts';
@@ -25,11 +22,6 @@
 export abstract class PgPreparedQuery<T extends PreparedQueryConfig> implements PreparedQuery {
 	constructor(
 		protected query: Query,
-<<<<<<< HEAD
-		protected extensions?: DrizzlePgExtension[],
-		protected hookContext?: BlankPgHookContext,
-	) {}
-=======
 		// cache instance
 		private cache: Cache | undefined,
 		// per query related metadata
@@ -39,6 +31,8 @@
 		} | undefined,
 		// config that was passed through $withCache
 		private cacheConfig?: WithCacheConfig,
+		protected extensions?: DrizzlePgExtension[],
+		protected hookContext?: BlankPgHookContext,
 	) {
 		// it means that no $withCache options were passed and it should be just enabled
 		if (cache && cache.strategy() === 'all' && cacheConfig === undefined) {
@@ -48,7 +42,6 @@
 			this.cacheConfig = undefined;
 		}
 	}
->>>>>>> 50a8b163
 
 	protected authToken?: NeonAuthToken;
 	private extensionMetas: unknown[] = [];
@@ -72,9 +65,6 @@
 	/** @internal */
 	joinsNotNullableMap?: Record<string, boolean>;
 
-<<<<<<< HEAD
-	async execute(placeholderValues?: Record<string, unknown>): Promise<T['execute']>;
-=======
 	/** @internal */
 	protected async queryWithCache<T>(
 		queryString: string,
@@ -161,8 +151,7 @@
 		}
 	}
 
-	abstract execute(placeholderValues?: Record<string, unknown>): Promise<T['execute']>;
->>>>>>> 50a8b163
+	async execute(placeholderValues?: Record<string, unknown>): Promise<T['execute']>;
 	/** @internal */
 	async execute(placeholderValues?: Record<string, unknown>, token?: NeonAuthToken): Promise<T['execute']>;
 	/** @internal */
@@ -243,13 +232,13 @@
 		fields: SelectedFieldsOrdered | undefined,
 		name: string | undefined,
 		isResponseInArrayMode: boolean,
-		hookContext?: BlankPgHookContext,
 		customResultMapper?: (rows: unknown[][], mapColumnValue?: (value: unknown) => unknown) => T['execute'],
 		queryMetadata?: {
 			type: 'select' | 'update' | 'delete' | 'insert';
 			tables: string[];
 		},
 		cacheConfig?: WithCacheConfig,
+		hookContext?: BlankPgHookContext,
 	): PgPreparedQuery<T>;
 
 	execute<T>(query: SQL): Promise<T>;
