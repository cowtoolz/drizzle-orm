--- conflicted
+++ resolved
@@ -438,19 +438,24 @@
 				PreparedQueryConfig & {
 					execute: TReturning extends undefined ? PgQueryResultKind<TQueryResult, never> : TReturning[];
 				}
-<<<<<<< HEAD
-			>(this.dialect.sqlToQuery(this.getSQL()), this.config.returning, name, true, {
-				query: 'insert',
-				dialect: this.dialect,
-				session: this.session,
-				config: this.config,
-			});
-=======
-			>(this.dialect.sqlToQuery(this.getSQL()), this.config.returning, name, true, undefined, {
-				type: 'insert',
-				tables: extractUsedTable(this.config.table),
-			}, this.cacheConfig);
->>>>>>> 50a8b163
+			>(
+				this.dialect.sqlToQuery(this.getSQL()),
+				this.config.returning,
+				name,
+				true,
+				undefined,
+				{
+					type: 'insert',
+					tables: extractUsedTable(this.config.table),
+				},
+				this.cacheConfig,
+				{
+					query: 'insert',
+					dialect: this.dialect,
+					session: this.session,
+					config: this.config,
+				},
+			);
 		});
 	}
 
