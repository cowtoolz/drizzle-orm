--- conflicted
+++ resolved
@@ -42,15 +42,10 @@
 >(
 	client: TClient,
 	config: DrizzleConfig<TSchema> = {},
-<<<<<<< HEAD
-): DrizzleD1Database<TSchema> {
-	const dialect = new SQLiteAsyncDialect({ casing: config.casing });
-=======
 ): DrizzleD1Database<TSchema> & {
 	$client: TClient;
 } {
-	const dialect = new SQLiteAsyncDialect();
->>>>>>> 20ec9d7e
+	const dialect = new SQLiteAsyncDialect({ casing: config.casing });
 	let logger;
 	if (config.logger === true) {
 		logger = new DefaultLogger();
