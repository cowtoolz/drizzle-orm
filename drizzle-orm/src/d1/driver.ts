--- conflicted
+++ resolved
@@ -67,14 +67,15 @@
 		};
 	}
 
-<<<<<<< HEAD
 	const extensions = config.extensions;
-	const session = new SQLiteD1Session(client as D1Database, dialect, schema, { logger }, extensions);
+	const session = new SQLiteD1Session(
+		client as D1Database,
+		dialect,
+		schema,
+		{ logger, cache: config.cache },
+		extensions,
+	);
 	const db = new DrizzleD1Database('async', dialect, session, schema, extensions) as DrizzleD1Database<TSchema>;
-=======
-	const session = new SQLiteD1Session(client as D1Database, dialect, schema, { logger, cache: config.cache });
-	const db = new DrizzleD1Database('async', dialect, session, schema) as DrizzleD1Database<TSchema>;
->>>>>>> 50a8b163
 	(<any> db).$client = client;
 	(<any> db).$cache = config.cache;
 	if ((<any> db).$cache) {
