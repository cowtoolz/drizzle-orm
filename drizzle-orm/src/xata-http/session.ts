--- conflicted
+++ resolved
@@ -44,11 +44,7 @@
 		hookContext?: BlankPgHookContext,
 		private customResultMapper?: (rows: unknown[][]) => T['execute'],
 	) {
-<<<<<<< HEAD
-		super(query, extensions, hookContext);
-=======
-		super(query, cache, queryMetadata, cacheConfig);
->>>>>>> 50a8b163
+		super(query, cache, queryMetadata, cacheConfig, extensions, hookContext);
 	}
 
 	async _execute(placeholderValues: Record<string, unknown> | undefined = {}): Promise<T['execute']> {
@@ -131,13 +127,13 @@
 		fields: SelectedFieldsOrdered | undefined,
 		name: string | undefined,
 		isResponseInArrayMode: boolean,
-		hookContext?: BlankPgHookContext,
 		customResultMapper?: (rows: unknown[][]) => T['execute'],
 		queryMetadata?: {
 			type: 'select' | 'update' | 'delete' | 'insert';
 			tables: string[];
 		},
 		cacheConfig?: WithCacheConfig,
+		hookContext?: BlankPgHookContext,
 	): PgPreparedQuery<T> {
 		return new XataHttpPreparedQuery(
 			this.client,
