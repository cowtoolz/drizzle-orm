--- conflicted
+++ resolved
@@ -1,8 +1,5 @@
-<<<<<<< HEAD
 import * as V1 from '~/_relations.ts';
-=======
 import type { Cache } from '~/cache/core/cache.ts';
->>>>>>> 8b8d78ec
 import { entityKind } from '~/entity.ts';
 import type { Logger } from '~/logger.ts';
 import { DefaultLogger } from '~/logger.ts';
@@ -86,14 +83,9 @@
 		};
 	}
 
-<<<<<<< HEAD
 	const relations = config.relations;
-	const driver = new XataHttpDriver(client, dialect, { logger });
+	const driver = new XataHttpDriver(client, dialect, { logger, cache: config.cache });
 	const session = driver.createSession(relations, schema);
-=======
-	const driver = new XataHttpDriver(client, dialect, { logger, cache: config.cache });
-	const session = driver.createSession(schema);
->>>>>>> 8b8d78ec
 
 	const db = new XataHttpDatabase(
 		dialect,
