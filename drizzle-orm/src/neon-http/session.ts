--- conflicted
+++ resolved
@@ -47,11 +47,7 @@
 		hookContext?: BlankPgHookContext,
 		private customResultMapper?: (rows: unknown[][]) => T['execute'],
 	) {
-<<<<<<< HEAD
-		super(query, extensions, hookContext);
-=======
-		super(query, cache, queryMetadata, cacheConfig);
->>>>>>> 50a8b163
+		super(query, cache, queryMetadata, cacheConfig, extensions, hookContext);
 		// `client.query` is for @neondatabase/serverless v1.0.0 and up, where the
 		// root query function `client` is only usable as a template function;
 		// `client` is a fallback for earlier versions
@@ -184,13 +180,13 @@
 		fields: SelectedFieldsOrdered | undefined,
 		name: string | undefined,
 		isResponseInArrayMode: boolean,
-		hookContext?: BlankPgHookContext,
 		customResultMapper?: (rows: unknown[][]) => T['execute'],
 		queryMetadata?: {
 			type: 'select' | 'update' | 'delete' | 'insert';
 			tables: string[];
 		},
 		cacheConfig?: WithCacheConfig,
+		hookContext?: BlankPgHookContext,
 	): PgPreparedQuery<T> {
 		return new NeonHttpPreparedQuery(
 			this.client,
