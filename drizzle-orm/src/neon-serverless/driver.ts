--- conflicted
+++ resolved
@@ -35,14 +35,10 @@
 	createSession(
 		schema: RelationalSchemaConfig<TablesRelationalConfig> | undefined,
 	): NeonSession<Record<string, unknown>, TablesRelationalConfig> {
-<<<<<<< HEAD
-		return new NeonSession(this.client, this.dialect, schema, { logger: this.options.logger }, this.extensions);
-=======
 		return new NeonSession(this.client, this.dialect, schema, {
 			logger: this.options.logger,
 			cache: this.options.cache,
-		});
->>>>>>> 50a8b163
+		}, this.extensions);
 	}
 }
 
@@ -82,12 +78,8 @@
 		};
 	}
 
-<<<<<<< HEAD
 	const extensions = config.extensions;
-	const driver = new NeonDriver(client, dialect, { logger }, extensions);
-=======
-	const driver = new NeonDriver(client, dialect, { logger, cache: config.cache });
->>>>>>> 50a8b163
+	const driver = new NeonDriver(client, dialect, { logger, cache: config.cache }, extensions);
 	const session = driver.createSession(schema);
 	const db = new NeonDatabase(dialect, session, schema as any, extensions) as NeonDatabase<TSchema>;
 	(<any> db).$client = client;
