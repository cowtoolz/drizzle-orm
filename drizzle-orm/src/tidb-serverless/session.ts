import type { Connection, ExecuteOptions, FullResult, Tx } from '@tidbcloud/serverless';
import { type Cache, NoopCache } from '~/cache/core/index.ts';
import type { WithCacheConfig } from '~/cache/core/types.ts';
import { Column } from '~/column.ts';

import { entityKind, is } from '~/entity.ts';
import type { BlankMySqlHookContext, DrizzleMySqlExtension } from '~/extension-core/mysql/index.ts';
import type { Logger } from '~/logger.ts';
import { NoopLogger } from '~/logger.ts';
import type { MySqlDialect } from '~/mysql-core/dialect.ts';
import type { SelectedFieldsOrdered } from '~/mysql-core/query-builders/select.types.ts';
import {
	MySqlPreparedQuery,
	type MySqlPreparedQueryConfig,
	type MySqlPreparedQueryHKT,
	type MySqlQueryResultHKT,
	MySqlSession,
	MySqlTransaction,
} from '~/mysql-core/session.ts';
import type { RelationalSchemaConfig, TablesRelationalConfig } from '~/relations.ts';
import { fillPlaceholders, type Query, type SQL, sql } from '~/sql/sql.ts';
import { type Assume, mapResultRow } from '~/utils.ts';

const executeRawConfig = { fullResult: true } satisfies ExecuteOptions;
const queryConfig = { arrayMode: true } satisfies ExecuteOptions;

export class TiDBServerlessPreparedQuery<T extends MySqlPreparedQueryConfig> extends MySqlPreparedQuery<T> {
	static override readonly [entityKind]: string = 'TiDBPreparedQuery';

	constructor(
		private client: Tx | Connection,
		queryString: string,
		params: unknown[],
		private logger: Logger,
		cache: Cache,
		queryMetadata: {
			type: 'select' | 'update' | 'delete' | 'insert';
			tables: string[];
		} | undefined,
		cacheConfig: WithCacheConfig | undefined,
		private fields: SelectedFieldsOrdered | undefined,
		extensions?: DrizzleMySqlExtension[],
		hookContext?: BlankMySqlHookContext,
		private customResultMapper?: (rows: unknown[][]) => T['execute'],
		// Keys that were used in $default and the value that was generated for them
		private generatedIds?: Record<string, unknown>[],
		// Keys that should be returned, it has the column with all properries + key from object
		private returningIds?: SelectedFieldsOrdered,
	) {
<<<<<<< HEAD
		super(queryString, params, extensions, hookContext);
=======
		super(cache, queryMetadata, cacheConfig);
>>>>>>> 50a8b163
	}

	async _execute(placeholderValues: Record<string, unknown> | undefined = {}): Promise<T['execute']> {
		const params = fillPlaceholders(this.params, placeholderValues);

		this.logger.logQuery(this.queryString, params);

		const { fields, client, queryString, joinsNotNullableMap, customResultMapper, returningIds, generatedIds } = this;
		if (!fields && !customResultMapper) {
			const res = await this.queryWithCache(queryString, params, async () => {
				return await client.execute(queryString, params, executeRawConfig) as FullResult;
			});
			const insertId = res.lastInsertId ?? 0;
			const affectedRows = res.rowsAffected ?? 0;
			// for each row, I need to check keys from
			if (returningIds) {
				const returningResponse = [];
				let j = 0;
				for (let i = insertId; i < insertId + affectedRows; i++) {
					for (const column of returningIds) {
						const key = returningIds[0]!.path[0]!;
						if (is(column.field, Column)) {
							// @ts-ignore
							if (column.field.primary && column.field.autoIncrement) {
								returningResponse.push({ [key]: i });
							}
							if (column.field.defaultFn && generatedIds) {
								// generatedIds[rowIdx][key]
								returningResponse.push({ [key]: generatedIds[j]![key] });
							}
						}
					}
					j++;
				}

				return returningResponse;
			}
			return res;
		}

		const rows = await this.queryWithCache(queryString, params, async () => {
			return await client.execute(queryString, params, queryConfig) as unknown[][];
		});

		if (customResultMapper) {
			return customResultMapper(rows);
		}

		return rows.map((row) => mapResultRow<T['execute']>(fields!, row, joinsNotNullableMap));
	}

	override iterator(_placeholderValues?: Record<string, unknown>): AsyncGenerator<T['iterator']> {
		throw new Error('Streaming is not supported by the TiDB Cloud Serverless driver');
	}
}

export interface TiDBServerlessSessionOptions {
	logger?: Logger;
	cache?: Cache;
}

export class TiDBServerlessSession<
	TFullSchema extends Record<string, unknown>,
	TSchema extends TablesRelationalConfig,
> extends MySqlSession<TiDBServerlessQueryResultHKT, TiDBServerlessPreparedQueryHKT, TFullSchema, TSchema> {
	static override readonly [entityKind]: string = 'TiDBServerlessSession';

	private logger: Logger;
	private client: Tx | Connection;
	private cache: Cache;

	constructor(
		private baseClient: Connection,
		dialect: MySqlDialect,
		tx: Tx | undefined,
		private schema: RelationalSchemaConfig<TSchema> | undefined,
		private options: TiDBServerlessSessionOptions = {},
		extensions?: DrizzleMySqlExtension[],
	) {
		super(dialect, extensions);
		this.client = tx ?? baseClient;
		this.logger = options.logger ?? new NoopLogger();
		this.cache = options.cache ?? new NoopCache();
	}

	prepareQuery<T extends MySqlPreparedQueryConfig = MySqlPreparedQueryConfig>(
		query: Query,
		fields: SelectedFieldsOrdered | undefined,
		hookContext?: BlankMySqlHookContext,
		customResultMapper?: (rows: unknown[][]) => T['execute'],
		generatedIds?: Record<string, unknown>[],
		returningIds?: SelectedFieldsOrdered,
		queryMetadata?: {
			type: 'select' | 'update' | 'delete' | 'insert';
			tables: string[];
		},
		cacheConfig?: WithCacheConfig,
	): MySqlPreparedQuery<T> {
		return new TiDBServerlessPreparedQuery(
			this.client,
			query.sql,
			query.params,
			this.logger,
			this.cache,
			queryMetadata,
			cacheConfig,
			fields,
			this.extensions,
			hookContext,
			customResultMapper,
			generatedIds,
			returningIds,
		);
	}

	override all<T = unknown>(query: SQL): Promise<T[]> {
		const querySql = this.dialect.sqlToQuery(query);
		this.logger.logQuery(querySql.sql, querySql.params);
		return this.client.execute(querySql.sql, querySql.params) as Promise<T[]>;
	}

	override async count(sql: SQL): Promise<number> {
		const res = await this.execute<{ rows: [{ count: string }] }>(sql);

		return Number(
			res['rows'][0]['count'],
		);
	}

	override async transaction<T>(
		transaction: (tx: TiDBServerlessTransaction<TFullSchema, TSchema>) => Promise<T>,
	): Promise<T> {
		const nativeTx = await this.baseClient.begin();
		try {
			const session = new TiDBServerlessSession(
				this.baseClient,
				this.dialect,
				nativeTx,
				this.schema,
				this.options,
				this.extensions,
			);
			const tx = new TiDBServerlessTransaction<TFullSchema, TSchema>(
				this.dialect,
				session as MySqlSession<any, any, any, any>,
				this.schema,
				undefined,
				this.extensions,
			);
			const result = await transaction(tx);
			await nativeTx.commit();
			return result;
		} catch (err) {
			await nativeTx.rollback();
			throw err;
		}
	}
}

export class TiDBServerlessTransaction<
	TFullSchema extends Record<string, unknown>,
	TSchema extends TablesRelationalConfig,
> extends MySqlTransaction<TiDBServerlessQueryResultHKT, TiDBServerlessPreparedQueryHKT, TFullSchema, TSchema> {
	static override readonly [entityKind]: string = 'TiDBServerlessTransaction';

	constructor(
		dialect: MySqlDialect,
		session: MySqlSession,
		schema: RelationalSchemaConfig<TSchema> | undefined,
		nestedIndex = 0,
		extensions?: DrizzleMySqlExtension[],
	) {
		super(dialect, session, schema, nestedIndex, 'default', extensions);
	}

	override async transaction<T>(
		transaction: (tx: TiDBServerlessTransaction<TFullSchema, TSchema>) => Promise<T>,
	): Promise<T> {
		const savepointName = `sp${this.nestedIndex + 1}`;
		const tx = new TiDBServerlessTransaction<TFullSchema, TSchema>(
			this.dialect,
			this.session,
			this.schema,
			this.nestedIndex + 1,
			this._.extensions,
		);
		await tx.execute(sql.raw(`savepoint ${savepointName}`));
		try {
			const result = await transaction(tx);
			await tx.execute(sql.raw(`release savepoint ${savepointName}`));
			return result;
		} catch (err) {
			await tx.execute(sql.raw(`rollback to savepoint ${savepointName}`));
			throw err;
		}
	}
}

export interface TiDBServerlessQueryResultHKT extends MySqlQueryResultHKT {
	type: FullResult;
}

export interface TiDBServerlessPreparedQueryHKT extends MySqlPreparedQueryHKT {
	type: TiDBServerlessPreparedQuery<Assume<this['config'], MySqlPreparedQueryConfig>>;
}<|MERGE_RESOLUTION|>--- conflicted
+++ resolved
@@ -47,11 +47,7 @@
 		// Keys that should be returned, it has the column with all properries + key from object
 		private returningIds?: SelectedFieldsOrdered,
 	) {
-<<<<<<< HEAD
-		super(queryString, params, extensions, hookContext);
-=======
-		super(cache, queryMetadata, cacheConfig);
->>>>>>> 50a8b163
+		super(queryString, params, cache, queryMetadata, cacheConfig, extensions, hookContext);
 	}
 
 	async _execute(placeholderValues: Record<string, unknown> | undefined = {}): Promise<T['execute']> {
@@ -140,7 +136,6 @@
 	prepareQuery<T extends MySqlPreparedQueryConfig = MySqlPreparedQueryConfig>(
 		query: Query,
 		fields: SelectedFieldsOrdered | undefined,
-		hookContext?: BlankMySqlHookContext,
 		customResultMapper?: (rows: unknown[][]) => T['execute'],
 		generatedIds?: Record<string, unknown>[],
 		returningIds?: SelectedFieldsOrdered,
@@ -149,6 +144,7 @@
 			tables: string[];
 		},
 		cacheConfig?: WithCacheConfig,
+		hookContext?: BlankMySqlHookContext,
 	): MySqlPreparedQuery<T> {
 		return new TiDBServerlessPreparedQuery(
 			this.client,
