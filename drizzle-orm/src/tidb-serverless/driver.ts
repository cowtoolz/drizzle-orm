--- conflicted
+++ resolved
@@ -52,9 +52,11 @@
 		};
 	}
 
-<<<<<<< HEAD
 	const relations = config.relations;
-	const session = new TiDBServerlessSession(client, dialect, undefined, relations, schema, { logger });
+	const session = new TiDBServerlessSession(client, dialect, undefined, relations, schema, {
+		logger,
+		cache: config.cache,
+	});
 	const db = new TiDBServerlessDatabase(
 		dialect,
 		session,
@@ -62,10 +64,6 @@
 		schema as V1.RelationalSchemaConfig<any>,
 		'default',
 	) as TiDBServerlessDatabase<TSchema, TRelations>;
-=======
-	const session = new TiDBServerlessSession(client, dialect, undefined, schema, { logger, cache: config.cache });
-	const db = new TiDBServerlessDatabase(dialect, session, schema as any, 'default') as TiDBServerlessDatabase<TSchema>;
->>>>>>> 8b8d78ec
 	(<any> db).$client = client;
 	(<any> db).$cache = config.cache;
 	if ((<any> db).$cache) {
