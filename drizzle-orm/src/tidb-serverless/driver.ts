--- conflicted
+++ resolved
@@ -53,9 +53,15 @@
 		};
 	}
 
-<<<<<<< HEAD
 	const extensions = config.extensions;
-	const session = new TiDBServerlessSession(client, dialect, undefined, schema, { logger }, extensions);
+	const session = new TiDBServerlessSession(
+		client,
+		dialect,
+		undefined,
+		schema,
+		{ logger, cache: config.cache },
+		extensions,
+	);
 	const db = new TiDBServerlessDatabase(
 		dialect,
 		session,
@@ -63,10 +69,6 @@
 		'default',
 		extensions,
 	) as TiDBServerlessDatabase<TSchema>;
-=======
-	const session = new TiDBServerlessSession(client, dialect, undefined, schema, { logger, cache: config.cache });
-	const db = new TiDBServerlessDatabase(dialect, session, schema as any, 'default') as TiDBServerlessDatabase<TSchema>;
->>>>>>> 50a8b163
 	(<any> db).$client = client;
 	(<any> db).$cache = config.cache;
 	if ((<any> db).$cache) {
