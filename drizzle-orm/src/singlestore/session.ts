--- conflicted
+++ resolved
@@ -70,11 +70,7 @@
 		// Keys that should be returned, it has the column with all properties + key from object
 		private returningIds?: SelectedFieldsOrdered,
 	) {
-<<<<<<< HEAD
-		super(queryString, params, extensions, hookContext);
-=======
-		super(cache, queryMetadata, cacheConfig);
->>>>>>> 50a8b163
+		super(queryString, params, cache, queryMetadata, cacheConfig, extensions, hookContext);
 		this.rawQuery = {
 			sql: queryString,
 			// rowsAsArray: true,
@@ -230,7 +226,6 @@
 	prepareQuery<T extends SingleStorePreparedQueryConfig>(
 		query: Query,
 		fields: SelectedFieldsOrdered | undefined,
-		hookContext?: BlankSingleStoreHookContext,
 		customResultMapper?: (rows: unknown[][]) => T['execute'],
 		generatedIds?: Record<string, unknown>[],
 		returningIds?: SelectedFieldsOrdered,
@@ -239,6 +234,7 @@
 			tables: string[];
 		},
 		cacheConfig?: WithCacheConfig,
+		hookContext?: BlankSingleStoreHookContext,
 	): PreparedQueryKind<SingleStoreDriverPreparedQueryHKT, T> {
 		// Add returningId fields
 		// Each driver gets them from response from database
