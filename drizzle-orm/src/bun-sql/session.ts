--- conflicted
+++ resolved
@@ -37,11 +37,7 @@
 		hookContext?: BlankPgHookContext,
 		private customResultMapper?: (rows: unknown[][]) => T['execute'],
 	) {
-<<<<<<< HEAD
-		super({ sql: queryString, params }, extensions, hookContext);
-=======
-		super({ sql: queryString, params }, cache, queryMetadata, cacheConfig);
->>>>>>> 50a8b163
+		super({ sql: queryString, params }, cache, queryMetadata, cacheConfig, extensions, hookContext);
 	}
 
 	async _execute(placeholderValues: Record<string, unknown> | undefined = {}): Promise<T['execute']> {
@@ -142,13 +138,13 @@
 		fields: SelectedFieldsOrdered | undefined,
 		name: string | undefined,
 		isResponseInArrayMode: boolean,
-		hookContext?: BlankPgHookContext,
 		customResultMapper?: (rows: unknown[][]) => T['execute'],
 		queryMetadata?: {
 			type: 'select' | 'update' | 'delete' | 'insert';
 			tables: string[];
 		},
 		cacheConfig?: WithCacheConfig,
+		hookContext?: BlankPgHookContext,
 	): PgPreparedQuery<T> {
 		return new BunSQLPreparedQuery(
 			this.client,
