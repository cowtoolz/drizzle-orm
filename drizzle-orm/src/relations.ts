<<<<<<< HEAD
import { type AnyTable, getTableUniqueName, type InferModelFromColumns, isTable, Table } from '~/table.ts';
=======
import { type AnyTable, type InferModelFromColumns, Table } from '~/table.ts';
>>>>>>> b59e0a50
import { type AnyColumn, Column } from './column.ts';
import { entityKind, is } from './entity.ts';
import { PrimaryKeyBuilder } from './pg-core/primary-keys.ts';
import {
	and,
	asc,
	between,
	desc,
	eq,
	exists,
	gt,
	gte,
	ilike,
	inArray,
	isNotNull,
	isNull,
	like,
	lt,
	lte,
	ne,
	not,
	notBetween,
	notExists,
	notIlike,
	notInArray,
	notLike,
	or,
} from './sql/expressions/index.ts';
import { type Placeholder, SQL, sql } from './sql/sql.ts';
import type { Assume, ColumnsWithTable, Equal, Simplify, ValueOrArray } from './utils.ts';

export abstract class Relation<TTableName extends string = string> {
	static readonly [entityKind]: string = 'Relation';

	declare readonly $brand: 'Relation';
	readonly referencedTableName: TTableName;
	fieldName!: string;

	constructor(
		readonly sourceTable: Table,
		readonly referencedTable: AnyTable<{ name: TTableName }>,
		readonly relationName: string | undefined,
	) {
		this.referencedTableName = referencedTable[Table.Symbol.Name] as TTableName;
	}

	abstract withFieldName(fieldName: string): Relation<TTableName>;
}

export class Relations<
	TTableName extends string = string,
	TConfig extends Record<string, Relation> = Record<string, Relation>,
> {
	static readonly [entityKind]: string = 'Relations';

	declare readonly $brand: 'Relations';

	constructor(
		readonly table: AnyTable<{ name: TTableName }>,
		readonly config: (helpers: TableRelationsHelpers<TTableName>) => TConfig,
	) {}
}

export class One<
	TTableName extends string = string,
	TIsNullable extends boolean = boolean,
> extends Relation<TTableName> {
	static readonly [entityKind]: string = 'One';

	declare protected $relationBrand: 'One';

	constructor(
		sourceTable: Table,
		referencedTable: AnyTable<{ name: TTableName }>,
		readonly config:
			| RelationConfig<
				TTableName,
				string,
				AnyColumn<{ tableName: TTableName }>[]
			>
			| undefined,
		readonly isNullable: TIsNullable,
	) {
		super(sourceTable, referencedTable, config?.relationName);
	}

	withFieldName(fieldName: string): One<TTableName> {
		const relation = new One(
			this.sourceTable,
			this.referencedTable,
			this.config,
			this.isNullable,
		);
		relation.fieldName = fieldName;
		return relation;
	}
}

export class Many<TTableName extends string> extends Relation<TTableName> {
	static readonly [entityKind]: string = 'Many';

	declare protected $relationBrand: 'Many';

	constructor(
		sourceTable: Table,
		referencedTable: AnyTable<{ name: TTableName }>,
		readonly config: { relationName: string } | undefined,
	) {
		super(sourceTable, referencedTable, config?.relationName);
	}

	withFieldName(fieldName: string): Many<TTableName> {
		const relation = new Many(
			this.sourceTable,
			this.referencedTable,
			this.config,
		);
		relation.fieldName = fieldName;
		return relation;
	}
}

export type TableRelationsKeysOnly<
	TSchema extends Record<string, unknown>,
	TTableName extends string,
	K extends keyof TSchema,
> = TSchema[K] extends Relations<TTableName> ? K : never;

export type ExtractTableRelationsFromSchema<
	TSchema extends Record<string, unknown>,
	TTableName extends string,
> = ExtractObjectValues<
	{
		[
			K in keyof TSchema as TableRelationsKeysOnly<
				TSchema,
				TTableName,
				K
			>
		]: TSchema[K] extends Relations<TTableName, infer TConfig> ? TConfig : never;
	}
>;

export type ExtractObjectValues<T> = T[keyof T];

export type ExtractRelationsFromTableExtraConfigSchema<
	TConfig extends unknown[],
> = ExtractObjectValues<
	{
		[
			K in keyof TConfig as TConfig[K] extends Relations<any> ? K
				: never
		]: TConfig[K] extends Relations<infer TRelationConfig> ? TRelationConfig
			: never;
	}
>;

export function getOperators() {
	return {
		and,
		between,
		eq,
		exists,
		gt,
		gte,
		ilike,
		inArray,
		isNull,
		isNotNull,
		like,
		lt,
		lte,
		ne,
		not,
		notBetween,
		notExists,
		notLike,
		notIlike,
		notInArray,
		or,
		sql,
	};
}

export type Operators = ReturnType<typeof getOperators>;

export function getOrderByOperators() {
	return {
		sql,
		asc,
		desc,
	};
}

export type OrderByOperators = ReturnType<typeof getOrderByOperators>;

export type FindTableByDBName<
	TSchema extends TablesRelationalConfig,
	TTableName extends string,
> = ExtractObjectValues<
	{
		[
			K in keyof TSchema as TSchema[K]['dbName'] extends TTableName ? K
				: never
		]: TSchema[K];
	}
>;

export type DBQueryConfig<
	TRelationType extends 'one' | 'many' = 'one' | 'many',
	TIsRoot extends boolean = boolean,
	TSchema extends TablesRelationalConfig = TablesRelationalConfig,
	TTableConfig extends TableRelationalConfig = TableRelationalConfig,
> =
	& {
		columns?: {
			[K in keyof TTableConfig['columns']]?: boolean;
		};
		with?: {
			[K in keyof TTableConfig['relations']]?:
				| true
				| DBQueryConfig<
					TTableConfig['relations'][K] extends One ? 'one' : 'many',
					false,
					TSchema,
					FindTableByDBName<
						TSchema,
						TTableConfig['relations'][K]['referencedTableName']
					>
				>;
		};
		extras?:
			| Record<string, SQL.Aliased>
			| ((
				fields: Simplify<
					[TTableConfig['columns']] extends [never] ? {}
						: TTableConfig['columns']
				>,
				operators: { sql: Operators['sql'] },
			) => Record<string, SQL.Aliased>);
	}
	& (TRelationType extends 'many' ?
			& {
				where?:
					| SQL
					| undefined
					| ((
						fields: Simplify<
							[TTableConfig['columns']] extends [never] ? {}
								: TTableConfig['columns']
						>,
						operators: Operators,
					) => SQL | undefined);
				orderBy?:
					| ValueOrArray<AnyColumn | SQL>
					| ((
						fields: Simplify<
							[TTableConfig['columns']] extends [never] ? {}
								: TTableConfig['columns']
						>,
						operators: OrderByOperators,
					) => ValueOrArray<AnyColumn | SQL>);
				limit?: number | Placeholder;
			}
			& (TIsRoot extends true ? {
					offset?: number | Placeholder;
				}
				: {})
		: {});

export interface TableRelationalConfig {
	tsName: string;
	dbName: string;
	columns: Record<string, Column>;
	relations: Record<string, Relation>;
	primaryKey: AnyColumn[];
	schema?: string;
}

export type TablesRelationalConfig = Record<string, TableRelationalConfig>;

export interface RelationalSchemaConfig<
	TSchema extends TablesRelationalConfig,
> {
	fullSchema: Record<string, unknown>;
	schema: TSchema;
	tableNamesMap: Record<string, string>;
}

export type ExtractTablesWithRelations<
	TSchema extends Record<string, unknown>,
> = {
	[
		K in keyof TSchema as TSchema[K] extends Table ? K
			: never
	]: TSchema[K] extends Table ? {
			tsName: K & string;
			dbName: TSchema[K]['_']['name'];
			columns: TSchema[K]['_']['columns'];
			relations: ExtractTableRelationsFromSchema<
				TSchema,
				TSchema[K]['_']['name']
			>;
			primaryKey: AnyColumn[];
		}
		: never;
};

export type ReturnTypeOrValue<T> = T extends (...args: any[]) => infer R ? R
	: T;

export type BuildRelationResult<
	TSchema extends TablesRelationalConfig,
	TInclude,
	TRelations extends Record<string, Relation>,
> = {
	[
		K in
			& NonUndefinedKeysOnly<TInclude>
			& keyof TRelations
	]: TRelations[K] extends infer TRel extends Relation ? BuildQueryResult<
			TSchema,
			FindTableByDBName<TSchema, TRel['referencedTableName']>,
			Assume<TInclude[K], true | Record<string, unknown>>
		> extends infer TResult ? TRel extends One ?
					| TResult
					| (Equal<TRel['isNullable'], false> extends true ? null : never)
			: TResult[]
		: never
		: never;
};

export type NonUndefinedKeysOnly<T> =
	& ExtractObjectValues<
		{
			[K in keyof T as T[K] extends undefined ? never : K]: K;
		}
	>
	& keyof T;

export type BuildQueryResult<
	TSchema extends TablesRelationalConfig,
	TTableConfig extends TableRelationalConfig,
	TFullSelection extends true | Record<string, unknown>,
> = Equal<TFullSelection, true> extends true ? InferModelFromColumns<TTableConfig['columns']>
	: TFullSelection extends Record<string, unknown> ? Simplify<
			& (TFullSelection['columns'] extends Record<string, unknown> ? InferModelFromColumns<
					{
						[
							K in Equal<
								Exclude<
									TFullSelection['columns'][
										& keyof TFullSelection['columns']
										& keyof TTableConfig['columns']
									],
									undefined
								>,
								false
							> extends true ? Exclude<
									keyof TTableConfig['columns'],
									NonUndefinedKeysOnly<TFullSelection['columns']>
								>
								:
									& {
										[K in keyof TFullSelection['columns']]: Equal<
											TFullSelection['columns'][K],
											true
										> extends true ? K
											: never;
									}[keyof TFullSelection['columns']]
									& keyof TTableConfig['columns']
						]: TTableConfig['columns'][K];
					}
				>
				: InferModelFromColumns<TTableConfig['columns']>)
			& (TFullSelection['extras'] extends
				| Record<string, unknown>
				| ((...args: any[]) => Record<string, unknown>) ? {
					[
						K in NonUndefinedKeysOnly<
							ReturnTypeOrValue<TFullSelection['extras']>
						>
					]: Assume<
						ReturnTypeOrValue<TFullSelection['extras']>[K],
						SQL.Aliased
					>['_']['type'];
				}
				: {})
			& (TFullSelection['with'] extends Record<string, unknown> ? BuildRelationResult<
					TSchema,
					TFullSelection['with'],
					TTableConfig['relations']
				>
				: {})
		>
	: never;

export interface RelationConfig<
	TTableName extends string,
	TForeignTableName extends string,
	TColumns extends AnyColumn<{ tableName: TTableName }>[],
> {
	relationName?: string;
	fields: TColumns;
	references: ColumnsWithTable<TTableName, TForeignTableName, TColumns>;
}

export function extractTablesRelationalConfig<
	TTables extends TablesRelationalConfig,
>(
	schema: Record<string, unknown>,
	configHelpers: (table: Table) => any,
): { tables: TTables; tableNamesMap: Record<string, string> } {
	if (
		Object.keys(schema).length === 1
		&& 'default' in schema
		&& !is(schema['default'], Table)
	) {
		schema = schema['default'] as Record<string, unknown>;
	}

	// table DB name -> schema table key
	const tableNamesMap: Record<string, string> = {};
	// Table relations found before their tables - need to buffer them until we know the schema table key
	const relationsBuffer: Record<
		string,
		{ relations: Record<string, Relation>; primaryKey?: AnyColumn[] }
	> = {};
	const tablesConfig: TablesRelationalConfig = {};
	for (const [key, value] of Object.entries(schema)) {
<<<<<<< HEAD
		if (isTable(value)) {
			const dbName = getTableUniqueName(value);
=======
		if (is(value, Table)) {
			const dbName = value[Table.Symbol.Name];
>>>>>>> b59e0a50
			const bufferedRelations = relationsBuffer[dbName];
			tableNamesMap[dbName] = key;
			tablesConfig[key] = {
				tsName: key,
				dbName: value[Table.Symbol.Name],
				schema: value[Table.Symbol.Schema],
				columns: value[Table.Symbol.Columns],
				relations: bufferedRelations?.relations ?? {},
				primaryKey: bufferedRelations?.primaryKey ?? [],
			};

			// Fill in primary keys
			for (
				const column of Object.values(
					(value as Table)[Table.Symbol.Columns],
				)
			) {
				if (column.primary) {
					tablesConfig[key]!.primaryKey.push(column);
				}
			}

			const extraConfig = value[Table.Symbol.ExtraConfigBuilder]?.((value as Table)[Table.Symbol.ExtraConfigColumns]);
			if (extraConfig) {
				for (const configEntry of Object.values(extraConfig)) {
					if (is(configEntry, PrimaryKeyBuilder)) {
						tablesConfig[key]!.primaryKey.push(...configEntry.columns);
					}
				}
			}
		} else if (is(value, Relations)) {
			const dbName = getTableUniqueName(value.table);
			const tableName = tableNamesMap[dbName];
			const relations: Record<string, Relation> = value.config(
				configHelpers(value.table),
			);
			let primaryKey: AnyColumn[] | undefined;

			for (const [relationName, relation] of Object.entries(relations)) {
				if (tableName) {
					const tableConfig = tablesConfig[tableName]!;
					tableConfig.relations[relationName] = relation;
					if (primaryKey) {
						tableConfig.primaryKey.push(...primaryKey);
					}
				} else {
					if (!(dbName in relationsBuffer)) {
						relationsBuffer[dbName] = {
							relations: {},
							primaryKey,
						};
					}
					relationsBuffer[dbName]!.relations[relationName] = relation;
				}
			}
		}
	}

	return { tables: tablesConfig as TTables, tableNamesMap };
}

export function relations<
	TTableName extends string,
	TRelations extends Record<string, Relation<any>>,
>(
	table: AnyTable<{ name: TTableName }>,
	relations: (helpers: TableRelationsHelpers<TTableName>) => TRelations,
): Relations<TTableName, TRelations> {
	return new Relations<TTableName, TRelations>(
		table,
		(helpers: TableRelationsHelpers<TTableName>) =>
			Object.fromEntries(
				Object.entries(relations(helpers)).map(([key, value]) => [
					key,
					value.withFieldName(key),
				]),
			) as TRelations,
	);
}

export function createOne<TTableName extends string>(sourceTable: Table) {
	return function one<
		TForeignTable extends Table,
		TColumns extends [
			AnyColumn<{ tableName: TTableName }>,
			...AnyColumn<{ tableName: TTableName }>[],
		],
	>(
		table: TForeignTable,
		config?: RelationConfig<TTableName, TForeignTable['_']['name'], TColumns>,
	): One<
		TForeignTable['_']['name'],
		Equal<TColumns[number]['_']['notNull'], true>
	> {
		return new One(
			sourceTable,
			table,
			config,
			(config?.fields.reduce<boolean>((res, f) => res && f.notNull, true)
				?? false) as Equal<TColumns[number]['_']['notNull'], true>,
		);
	};
}

export function createMany(sourceTable: Table) {
	return function many<TForeignTable extends Table>(
		referencedTable: TForeignTable,
		config?: { relationName: string },
	): Many<TForeignTable['_']['name']> {
		return new Many(sourceTable, referencedTable, config);
	};
}

export interface NormalizedRelation {
	fields: AnyColumn[];
	references: AnyColumn[];
}

export function normalizeRelation(
	schema: TablesRelationalConfig,
	tableNamesMap: Record<string, string>,
	relation: Relation,
): NormalizedRelation {
	if (is(relation, One) && relation.config) {
		return {
			fields: relation.config.fields,
			references: relation.config.references,
		};
	}

	const referencedTableTsName = tableNamesMap[getTableUniqueName(relation.referencedTable)];
	if (!referencedTableTsName) {
		throw new Error(
			`Table "${relation.referencedTable[Table.Symbol.Name]}" not found in schema`,
		);
	}

	const referencedTableConfig = schema[referencedTableTsName];
	if (!referencedTableConfig) {
		throw new Error(`Table "${referencedTableTsName}" not found in schema`);
	}

	const sourceTable = relation.sourceTable;
	const sourceTableTsName = tableNamesMap[getTableUniqueName(sourceTable)];
	if (!sourceTableTsName) {
		throw new Error(
			`Table "${sourceTable[Table.Symbol.Name]}" not found in schema`,
		);
	}

	const reverseRelations: Relation[] = [];
	for (
		const referencedTableRelation of Object.values(
			referencedTableConfig.relations,
		)
	) {
		if (
			(relation.relationName
				&& relation !== referencedTableRelation
				&& referencedTableRelation.relationName === relation.relationName)
			|| (!relation.relationName
				&& referencedTableRelation.referencedTable === relation.sourceTable)
		) {
			reverseRelations.push(referencedTableRelation);
		}
	}

	if (reverseRelations.length > 1) {
		throw relation.relationName
			? new Error(
				`There are multiple relations with name "${relation.relationName}" in table "${referencedTableTsName}"`,
			)
			: new Error(
				`There are multiple relations between "${referencedTableTsName}" and "${
					relation.sourceTable[Table.Symbol.Name]
				}". Please specify relation name`,
			);
	}

	if (
		reverseRelations[0]
		&& is(reverseRelations[0], One)
		&& reverseRelations[0].config
	) {
		return {
			fields: reverseRelations[0].config.references,
			references: reverseRelations[0].config.fields,
		};
	}

	throw new Error(
		`There is not enough information to infer relation "${sourceTableTsName}.${relation.fieldName}"`,
	);
}

export function createTableRelationsHelpers<TTableName extends string>(
	sourceTable: AnyTable<{ name: TTableName }>,
) {
	return {
		one: createOne<TTableName>(sourceTable),
		many: createMany(sourceTable),
	};
}

export type TableRelationsHelpers<TTableName extends string> = ReturnType<
	typeof createTableRelationsHelpers<TTableName>
>;

export interface BuildRelationalQueryResult<
	TTable extends Table = Table,
	TColumn extends Column = Column,
> {
	tableTsKey: string;
	selection: {
		dbKey: string;
		tsKey: string;
		field: TColumn | SQL | SQL.Aliased;
		relationTableTsKey: string | undefined;
		isJson: boolean;
		isExtra?: boolean;
		selection: BuildRelationalQueryResult<TTable>['selection'];
	}[];
	sql: TTable | SQL;
}

export function mapRelationalRow(
	tablesConfig: TablesRelationalConfig,
	tableConfig: TableRelationalConfig,
	row: unknown[],
	buildQueryResultSelection: BuildRelationalQueryResult['selection'],
	mapColumnValue: (value: unknown) => unknown = (value) => value,
): Record<string, unknown> {
	const result: Record<string, unknown> = {};

	for (
		const [
			selectionItemIndex,
			selectionItem,
		] of buildQueryResultSelection.entries()
	) {
		if (selectionItem.isJson) {
			const relation = tableConfig.relations[selectionItem.tsKey]!;
			const rawSubRows = row[selectionItemIndex] as
				| unknown[]
				| null
				| [null]
				| string;
			const subRows = typeof rawSubRows === 'string'
				? (JSON.parse(rawSubRows) as unknown[])
				: rawSubRows;
			result[selectionItem.tsKey] = is(relation, One)
				? subRows
					&& mapRelationalRow(
						tablesConfig,
						tablesConfig[selectionItem.relationTableTsKey!]!,
						subRows,
						selectionItem.selection,
						mapColumnValue,
					)
				: (subRows as unknown[][]).map((subRow) =>
					mapRelationalRow(
						tablesConfig,
						tablesConfig[selectionItem.relationTableTsKey!]!,
						subRow,
						selectionItem.selection,
						mapColumnValue,
					)
				);
		} else {
			const value = mapColumnValue(row[selectionItemIndex]);
			const field = selectionItem.field!;
			let decoder;
			if (is(field, Column)) {
				decoder = field;
			} else if (is(field, SQL)) {
				decoder = field.decoder;
			} else {
				decoder = field.sql.decoder;
			}
			result[selectionItem.tsKey] = value === null ? null : decoder.mapFromDriverValue(value);
		}
	}

	return result;
}<|MERGE_RESOLUTION|>--- conflicted
+++ resolved
@@ -1,8 +1,4 @@
-<<<<<<< HEAD
 import { type AnyTable, getTableUniqueName, type InferModelFromColumns, isTable, Table } from '~/table.ts';
-=======
-import { type AnyTable, type InferModelFromColumns, Table } from '~/table.ts';
->>>>>>> b59e0a50
 import { type AnyColumn, Column } from './column.ts';
 import { entityKind, is } from './entity.ts';
 import { PrimaryKeyBuilder } from './pg-core/primary-keys.ts';
@@ -433,13 +429,8 @@
 	> = {};
 	const tablesConfig: TablesRelationalConfig = {};
 	for (const [key, value] of Object.entries(schema)) {
-<<<<<<< HEAD
 		if (isTable(value)) {
 			const dbName = getTableUniqueName(value);
-=======
-		if (is(value, Table)) {
-			const dbName = value[Table.Symbol.Name];
->>>>>>> b59e0a50
 			const bufferedRelations = relationsBuffer[dbName];
 			tableNamesMap[dbName] = key;
 			tablesConfig[key] = {
