--- conflicted
+++ resolved
@@ -224,11 +224,8 @@
 	logger?: boolean | Logger;
 	schema?: TSchema;
 	casing?: Casing;
-<<<<<<< HEAD
 	relations?: TRelations;
-=======
 	cache?: Cache;
->>>>>>> 8b8d78ec
 }
 export type ValidateShape<T, ValidShape, TResult = T> = T extends ValidShape
 	? Exclude<keyof T, keyof ValidShape> extends never ? TResult
