--- conflicted
+++ resolved
@@ -236,16 +236,12 @@
 		config: typeof a === 'object' ? a : b as TConfig,
 	};
 }
-<<<<<<< HEAD
 
 export type IfNotImported<T, Y, N> = unknown extends T ? Y : N;
 
 export type ImportTypeError<TPackageName extends string> =
 	`Please install \`${TPackageName}\`to allow Drizzle ORM to connect to the database`;
-=======
-export type IfNotImported<T, Y, N> = unknown extends T ? Y : N;
 
 export type RequireAtLeastOne<T, Keys extends keyof T = keyof T> = Keys extends any
 	? Required<Pick<T, Keys>> & Partial<Omit<T, Keys>>
-	: never;
->>>>>>> 1f0b52f4
+	: never;