<<<<<<< HEAD
import type { ColumnsSelection, Placeholder, SQL, View } from '~/sql/sql.ts';
import type { Assume } from '~/utils.ts';
=======
import type { Placeholder, SQL } from '~/sql/index.ts';
import type { Assume, ValidateShape } from '~/utils.ts';
>>>>>>> 1a482ce8

import type { SQLiteColumn } from '~/sqlite-core/columns/index.ts';
import type { SQLiteTable, SQLiteTableWithColumns } from '~/sqlite-core/table.ts';

import type {
	SelectedFields as SelectFieldsBase,
	SelectedFieldsFlat as SelectFieldsFlatBase,
	SelectedFieldsOrdered as SelectFieldsOrderedBase,
} from '~/operations.ts';
import type { TypedQueryBuilder } from '~/query-builders/query-builder.ts';
import type {
	AppendToNullabilityMap,
	AppendToResult,
	BuildSubquerySelection,
	GetSelectTableName,
	JoinNullability,
	JoinType,
	MapColumnsToTableAlias,
	SelectMode,
	SelectResult,
	SetOperator,
} from '~/query-builders/select.types.ts';
import type { Subquery } from '~/subquery.ts';
import type { Table, UpdateTableConfig } from '~/table.ts';
import type { SQLitePreparedQuery } from '../session.ts';
import type { SQLiteSelectBase, SQLiteSelectQueryBuilderBase } from './select.ts';
import type { SQLiteViewBase } from '../view-base.ts';
import type { SQLiteViewWithSelection } from '../view.ts';

export interface SQLiteSelectJoinConfig {
	on: SQL | undefined;
	table: SQLiteTable | Subquery | SQLiteViewBase | SQL;
	alias: string | undefined;
	joinType: JoinType;
}

export type BuildAliasTable<TTable extends SQLiteTable | View, TAlias extends string> = TTable extends Table
	? SQLiteTableWithColumns<
		UpdateTableConfig<TTable['_']['config'], {
			name: TAlias;
			columns: MapColumnsToTableAlias<TTable['_']['columns'], TAlias, 'sqlite'>;
		}>
	>
	: TTable extends View ? SQLiteViewWithSelection<
			TAlias,
			TTable['_']['existing'],
			MapColumnsToTableAlias<TTable['_']['selectedFields'], TAlias, 'sqlite'>
		>
	: never;

export interface SQLiteSelectConfig {
	withList?: Subquery[];
	fields: Record<string, unknown>;
	fieldsFlat?: SelectedFieldsOrdered;
	where?: SQL;
	having?: SQL;
	table: SQLiteTable | Subquery | SQLiteViewBase | SQL;
	limit?: number | Placeholder;
	offset?: number | Placeholder;
	joins?: SQLiteSelectJoinConfig[];
	orderBy?: (SQLiteColumn | SQL | SQL.Aliased)[];
	groupBy?: (SQLiteColumn | SQL | SQL.Aliased)[];
	distinct?: boolean;
	setOperators: {
		rightSelect: TypedQueryBuilder<any, any>;
		type: SetOperator;
		isAll: boolean;
		orderBy?: (SQLiteColumn | SQL | SQL.Aliased)[];
		limit?: number | Placeholder;
		offset?: number | Placeholder;
	}[];
}

export type SQLiteJoin<
	T extends AnySQLiteSelectQueryBuilder,
	TDynamic extends boolean,
	TJoinType extends JoinType,
	TJoinedTable extends SQLiteTable | Subquery | SQLiteViewBase | SQL,
	TJoinedName extends GetSelectTableName<TJoinedTable> = GetSelectTableName<TJoinedTable>,
> = T extends any ? SQLiteSelectWithout<
		SQLiteSelectKind<
			T['_']['hkt'],
			T['_']['tableName'],
			T['_']['resultType'],
			T['_']['runResult'],
			AppendToResult<
				T['_']['tableName'],
				T['_']['selection'],
				TJoinedName,
				TJoinedTable extends SQLiteTable ? TJoinedTable['_']['columns']
					: TJoinedTable extends Subquery | View ? Assume<TJoinedTable['_']['selectedFields'], SelectedFields>
					: never,
				T['_']['selectMode']
			>,
			T['_']['selectMode'] extends 'partial' ? T['_']['selectMode'] : 'multiple',
			AppendToNullabilityMap<T['_']['nullabilityMap'], TJoinedName, TJoinType>,
			T['_']['dynamic'],
			T['_']['excludedMethods']
		>,
		TDynamic,
		T['_']['excludedMethods']
	>
	: never;

export type SQLiteJoinFn<
	T extends AnySQLiteSelectQueryBuilder,
	TDynamic extends boolean,
	TJoinType extends JoinType,
> = <
	TJoinedTable extends SQLiteTable | Subquery | SQLiteViewBase | SQL,
	TJoinedName extends GetSelectTableName<TJoinedTable> = GetSelectTableName<TJoinedTable>,
>(
	table: TJoinedTable,
	on: ((aliases: T['_']['selection']) => SQL | undefined) | SQL | undefined,
) => SQLiteJoin<T, TDynamic, TJoinType, TJoinedTable, TJoinedName>;

export type SelectedFieldsFlat = SelectFieldsFlatBase<SQLiteColumn>;

export type SelectedFields = SelectFieldsBase<SQLiteColumn, SQLiteTable>;

export type SelectedFieldsOrdered = SelectFieldsOrderedBase<SQLiteColumn>;

export interface SQLiteSelectHKTBase {
	tableName: string | undefined;
	resultType: 'sync' | 'async';
	runResult: unknown;
	selection: unknown;
	selectMode: SelectMode;
	nullabilityMap: unknown;
	dynamic: boolean;
	excludedMethods: string;
	result: unknown;
	selectedFields: unknown;
	_type: unknown;
}

export type SQLiteSelectKind<
	T extends SQLiteSelectHKTBase,
	TTableName extends string | undefined,
	TResultType extends 'sync' | 'async',
	TRunResult,
	TSelection extends ColumnsSelection,
	TSelectMode extends SelectMode,
	TNullabilityMap extends Record<string, JoinNullability>,
	TDynamic extends boolean,
	TExcludedMethods extends string,
	TResult = SelectResult<TSelection, TSelectMode, TNullabilityMap>[],
	TSelectedFields = BuildSubquerySelection<TSelection, TNullabilityMap>,
> = (T & {
	tableName: TTableName;
	resultType: TResultType;
	runResult: TRunResult;
	selection: TSelection;
	selectMode: TSelectMode;
	nullabilityMap: TNullabilityMap;
	dynamic: TDynamic;
	excludedMethods: TExcludedMethods;
	result: TResult;
	selectedFields: TSelectedFields;
})['_type'];

export interface SQLiteSelectQueryBuilderHKT extends SQLiteSelectHKTBase {
	_type: SQLiteSelectQueryBuilderBase<
		SQLiteSelectQueryBuilderHKT,
		this['tableName'],
		this['resultType'],
		this['runResult'],
		Assume<this['selection'], ColumnsSelection>,
		this['selectMode'],
		Assume<this['nullabilityMap'], Record<string, JoinNullability>>,
		this['dynamic'],
		this['excludedMethods'],
		Assume<this['result'], any[]>,
		Assume<this['selectedFields'], ColumnsSelection>
	>;
}

export interface SQLiteSelectHKT extends SQLiteSelectHKTBase {
	_type: SQLiteSelectBase<
		this['tableName'],
		this['resultType'],
		this['runResult'],
		Assume<this['selection'], ColumnsSelection>,
		this['selectMode'],
		Assume<this['nullabilityMap'], Record<string, JoinNullability>>,
		this['dynamic'],
		this['excludedMethods'],
		Assume<this['result'], any[]>,
		Assume<this['selectedFields'], ColumnsSelection>
	>;
}

export type SQLiteSetOperatorExcludedMethods =
	| 'config'
	| 'leftJoin'
	| 'rightJoin'
	| 'innerJoin'
	| 'fullJoin'
	| 'where'
	| 'having'
	| 'groupBy';

export type CreateSQLiteSelectFromBuilderMode<
	TBuilderMode extends 'db' | 'qb',
	TTableName extends string | undefined,
	TResultType extends 'sync' | 'async',
	TRunResult,
	TSelection extends ColumnsSelection,
	TSelectMode extends SelectMode,
> = TBuilderMode extends 'db' ? SQLiteSelectBase<
		TTableName,
		TResultType,
		TRunResult,
		TSelection,
		TSelectMode
	>
	: SQLiteSelectQueryBuilderBase<
		SQLiteSelectQueryBuilderHKT,
		TTableName,
		TResultType,
		TRunResult,
		TSelection,
		TSelectMode
	>;

export type SQLiteSelectWithout<
	T extends AnySQLiteSelectQueryBuilder,
	TDynamic extends boolean,
	K extends keyof T & string,
	TResetExcluded extends boolean = false,
> = TDynamic extends true ? T : Omit<
	SQLiteSelectKind<
		T['_']['hkt'],
		T['_']['tableName'],
		T['_']['resultType'],
		T['_']['runResult'],
		T['_']['selection'],
		T['_']['selectMode'],
		T['_']['nullabilityMap'],
		TDynamic,
		TResetExcluded extends true ? K : T['_']['excludedMethods'] | K,
		T['_']['result'],
		T['_']['selectedFields']
	>,
	TResetExcluded extends true ? K : T['_']['excludedMethods'] | K
>;

export type SQLiteSelectExecute<T extends AnySQLiteSelect> = T['_']['result'];

export type SQLiteSelectPrepare<T extends AnySQLiteSelect> = SQLitePreparedQuery<
	{
		type: T['_']['resultType'];
		run: T['_']['runResult'];
		all: T['_']['result'];
		get: T['_']['result'][number] | undefined;
		values: any[][];
		execute: SQLiteSelectExecute<T>;
	}
>;

export type SQLiteSelectDynamic<T extends AnySQLiteSelectQueryBuilder> = SQLiteSelectKind<
	T['_']['hkt'],
	T['_']['tableName'],
	T['_']['resultType'],
	T['_']['runResult'],
	T['_']['selection'],
	T['_']['selectMode'],
	T['_']['nullabilityMap'],
	true,
	never,
	T['_']['result'],
	T['_']['selectedFields']
>;

export type SQLiteSelectQueryBuilder<
	THKT extends SQLiteSelectHKTBase = SQLiteSelectQueryBuilderHKT,
	TTableName extends string | undefined = string | undefined,
	TResultType extends 'sync' | 'async' = 'sync' | 'async',
	TRunResult = unknown,
	TSelection extends ColumnsSelection = ColumnsSelection,
	TSelectMode extends SelectMode = SelectMode,
	TNullabilityMap extends Record<string, JoinNullability> = Record<string, JoinNullability>,
	TResult extends any[] = unknown[],
	TSelectedFields extends ColumnsSelection = ColumnsSelection,
> = SQLiteSelectQueryBuilderBase<
	THKT,
	TTableName,
	TResultType,
	TRunResult,
	TSelection,
	TSelectMode,
	TNullabilityMap,
	true,
	never,
	TResult,
	TSelectedFields
>;

export type AnySQLiteSelectQueryBuilder = SQLiteSelectQueryBuilderBase<
	any,
	any,
	any,
	any,
	any,
	any,
	any,
	any,
	any,
	any,
	any
>;

export type AnySQLiteSetOperatorInterface = SQLiteSetOperatorInterface<any, any, any, any, any, any, any, any, any>;

export interface SQLiteSetOperatorInterface<
	TTableName extends string | undefined,
	TResultType extends 'sync' | 'async',
	TRunResult,
	TSelection extends ColumnsSelection,
	TSelectMode extends SelectMode = 'single',
	TNullabilityMap extends Record<string, JoinNullability> = TTableName extends string ? Record<TTableName, 'not-null'>
		: {},
	TDynamic extends boolean = false,
	TExcludedMethods extends string = never,
	TResult extends any[] = SelectResult<TSelection, TSelectMode, TNullabilityMap>[],
	TSelectedFields extends ColumnsSelection = BuildSubquerySelection<TSelection, TNullabilityMap>,
> {
	_: {
		readonly hkt: SQLiteSelectHKTBase;
		readonly tableName: TTableName;
		readonly resultType: TResultType;
		readonly runResult: TRunResult;
		readonly selection: TSelection;
		readonly selectMode: TSelectMode;
		readonly nullabilityMap: TNullabilityMap;
		readonly dynamic: TDynamic;
		readonly excludedMethods: TExcludedMethods;
		readonly result: TResult;
		readonly selectedFields: TSelectedFields;
	};
}

export type SQLiteSetOperatorWithResult<TResult extends any[]> = SQLiteSetOperatorInterface<
	any,
	any,
	any,
	any,
	any,
	any,
	any,
	any,
	TResult,
	any
>;

export type SQLiteSelect<
	TTableName extends string | undefined = string | undefined,
	TResultType extends 'sync' | 'async' = 'sync' | 'async',
	TRunResult = unknown,
	TSelection extends ColumnsSelection = Record<string, any>,
	TSelectMode extends SelectMode = SelectMode,
	TNullabilityMap extends Record<string, JoinNullability> = Record<string, JoinNullability>,
> = SQLiteSelectBase<TTableName, TResultType, TRunResult, TSelection, TSelectMode, TNullabilityMap, true, never>;

export type AnySQLiteSelect = SQLiteSelectBase<any, any, any, any, any, any, any, any, any, any>;

export type SQLiteSetOperator<
	TTableName extends string | undefined = string | undefined,
	TResultType extends 'sync' | 'async' = 'sync' | 'async',
	TRunResult = unknown,
	TSelection extends ColumnsSelection = Record<string, any>,
	TSelectMode extends SelectMode = SelectMode,
	TNullabilityMap extends Record<string, JoinNullability> = Record<string, JoinNullability>,
> = SQLiteSelectBase<
	TTableName,
	TResultType,
	TRunResult,
	TSelection,
	TSelectMode,
	TNullabilityMap,
	true,
	SQLiteSetOperatorExcludedMethods
>;

export type SetOperatorRightSelect<
	TValue extends SQLiteSetOperatorWithResult<TResult>,
	TResult extends any[],
> = TValue extends SQLiteSetOperatorInterface<any, any, any, any, any, any, any, any, infer TValueResult, any>
	? ValidateShape<
		TValueResult[number],
		TResult[number],
		TypedQueryBuilder<any, TValueResult>
	>
	: TValue;

export type SetOperatorRestSelect<
	TValue extends readonly SQLiteSetOperatorWithResult<TResult>[],
	TResult extends any[],
> = TValue extends [infer First, ...infer Rest]
	? First extends SQLiteSetOperatorInterface<any, any, any, any, any, any, any, any, infer TValueResult, any>
		? Rest extends AnySQLiteSetOperatorInterface[] ? [
				ValidateShape<TValueResult[number], TResult[number], TypedQueryBuilder<any, TValueResult>>,
				...SetOperatorRestSelect<Rest, TResult>,
			]
		: ValidateShape<TValueResult[number], TResult[number], TypedQueryBuilder<any, TValueResult>[]>
	: never
	: TValue;

export type SQLiteCreateSetOperatorFn = <
	TTableName extends string | undefined,
	TResultType extends 'sync' | 'async',
	TRunResult,
	TSelection extends ColumnsSelection,
	TValue extends SQLiteSetOperatorWithResult<TResult>,
	TRest extends SQLiteSetOperatorWithResult<TResult>[],
	TSelectMode extends SelectMode = 'single',
	TNullabilityMap extends Record<string, JoinNullability> = TTableName extends string ? Record<TTableName, 'not-null'>
		: {},
	TDynamic extends boolean = false,
	TExcludedMethods extends string = never,
	TResult extends any[] = SelectResult<TSelection, TSelectMode, TNullabilityMap>[],
	TSelectedFields extends ColumnsSelection = BuildSubquerySelection<TSelection, TNullabilityMap>,
>(
	leftSelect: SQLiteSetOperatorInterface<
		TTableName,
		TResultType,
		TRunResult,
		TSelection,
		TSelectMode,
		TNullabilityMap,
		TDynamic,
		TExcludedMethods,
		TResult,
		TSelectedFields
	>,
	rightSelect: SetOperatorRightSelect<TValue, TResult>,
	...restSelects: SetOperatorRestSelect<TRest, TResult>
) => SQLiteSelectWithout<
	SQLiteSelectBase<
		TTableName,
		TResultType,
		TRunResult,
		TSelection,
		TSelectMode,
		TNullabilityMap,
		TDynamic,
		TExcludedMethods,
		TResult,
		TSelectedFields
	>,
	false,
	SQLiteSetOperatorExcludedMethods,
	true
>;

export type GetSQLiteSetOperators = {
	union: SQLiteCreateSetOperatorFn;
	intersect: SQLiteCreateSetOperatorFn;
	except: SQLiteCreateSetOperatorFn;
	unionAll: SQLiteCreateSetOperatorFn;
};<|MERGE_RESOLUTION|>--- conflicted
+++ resolved
@@ -1,10 +1,5 @@
-<<<<<<< HEAD
 import type { ColumnsSelection, Placeholder, SQL, View } from '~/sql/sql.ts';
-import type { Assume } from '~/utils.ts';
-=======
-import type { Placeholder, SQL } from '~/sql/index.ts';
 import type { Assume, ValidateShape } from '~/utils.ts';
->>>>>>> 1a482ce8
 
 import type { SQLiteColumn } from '~/sqlite-core/columns/index.ts';
 import type { SQLiteTable, SQLiteTableWithColumns } from '~/sqlite-core/table.ts';
