import type { GetColumnData } from '~/column.ts';
import { entityKind } from '~/entity.ts';
import type { SelectResultFields } from '~/query-builders/select.types.ts';
import { QueryPromise } from '~/query-promise.ts';
import type { RunnableQuery } from '~/runnable-query.ts';
import type { Query, SQL, SQLWrapper } from '~/sql/sql.ts';
import type { SQLiteDialect } from '~/sqlite-core/dialect.ts';
import type { SQLitePreparedQuery, SQLiteSession } from '~/sqlite-core/session.ts';
import { SQLiteTable } from '~/sqlite-core/table.ts';
import { type DrizzleTypeError, mapUpdateSet, orderSelectedFields, type UpdateSet } from '~/utils.ts';
import type { SQLiteColumn } from '../columns/common.ts';
<<<<<<< HEAD
import type { Subquery } from '~/subquery.ts';
=======
import type { SelectedFields, SelectedFieldsOrdered } from './select.types.ts';
>>>>>>> 9e87fd1c

export interface SQLiteUpdateConfig {
	where?: SQL | undefined;
	set: UpdateSet;
	table: SQLiteTable;
	returning?: SelectedFieldsOrdered;
	withList?: Subquery[];
}

export type SQLiteUpdateSetSource<TTable extends SQLiteTable> =
	& {
		[Key in keyof TTable['_']['columns']]?:
			| GetColumnData<TTable['_']['columns'][Key], 'query'>
			| SQL;
	}
	& {};

export class SQLiteUpdateBuilder<
	TTable extends SQLiteTable,
	TResultType extends 'sync' | 'async',
	TRunResult,
> {
	static readonly [entityKind]: string = 'SQLiteUpdateBuilder';

	declare readonly _: {
		readonly table: TTable;
	};

	constructor(
		protected table: TTable,
		protected session: SQLiteSession<any, any, any, any>,
		protected dialect: SQLiteDialect,
		private withList?: Subquery[],
	) {}

	set(values: SQLiteUpdateSetSource<TTable>): SQLiteUpdateBase<TTable, TResultType, TRunResult> {
		return new SQLiteUpdateBase(this.table, mapUpdateSet(this.table, values), this.session, this.dialect, this.withList);
	}
}

export type SQLiteUpdateWithout<
	T extends AnySQLiteUpdate,
	TDynamic extends boolean,
	K extends keyof T & string,
> = TDynamic extends true ? T : Omit<
	SQLiteUpdateBase<
		T['_']['table'],
		T['_']['resultType'],
		T['_']['runResult'],
		T['_']['returning'],
		TDynamic,
		T['_']['excludedMethods'] | K
	>,
	T['_']['excludedMethods'] | K
>;

export type SQLiteUpdateReturningAll<T extends AnySQLiteUpdate, TDynamic extends boolean> = SQLiteUpdateWithout<
	SQLiteUpdateBase<
		T['_']['table'],
		T['_']['resultType'],
		T['_']['runResult'],
		T['_']['table']['$inferSelect'],
		TDynamic,
		T['_']['excludedMethods']
	>,
	TDynamic,
	'returning'
>;

export type SQLiteUpdateReturning<
	T extends AnySQLiteUpdate,
	TDynamic extends boolean,
	TSelectedFields extends SelectedFields,
> = SQLiteUpdateWithout<
	SQLiteUpdateBase<
		T['_']['table'],
		T['_']['resultType'],
		T['_']['runResult'],
		SelectResultFields<TSelectedFields>,
		TDynamic,
		T['_']['excludedMethods']
	>,
	TDynamic,
	'returning'
>;

export type SQLiteUpdateExecute<T extends AnySQLiteUpdate> = T['_']['returning'] extends undefined ? T['_']['runResult']
	: T['_']['returning'][];

export type SQLiteUpdatePrepare<T extends AnySQLiteUpdate> = SQLitePreparedQuery<
	{
		type: T['_']['resultType'];
		run: T['_']['runResult'];
		all: T['_']['returning'] extends undefined ? DrizzleTypeError<'.all() cannot be used without .returning()'>
			: T['_']['returning'][];
		get: T['_']['returning'] extends undefined ? DrizzleTypeError<'.get() cannot be used without .returning()'>
			: T['_']['returning'];
		values: T['_']['returning'] extends undefined ? DrizzleTypeError<'.values() cannot be used without .returning()'>
			: any[][];
		execute: SQLiteUpdateExecute<T>;
	}
>;

export type SQLiteUpdateDynamic<T extends AnySQLiteUpdate> = SQLiteUpdate<
	T['_']['table'],
	T['_']['resultType'],
	T['_']['runResult'],
	T['_']['returning']
>;

export type SQLiteUpdate<
	TTable extends SQLiteTable = SQLiteTable,
	TResultType extends 'sync' | 'async' = 'sync' | 'async',
	TRunResult = any,
	TReturning extends Record<string, unknown> | undefined = Record<string, unknown> | undefined,
> = SQLiteUpdateBase<TTable, TResultType, TRunResult, TReturning, true, never>;

type AnySQLiteUpdate = SQLiteUpdateBase<any, any, any, any, any, any>;

export interface SQLiteUpdateBase<
	TTable extends SQLiteTable = SQLiteTable,
	TResultType extends 'sync' | 'async' = 'sync' | 'async',
	TRunResult = unknown,
	TReturning = undefined,
	TDynamic extends boolean = false,
	TExcludedMethods extends string = never,
> extends SQLWrapper, QueryPromise<TReturning extends undefined ? TRunResult : TReturning[]> {
	readonly _: {
		readonly dialect: 'sqlite';
		readonly table: TTable;
		readonly resultType: TResultType;
		readonly runResult: TRunResult;
		readonly returning: TReturning;
		readonly dynamic: TDynamic;
		readonly excludedMethods: TExcludedMethods;
		readonly result: TReturning extends undefined ? TRunResult : TReturning[];
	};
}

export class SQLiteUpdateBase<
	TTable extends SQLiteTable = SQLiteTable,
	// eslint-disable-next-line @typescript-eslint/no-unused-vars
	TResultType extends 'sync' | 'async' = 'sync' | 'async',
	TRunResult = unknown,
	TReturning = undefined,
	// eslint-disable-next-line @typescript-eslint/no-unused-vars
	TDynamic extends boolean = false,
	// eslint-disable-next-line @typescript-eslint/no-unused-vars
	TExcludedMethods extends string = never,
> extends QueryPromise<TReturning extends undefined ? TRunResult : TReturning[]>
	implements RunnableQuery<TReturning extends undefined ? TRunResult : TReturning[], 'sqlite'>, SQLWrapper
{
	static readonly [entityKind]: string = 'SQLiteUpdate';

	/** @internal */
	config: SQLiteUpdateConfig;

	constructor(
		table: TTable,
		set: UpdateSet,
		private session: SQLiteSession<any, any, any, any>,
		private dialect: SQLiteDialect,
		withList?: Subquery[],
	) {
		super();
		this.config = { set, table, withList };
	}

	/**
	 * Adds a 'where' clause to the query.
	 *
	 * Calling this method will update only those rows that fulfill a specified condition.
	 *
	 * See docs: {@link https://orm.drizzle.team/docs/update}
	 *
	 * @param where the 'where' clause.
	 *
	 * @example
	 * You can use conditional operators and `sql function` to filter the rows to be updated.
	 *
	 * ```ts
	 * // Update all cars with green color
	 * db.update(cars).set({ color: 'red' })
	 *   .where(eq(cars.color, 'green'));
	 * // or
	 * db.update(cars).set({ color: 'red' })
	 *   .where(sql`${cars.color} = 'green'`)
	 * ```
	 *
	 * You can logically combine conditional operators with `and()` and `or()` operators:
	 *
	 * ```ts
	 * // Update all BMW cars with a green color
	 * db.update(cars).set({ color: 'red' })
	 *   .where(and(eq(cars.color, 'green'), eq(cars.brand, 'BMW')));
	 *
	 * // Update all cars with the green or blue color
	 * db.update(cars).set({ color: 'red' })
	 *   .where(or(eq(cars.color, 'green'), eq(cars.color, 'blue')));
	 * ```
	 */
	where(where: SQL | undefined): SQLiteUpdateWithout<this, TDynamic, 'where'> {
		this.config.where = where;
		return this as any;
	}

	/**
	 * Adds a `returning` clause to the query.
	 *
	 * Calling this method will return the specified fields of the updated rows. If no fields are specified, all fields will be returned.
	 *
	 * See docs: {@link https://orm.drizzle.team/docs/update#update-with-returning}
	 *
	 * @example
	 * ```ts
	 * // Update all cars with the green color and return all fields
	 * const updatedCars: Car[] = await db.update(cars)
	 *   .set({ color: 'red' })
	 *   .where(eq(cars.color, 'green'))
	 *   .returning();
	 *
	 * // Update all cars with the green color and return only their id and brand fields
	 * const updatedCarsIdsAndBrands: { id: number, brand: string }[] = await db.update(cars)
	 *   .set({ color: 'red' })
	 *   .where(eq(cars.color, 'green'))
	 *   .returning({ id: cars.id, brand: cars.brand });
	 * ```
	 */
	returning(): SQLiteUpdateReturningAll<this, TDynamic>;
	returning<TSelectedFields extends SelectedFields>(
		fields: TSelectedFields,
	): SQLiteUpdateReturning<this, TDynamic, TSelectedFields>;
	returning(
		fields: SelectedFields = this.config.table[SQLiteTable.Symbol.Columns],
	): SQLiteUpdateWithout<AnySQLiteUpdate, TDynamic, 'returning'> {
		this.config.returning = orderSelectedFields<SQLiteColumn>(fields);
		return this as any;
	}

	/** @internal */
	getSQL(): SQL {
		return this.dialect.buildUpdateQuery(this.config);
	}

	toSQL(): Query {
		const { typings: _typings, ...rest } = this.dialect.sqlToQuery(this.getSQL());
		return rest;
	}

	/** @internal */
	_prepare(isOneTimeQuery = true): SQLiteUpdatePrepare<this> {
		return this.session[isOneTimeQuery ? 'prepareOneTimeQuery' : 'prepareQuery'](
			this.dialect.sqlToQuery(this.getSQL()),
			this.config.returning,
			this.config.returning ? 'all' : 'run',
		) as SQLiteUpdatePrepare<this>;
	}

	prepare(): SQLiteUpdatePrepare<this> {
		return this._prepare(false);
	}

	run: ReturnType<this['prepare']>['run'] = (placeholderValues) => {
		return this._prepare().run(placeholderValues);
	};

	all: ReturnType<this['prepare']>['all'] = (placeholderValues) => {
		return this._prepare().all(placeholderValues);
	};

	get: ReturnType<this['prepare']>['get'] = (placeholderValues) => {
		return this._prepare().get(placeholderValues);
	};

	values: ReturnType<this['prepare']>['values'] = (placeholderValues) => {
		return this._prepare().values(placeholderValues);
	};

	override async execute(): Promise<SQLiteUpdateExecute<this>> {
		return (this.config.returning ? this.all() : this.run()) as SQLiteUpdateExecute<this>;
	}

	$dynamic(): SQLiteUpdateDynamic<this> {
		return this as any;
	}
}<|MERGE_RESOLUTION|>--- conflicted
+++ resolved
@@ -7,13 +7,10 @@
 import type { SQLiteDialect } from '~/sqlite-core/dialect.ts';
 import type { SQLitePreparedQuery, SQLiteSession } from '~/sqlite-core/session.ts';
 import { SQLiteTable } from '~/sqlite-core/table.ts';
+import type { Subquery } from '~/subquery.ts';
 import { type DrizzleTypeError, mapUpdateSet, orderSelectedFields, type UpdateSet } from '~/utils.ts';
 import type { SQLiteColumn } from '../columns/common.ts';
-<<<<<<< HEAD
-import type { Subquery } from '~/subquery.ts';
-=======
 import type { SelectedFields, SelectedFieldsOrdered } from './select.types.ts';
->>>>>>> 9e87fd1c
 
 export interface SQLiteUpdateConfig {
 	where?: SQL | undefined;
@@ -50,7 +47,13 @@
 	) {}
 
 	set(values: SQLiteUpdateSetSource<TTable>): SQLiteUpdateBase<TTable, TResultType, TRunResult> {
-		return new SQLiteUpdateBase(this.table, mapUpdateSet(this.table, values), this.session, this.dialect, this.withList);
+		return new SQLiteUpdateBase(
+			this.table,
+			mapUpdateSet(this.table, values),
+			this.session,
+			this.dialect,
+			this.withList,
+		);
 	}
 }
 
