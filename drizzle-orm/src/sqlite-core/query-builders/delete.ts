<<<<<<< HEAD
import { entityKind } from '~/entity';
import type { SelectResultFields } from '~/query-builders/select.types';
import { QueryPromise } from '~/query-promise';
import type { Query, SQL, SQLWrapper } from '~/sql';
import type { SQLiteDialect } from '~/sqlite-core/dialect';
import type { PreparedQuery, SQLiteSession } from '~/sqlite-core/session';
import { SQLiteTable } from '~/sqlite-core/table';
import type { InferModel } from '~/table';
import { type DrizzleTypeError, orderSelectedFields, type Simplify } from '~/utils';
import type { SelectedFieldsFlat, SelectedFieldsOrdered } from './select.types';
=======
import { entityKind } from '~/entity.ts';
import type { SelectResultFields } from '~/query-builders/select.types.ts';
import { QueryPromise } from '~/query-promise.ts';
import type { Query, SQL, SQLWrapper } from '~/sql/index.ts';
import type { SQLiteDialect } from '~/sqlite-core/dialect.ts';
import type { PreparedQuery, SQLiteSession } from '~/sqlite-core/session.ts';
import { SQLiteTable } from '~/sqlite-core/table.ts';
import type { InferModel } from '~/table.ts';
import { type DrizzleTypeError, orderSelectedFields } from '~/utils.ts';
import type { SelectedFieldsFlat, SelectedFieldsOrdered } from './select.types.ts';
>>>>>>> 455d10e3

export interface SQLiteDeleteConfig {
	where?: SQL | undefined;
	table: SQLiteTable;
	returning?: SelectedFieldsOrdered;
}

// eslint-disable-next-line @typescript-eslint/no-empty-interface
export interface SQLiteDelete<
	// eslint-disable-next-line @typescript-eslint/no-unused-vars
	TTable extends SQLiteTable,
	// eslint-disable-next-line @typescript-eslint/no-unused-vars
	TResultType extends 'sync' | 'async',
	// eslint-disable-next-line @typescript-eslint/no-unused-vars
	TRunResult,
	// eslint-disable-next-line @typescript-eslint/no-unused-vars
	TReturning = undefined,
> extends SQLWrapper {}

export class SQLiteDelete<
	TTable extends SQLiteTable,
	TResultType extends 'sync' | 'async',
	TRunResult,
	TReturning = undefined,
> extends QueryPromise<TReturning extends undefined ? TRunResult : TReturning[]> implements SQLWrapper {
	static readonly [entityKind]: string = 'SQLiteDelete';

	private config: SQLiteDeleteConfig;

	constructor(
		private table: TTable,
		private session: SQLiteSession<any, any, any, any>,
		private dialect: SQLiteDialect,
	) {
		super();
		this.config = { table };
	}

	where(where: SQL | undefined): Omit<this, 'where'> {
		this.config.where = where;
		return this;
	}

	returning(): SQLiteDelete<TTable, TResultType, TRunResult, InferModel<TTable>>;
	returning<TSelectedFields extends SelectedFieldsFlat>(
		fields: TSelectedFields,
	): SQLiteDelete<TTable, TResultType, TRunResult, Simplify<SelectResultFields<TSelectedFields>>>;
	returning(
		fields: SelectedFieldsFlat = this.table[SQLiteTable.Symbol.Columns],
	): SQLiteDelete<TTable, TResultType, TRunResult, any> {
		this.config.returning = orderSelectedFields(fields);
		return this;
	}

	/** @internal */
	getSQL(): SQL {
		return this.dialect.buildDeleteQuery(this.config);
	}

	toSQL(): Omit<Query, 'typings'> {
		const { typings: _typings, ...rest } = this.dialect.sqlToQuery(this.getSQL());
		return rest;
	}

	prepare(isOneTimeQuery?: boolean): PreparedQuery<{
		type: TResultType;
		run: TRunResult;
		all: TReturning extends undefined ? DrizzleTypeError<'.all() cannot be used without .returning()'> : TReturning[];
		get: TReturning extends undefined ? DrizzleTypeError<'.get() cannot be used without .returning()'>
			: TReturning | undefined;
		values: TReturning extends undefined ? DrizzleTypeError<'.values() cannot be used without .returning()'> : any[][];
		execute: TReturning extends undefined ? TRunResult : TReturning[];
	}> {
		return this.session[isOneTimeQuery ? 'prepareOneTimeQuery' : 'prepareQuery'](
			this.dialect.sqlToQuery(this.getSQL()),
			this.config.returning,
			this.config.returning ? 'all' : 'run',
		) as ReturnType<this['prepare']>;
	}

	run: ReturnType<this['prepare']>['run'] = (placeholderValues) => {
		return this.prepare(true).run(placeholderValues);
	};

	all: ReturnType<this['prepare']>['all'] = (placeholderValues) => {
		return this.prepare(true).all(placeholderValues);
	};

	get: ReturnType<this['prepare']>['get'] = (placeholderValues) => {
		return this.prepare(true).get(placeholderValues);
	};

	values: ReturnType<this['prepare']>['values'] = (placeholderValues) => {
		return this.prepare(true).values(placeholderValues);
	};

	override async execute(
		placeholderValues?: Record<string, unknown>,
	): Promise<TReturning extends undefined ? TRunResult : TReturning[]> {
		return this.prepare(true).execute(placeholderValues) as TReturning extends undefined ? TRunResult
			: TReturning[];
	}
}<|MERGE_RESOLUTION|>--- conflicted
+++ resolved
@@ -1,15 +1,3 @@
-<<<<<<< HEAD
-import { entityKind } from '~/entity';
-import type { SelectResultFields } from '~/query-builders/select.types';
-import { QueryPromise } from '~/query-promise';
-import type { Query, SQL, SQLWrapper } from '~/sql';
-import type { SQLiteDialect } from '~/sqlite-core/dialect';
-import type { PreparedQuery, SQLiteSession } from '~/sqlite-core/session';
-import { SQLiteTable } from '~/sqlite-core/table';
-import type { InferModel } from '~/table';
-import { type DrizzleTypeError, orderSelectedFields, type Simplify } from '~/utils';
-import type { SelectedFieldsFlat, SelectedFieldsOrdered } from './select.types';
-=======
 import { entityKind } from '~/entity.ts';
 import type { SelectResultFields } from '~/query-builders/select.types.ts';
 import { QueryPromise } from '~/query-promise.ts';
@@ -18,9 +6,8 @@
 import type { PreparedQuery, SQLiteSession } from '~/sqlite-core/session.ts';
 import { SQLiteTable } from '~/sqlite-core/table.ts';
 import type { InferModel } from '~/table.ts';
-import { type DrizzleTypeError, orderSelectedFields } from '~/utils.ts';
+import { type DrizzleTypeError, orderSelectedFields, type Simplify } from '~/utils.ts';
 import type { SelectedFieldsFlat, SelectedFieldsOrdered } from './select.types.ts';
->>>>>>> 455d10e3
 
 export interface SQLiteDeleteConfig {
 	where?: SQL | undefined;
