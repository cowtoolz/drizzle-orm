<<<<<<< HEAD
import type * as V1 from '~/_relations.ts';
=======
import type { Cache } from '~/cache/core/cache.ts';
>>>>>>> 8b8d78ec
import { entityKind } from '~/entity.ts';
import type { TypedQueryBuilder } from '~/query-builders/query-builder.ts';
import type { AnyRelations, EmptyRelations, ExtractTablesWithRelations, TablesRelationalConfig } from '~/relations.ts';
import { SelectionProxyHandler } from '~/selection-proxy.ts';
import { type ColumnsSelection, type SQL, sql, type SQLWrapper } from '~/sql/sql.ts';
import type { SQLiteAsyncDialect, SQLiteSyncDialect } from '~/sqlite-core/dialect.ts';
import {
	QueryBuilder,
	SQLiteDeleteBase,
	SQLiteInsertBuilder,
	SQLiteSelectBuilder,
	SQLiteUpdateBuilder,
} from '~/sqlite-core/query-builders/index.ts';
import type {
	DBResult,
	Result,
	SQLiteSession,
	SQLiteTransaction,
	SQLiteTransactionConfig,
} from '~/sqlite-core/session.ts';
import type { SQLiteTable } from '~/sqlite-core/table.ts';
import { WithSubquery } from '~/subquery.ts';
import type { DrizzleTypeError } from '~/utils.ts';
import { _RelationalQueryBuilder } from './query-builders/_query.ts';
import { SQLiteCountBuilder } from './query-builders/count.ts';
import { RelationalQueryBuilder } from './query-builders/query.ts';
import { SQLiteRaw } from './query-builders/raw.ts';
import type { SelectedFields } from './query-builders/select.types.ts';
import type { WithBuilder } from './subquery.ts';
import type { SQLiteViewBase } from './view-base.ts';

export class BaseSQLiteDatabase<
	TResultKind extends 'sync' | 'async',
	TRunResult,
	TFullSchema extends Record<string, unknown> = Record<string, never>,
	TRelations extends AnyRelations = EmptyRelations,
	TTablesConfig extends TablesRelationalConfig = ExtractTablesWithRelations<TRelations>,
	TSchema extends V1.TablesRelationalConfig = V1.ExtractTablesWithRelations<TFullSchema>,
> {
	static readonly [entityKind]: string = 'BaseSQLiteDatabase';

	declare readonly _: {
		readonly schema: TSchema | undefined;
		readonly fullSchema: TFullSchema;
		readonly tableNamesMap: Record<string, string>;
		readonly relations: TRelations;
	};

	/** @deprecated */
	_query: TFullSchema extends Record<string, never>
		? DrizzleTypeError<'Seems like the schema generic is missing - did you forget to add it to your DB type?'>
		: {
			[K in keyof TSchema]: _RelationalQueryBuilder<TResultKind, TFullSchema, TSchema, TSchema[K]>;
		};

	// TO-DO: Figure out how to pass DrizzleTypeError without breaking withReplicas
	query: {
		[K in keyof TRelations['tables']]: RelationalQueryBuilder<
			TResultKind,
			TTablesConfig,
			TTablesConfig[K]
		>;
	};

	constructor(
		private resultKind: TResultKind,
		/** @internal */
		readonly dialect: { sync: SQLiteSyncDialect; async: SQLiteAsyncDialect }[TResultKind],
		/** @internal */
		readonly session: SQLiteSession<TResultKind, TRunResult, TFullSchema, TRelations, TTablesConfig, TSchema>,
		relations: AnyRelations | undefined,
		_schema: V1.RelationalSchemaConfig<TSchema> | undefined,
		readonly rowModeRQB?: boolean,
		readonly forbidJsonb?: boolean,
	) {
		const rel = relations ?? {} as EmptyRelations;

		this._ = _schema
			? {
				schema: _schema.schema,
				fullSchema: _schema.fullSchema as TFullSchema,
				tableNamesMap: _schema.tableNamesMap,
				relations: rel as TRelations,
			}
			: {
				schema: undefined,
				fullSchema: {} as TFullSchema,
				tableNamesMap: {},
				relations: rel as TRelations,
			};

		this._query = {} as typeof this['_query'];
		const query = this._query as {
			[K in keyof TSchema]: _RelationalQueryBuilder<TResultKind, TFullSchema, TSchema, TSchema[K]>;
		};
		if (this._.schema) {
			for (const [tableName, columns] of Object.entries(this._.schema)) {
				query[tableName as keyof TSchema] = new _RelationalQueryBuilder(
					resultKind,
					_schema!.fullSchema,
					this._.schema,
					this._.tableNamesMap,
					_schema!.fullSchema[tableName] as SQLiteTable,
					columns,
					dialect,
					session as SQLiteSession<any, any, any, any, any>,
				) as typeof query[keyof TSchema];
			}
		}
<<<<<<< HEAD
		this.query = {} as typeof this['query'];
		if (relations) {
			for (const [tableName, relation] of Object.entries(relations.tablesConfig)) {
				(this.query as BaseSQLiteDatabase<
					TResultKind,
					TRunResult,
					TSchema,
					AnyRelations,
					TablesRelationalConfig,
					V1.TablesRelationalConfig
				>['query'])[tableName] = new RelationalQueryBuilder(
					resultKind,
					relations.tables,
					relations.tablesConfig,
					relations.tableNamesMap,
					relation.table as SQLiteTable,
					relation,
					dialect,
					session as SQLiteSession<any, any, any, any, any>,
					rowModeRQB,
					forbidJsonb,
				);
			}
		}
=======
		this.$cache = { invalidate: async (_params: any) => {} };
>>>>>>> 8b8d78ec
	}

	/**
	 * Creates a subquery that defines a temporary named result set as a CTE.
	 *
	 * It is useful for breaking down complex queries into simpler parts and for reusing the result set in subsequent parts of the query.
	 *
	 * See docs: {@link https://orm.drizzle.team/docs/select#with-clause}
	 *
	 * @param alias The alias for the subquery.
	 *
	 * Failure to provide an alias will result in a DrizzleTypeError, preventing the subquery from being referenced in other queries.
	 *
	 * @example
	 *
	 * ```ts
	 * // Create a subquery with alias 'sq' and use it in the select query
	 * const sq = db.$with('sq').as(db.select().from(users).where(eq(users.id, 42)));
	 *
	 * const result = await db.with(sq).select().from(sq);
	 * ```
	 *
	 * To select arbitrary SQL values as fields in a CTE and reference them in other CTEs or in the main query, you need to add aliases to them:
	 *
	 * ```ts
	 * // Select an arbitrary SQL value as a field in a CTE and reference it in the main query
	 * const sq = db.$with('sq').as(db.select({
	 *   name: sql<string>`upper(${users.name})`.as('name'),
	 * })
	 * .from(users));
	 *
	 * const result = await db.with(sq).select({ name: sq.name }).from(sq);
	 * ```
	 */
	$with: WithBuilder = (alias: string, selection?: ColumnsSelection) => {
		const self = this;
		const as = (
			qb:
				| TypedQueryBuilder<ColumnsSelection | undefined>
				| SQL
				| ((qb: QueryBuilder) => TypedQueryBuilder<ColumnsSelection | undefined> | SQL),
		) => {
			if (typeof qb === 'function') {
				qb = qb(new QueryBuilder(self.dialect));
			}

			return new Proxy(
				new WithSubquery(
					qb.getSQL(),
					selection ?? ('getSelectedFields' in qb ? qb.getSelectedFields() ?? {} : {}) as SelectedFields,
					alias,
					true,
				),
				new SelectionProxyHandler({ alias, sqlAliasedBehavior: 'alias', sqlBehavior: 'error' }),
			);
		};
		return { as };
	};

	$count(
		source: SQLiteTable | SQLiteViewBase | SQL | SQLWrapper,
		filters?: SQL<unknown>,
	) {
		return new SQLiteCountBuilder({ source, filters, session: this.session });
	}

	/**
	 * Incorporates a previously defined CTE (using `$with`) into the main query.
	 *
	 * This method allows the main query to reference a temporary named result set.
	 *
	 * See docs: {@link https://orm.drizzle.team/docs/select#with-clause}
	 *
	 * @param queries The CTEs to incorporate into the main query.
	 *
	 * @example
	 *
	 * ```ts
	 * // Define a subquery 'sq' as a CTE using $with
	 * const sq = db.$with('sq').as(db.select().from(users).where(eq(users.id, 42)));
	 *
	 * // Incorporate the CTE 'sq' into the main query and select from it
	 * const result = await db.with(sq).select().from(sq);
	 * ```
	 */
	with(...queries: WithSubquery[]) {
		const self = this;

		/**
		 * Creates a select query.
		 *
		 * Calling this method with no arguments will select all columns from the table. Pass a selection object to specify the columns you want to select.
		 *
		 * Use `.from()` method to specify which table to select from.
		 *
		 * See docs: {@link https://orm.drizzle.team/docs/select}
		 *
		 * @param fields The selection object.
		 *
		 * @example
		 *
		 * ```ts
		 * // Select all columns and all rows from the 'cars' table
		 * const allCars: Car[] = await db.select().from(cars);
		 *
		 * // Select specific columns and all rows from the 'cars' table
		 * const carsIdsAndBrands: { id: number; brand: string }[] = await db.select({
		 *   id: cars.id,
		 *   brand: cars.brand
		 * })
		 *   .from(cars);
		 * ```
		 *
		 * Like in SQL, you can use arbitrary expressions as selection fields, not just table columns:
		 *
		 * ```ts
		 * // Select specific columns along with expression and all rows from the 'cars' table
		 * const carsIdsAndLowerNames: { id: number; lowerBrand: string }[] = await db.select({
		 *   id: cars.id,
		 *   lowerBrand: sql<string>`lower(${cars.brand})`,
		 * })
		 *   .from(cars);
		 * ```
		 */
		function select(): SQLiteSelectBuilder<undefined, TResultKind, TRunResult>;
		function select<TSelection extends SelectedFields>(
			fields: TSelection,
		): SQLiteSelectBuilder<TSelection, TResultKind, TRunResult>;
		function select(
			fields?: SelectedFields,
		): SQLiteSelectBuilder<SelectedFields | undefined, TResultKind, TRunResult> {
			return new SQLiteSelectBuilder({
				fields: fields ?? undefined,
				session: self.session,
				dialect: self.dialect,
				withList: queries,
			});
		}

		/**
		 * Adds `distinct` expression to the select query.
		 *
		 * Calling this method will return only unique values. When multiple columns are selected, it returns rows with unique combinations of values in these columns.
		 *
		 * Use `.from()` method to specify which table to select from.
		 *
		 * See docs: {@link https://orm.drizzle.team/docs/select#distinct}
		 *
		 * @param fields The selection object.
		 *
		 * @example
		 *
		 * ```ts
		 * // Select all unique rows from the 'cars' table
		 * await db.selectDistinct()
		 *   .from(cars)
		 *   .orderBy(cars.id, cars.brand, cars.color);
		 *
		 * // Select all unique brands from the 'cars' table
		 * await db.selectDistinct({ brand: cars.brand })
		 *   .from(cars)
		 *   .orderBy(cars.brand);
		 * ```
		 */
		function selectDistinct(): SQLiteSelectBuilder<undefined, TResultKind, TRunResult>;
		function selectDistinct<TSelection extends SelectedFields>(
			fields: TSelection,
		): SQLiteSelectBuilder<TSelection, TResultKind, TRunResult>;
		function selectDistinct(
			fields?: SelectedFields,
		): SQLiteSelectBuilder<SelectedFields | undefined, TResultKind, TRunResult> {
			return new SQLiteSelectBuilder({
				fields: fields ?? undefined,
				session: self.session,
				dialect: self.dialect,
				withList: queries,
				distinct: true,
			});
		}

		/**
		 * Creates an update query.
		 *
		 * Calling this method without `.where()` clause will update all rows in a table. The `.where()` clause specifies which rows should be updated.
		 *
		 * Use `.set()` method to specify which values to update.
		 *
		 * See docs: {@link https://orm.drizzle.team/docs/update}
		 *
		 * @param table The table to update.
		 *
		 * @example
		 *
		 * ```ts
		 * // Update all rows in the 'cars' table
		 * await db.update(cars).set({ color: 'red' });
		 *
		 * // Update rows with filters and conditions
		 * await db.update(cars).set({ color: 'red' }).where(eq(cars.brand, 'BMW'));
		 *
		 * // Update with returning clause
		 * const updatedCar: Car[] = await db.update(cars)
		 *   .set({ color: 'red' })
		 *   .where(eq(cars.id, 1))
		 *   .returning();
		 * ```
		 */
		function update<TTable extends SQLiteTable>(table: TTable): SQLiteUpdateBuilder<TTable, TResultKind, TRunResult> {
			return new SQLiteUpdateBuilder(table, self.session, self.dialect, queries);
		}

		/**
		 * Creates an insert query.
		 *
		 * Calling this method will create new rows in a table. Use `.values()` method to specify which values to insert.
		 *
		 * See docs: {@link https://orm.drizzle.team/docs/insert}
		 *
		 * @param table The table to insert into.
		 *
		 * @example
		 *
		 * ```ts
		 * // Insert one row
		 * await db.insert(cars).values({ brand: 'BMW' });
		 *
		 * // Insert multiple rows
		 * await db.insert(cars).values([{ brand: 'BMW' }, { brand: 'Porsche' }]);
		 *
		 * // Insert with returning clause
		 * const insertedCar: Car[] = await db.insert(cars)
		 *   .values({ brand: 'BMW' })
		 *   .returning();
		 * ```
		 */
		function insert<TTable extends SQLiteTable>(into: TTable): SQLiteInsertBuilder<TTable, TResultKind, TRunResult> {
			return new SQLiteInsertBuilder(into, self.session, self.dialect, queries);
		}

		/**
		 * Creates a delete query.
		 *
		 * Calling this method without `.where()` clause will delete all rows in a table. The `.where()` clause specifies which rows should be deleted.
		 *
		 * See docs: {@link https://orm.drizzle.team/docs/delete}
		 *
		 * @param table The table to delete from.
		 *
		 * @example
		 *
		 * ```ts
		 * // Delete all rows in the 'cars' table
		 * await db.delete(cars);
		 *
		 * // Delete rows with filters and conditions
		 * await db.delete(cars).where(eq(cars.color, 'green'));
		 *
		 * // Delete with returning clause
		 * const deletedCar: Car[] = await db.delete(cars)
		 *   .where(eq(cars.id, 1))
		 *   .returning();
		 * ```
		 */
		function delete_<TTable extends SQLiteTable>(from: TTable): SQLiteDeleteBase<TTable, TResultKind, TRunResult> {
			return new SQLiteDeleteBase(from, self.session, self.dialect, queries);
		}

		return { select, selectDistinct, update, insert, delete: delete_ };
	}

	/**
	 * Creates a select query.
	 *
	 * Calling this method with no arguments will select all columns from the table. Pass a selection object to specify the columns you want to select.
	 *
	 * Use `.from()` method to specify which table to select from.
	 *
	 * See docs: {@link https://orm.drizzle.team/docs/select}
	 *
	 * @param fields The selection object.
	 *
	 * @example
	 *
	 * ```ts
	 * // Select all columns and all rows from the 'cars' table
	 * const allCars: Car[] = await db.select().from(cars);
	 *
	 * // Select specific columns and all rows from the 'cars' table
	 * const carsIdsAndBrands: { id: number; brand: string }[] = await db.select({
	 *   id: cars.id,
	 *   brand: cars.brand
	 * })
	 *   .from(cars);
	 * ```
	 *
	 * Like in SQL, you can use arbitrary expressions as selection fields, not just table columns:
	 *
	 * ```ts
	 * // Select specific columns along with expression and all rows from the 'cars' table
	 * const carsIdsAndLowerNames: { id: number; lowerBrand: string }[] = await db.select({
	 *   id: cars.id,
	 *   lowerBrand: sql<string>`lower(${cars.brand})`,
	 * })
	 *   .from(cars);
	 * ```
	 */
	select(): SQLiteSelectBuilder<undefined, TResultKind, TRunResult>;
	select<TSelection extends SelectedFields>(
		fields: TSelection,
	): SQLiteSelectBuilder<TSelection, TResultKind, TRunResult>;
	select(fields?: SelectedFields): SQLiteSelectBuilder<SelectedFields | undefined, TResultKind, TRunResult> {
		return new SQLiteSelectBuilder({ fields: fields ?? undefined, session: this.session, dialect: this.dialect });
	}

	/**
	 * Adds `distinct` expression to the select query.
	 *
	 * Calling this method will return only unique values. When multiple columns are selected, it returns rows with unique combinations of values in these columns.
	 *
	 * Use `.from()` method to specify which table to select from.
	 *
	 * See docs: {@link https://orm.drizzle.team/docs/select#distinct}
	 *
	 * @param fields The selection object.
	 *
	 * @example
	 *
	 * ```ts
	 * // Select all unique rows from the 'cars' table
	 * await db.selectDistinct()
	 *   .from(cars)
	 *   .orderBy(cars.id, cars.brand, cars.color);
	 *
	 * // Select all unique brands from the 'cars' table
	 * await db.selectDistinct({ brand: cars.brand })
	 *   .from(cars)
	 *   .orderBy(cars.brand);
	 * ```
	 */
	selectDistinct(): SQLiteSelectBuilder<undefined, TResultKind, TRunResult>;
	selectDistinct<TSelection extends SelectedFields>(
		fields: TSelection,
	): SQLiteSelectBuilder<TSelection, TResultKind, TRunResult>;
	selectDistinct(
		fields?: SelectedFields,
	): SQLiteSelectBuilder<SelectedFields | undefined, TResultKind, TRunResult> {
		return new SQLiteSelectBuilder({
			fields: fields ?? undefined,
			session: this.session,
			dialect: this.dialect,
			distinct: true,
		});
	}

	/**
	 * Creates an update query.
	 *
	 * Calling this method without `.where()` clause will update all rows in a table. The `.where()` clause specifies which rows should be updated.
	 *
	 * Use `.set()` method to specify which values to update.
	 *
	 * See docs: {@link https://orm.drizzle.team/docs/update}
	 *
	 * @param table The table to update.
	 *
	 * @example
	 *
	 * ```ts
	 * // Update all rows in the 'cars' table
	 * await db.update(cars).set({ color: 'red' });
	 *
	 * // Update rows with filters and conditions
	 * await db.update(cars).set({ color: 'red' }).where(eq(cars.brand, 'BMW'));
	 *
	 * // Update with returning clause
	 * const updatedCar: Car[] = await db.update(cars)
	 *   .set({ color: 'red' })
	 *   .where(eq(cars.id, 1))
	 *   .returning();
	 * ```
	 */
	update<TTable extends SQLiteTable>(table: TTable): SQLiteUpdateBuilder<TTable, TResultKind, TRunResult> {
		return new SQLiteUpdateBuilder(table, this.session, this.dialect);
	}

	$cache: { invalidate: Cache['onMutate'] };

	/**
	 * Creates an insert query.
	 *
	 * Calling this method will create new rows in a table. Use `.values()` method to specify which values to insert.
	 *
	 * See docs: {@link https://orm.drizzle.team/docs/insert}
	 *
	 * @param table The table to insert into.
	 *
	 * @example
	 *
	 * ```ts
	 * // Insert one row
	 * await db.insert(cars).values({ brand: 'BMW' });
	 *
	 * // Insert multiple rows
	 * await db.insert(cars).values([{ brand: 'BMW' }, { brand: 'Porsche' }]);
	 *
	 * // Insert with returning clause
	 * const insertedCar: Car[] = await db.insert(cars)
	 *   .values({ brand: 'BMW' })
	 *   .returning();
	 * ```
	 */
	insert<TTable extends SQLiteTable>(into: TTable): SQLiteInsertBuilder<TTable, TResultKind, TRunResult> {
		return new SQLiteInsertBuilder(into, this.session, this.dialect);
	}

	/**
	 * Creates a delete query.
	 *
	 * Calling this method without `.where()` clause will delete all rows in a table. The `.where()` clause specifies which rows should be deleted.
	 *
	 * See docs: {@link https://orm.drizzle.team/docs/delete}
	 *
	 * @param table The table to delete from.
	 *
	 * @example
	 *
	 * ```ts
	 * // Delete all rows in the 'cars' table
	 * await db.delete(cars);
	 *
	 * // Delete rows with filters and conditions
	 * await db.delete(cars).where(eq(cars.color, 'green'));
	 *
	 * // Delete with returning clause
	 * const deletedCar: Car[] = await db.delete(cars)
	 *   .where(eq(cars.id, 1))
	 *   .returning();
	 * ```
	 */
	delete<TTable extends SQLiteTable>(from: TTable): SQLiteDeleteBase<TTable, TResultKind, TRunResult> {
		return new SQLiteDeleteBase(from, this.session, this.dialect);
	}

	run(query: SQLWrapper | string): DBResult<TResultKind, TRunResult> {
		const sequel = typeof query === 'string' ? sql.raw(query) : query.getSQL();
		if (this.resultKind === 'async') {
			return new SQLiteRaw(
				async () => this.session.run(sequel),
				() => sequel,
				'run',
				this.dialect as SQLiteAsyncDialect,
				this.session.extractRawRunValueFromBatchResult.bind(this.session),
			) as DBResult<TResultKind, TRunResult>;
		}
		return this.session.run(sequel) as DBResult<TResultKind, TRunResult>;
	}

	all<T = unknown>(query: SQLWrapper | string): DBResult<TResultKind, T[]> {
		const sequel = typeof query === 'string' ? sql.raw(query) : query.getSQL();
		if (this.resultKind === 'async') {
			return new SQLiteRaw(
				async () => this.session.all(sequel),
				() => sequel,
				'all',
				this.dialect as SQLiteAsyncDialect,
				this.session.extractRawAllValueFromBatchResult.bind(this.session),
			) as any;
		}
		return this.session.all(sequel) as DBResult<TResultKind, T[]>;
	}

	get<T = unknown>(query: SQLWrapper | string): DBResult<TResultKind, T> {
		const sequel = typeof query === 'string' ? sql.raw(query) : query.getSQL();
		if (this.resultKind === 'async') {
			return new SQLiteRaw(
				async () => this.session.get(sequel),
				() => sequel,
				'get',
				this.dialect as SQLiteAsyncDialect,
				this.session.extractRawGetValueFromBatchResult.bind(this.session),
			) as DBResult<TResultKind, T>;
		}
		return this.session.get(sequel) as DBResult<TResultKind, T>;
	}

	values<T extends unknown[] = unknown[]>(query: SQLWrapper | string): DBResult<TResultKind, T[]> {
		const sequel = typeof query === 'string' ? sql.raw(query) : query.getSQL();
		if (this.resultKind === 'async') {
			return new SQLiteRaw(
				async () => this.session.values(sequel),
				() => sequel,
				'values',
				this.dialect as SQLiteAsyncDialect,
				this.session.extractRawValuesValueFromBatchResult.bind(this.session),
			) as any;
		}
		return this.session.values(sequel) as DBResult<TResultKind, T[]>;
	}

	transaction<T>(
		transaction: (
			tx: SQLiteTransaction<TResultKind, TRunResult, TFullSchema, TRelations, TTablesConfig, TSchema>,
		) => Result<TResultKind, T>,
		config?: SQLiteTransactionConfig,
	): Result<TResultKind, T> {
		return this.session.transaction(transaction, config);
	}
}

export type SQLiteWithReplicas<Q> = Q & { $primary: Q };

export const withReplicas = <
	TResultKind extends 'sync' | 'async',
	TRunResult,
	TFullSchema extends Record<string, unknown>,
	TRelations extends AnyRelations,
	TTablesConfig extends TablesRelationalConfig,
	TSchema extends V1.TablesRelationalConfig,
	Q extends BaseSQLiteDatabase<
		TResultKind,
		TRunResult,
		TFullSchema,
		TRelations,
		TTablesConfig,
		TSchema extends Record<string, unknown> ? V1.ExtractTablesWithRelations<TFullSchema> : TSchema
	>,
>(
	primary: Q,
	replicas: [Q, ...Q[]],
	getReplica: (replicas: Q[]) => Q = () => replicas[Math.floor(Math.random() * replicas.length)]!,
): SQLiteWithReplicas<Q> => {
	const select: Q['select'] = (...args: []) => getReplica(replicas).select(...args);
	const selectDistinct: Q['selectDistinct'] = (...args: []) => getReplica(replicas).selectDistinct(...args);
	const $count: Q['$count'] = (...args: [any]) => getReplica(replicas).$count(...args);
	const $with: Q['with'] = (...args: []) => getReplica(replicas).with(...args);

	const update: Q['update'] = (...args: [any]) => primary.update(...args);
	const insert: Q['insert'] = (...args: [any]) => primary.insert(...args);
	const $delete: Q['delete'] = (...args: [any]) => primary.delete(...args);
	const run: Q['run'] = (...args: [any]) => primary.run(...args);
	const all: Q['all'] = (...args: [any]) => primary.all(...args);
	const get: Q['get'] = (...args: [any]) => primary.get(...args);
	const values: Q['values'] = (...args: [any]) => primary.values(...args);
	const transaction: Q['transaction'] = (...args: [any]) => primary.transaction(...args);

	return {
		...primary,
		update,
		insert,
		delete: $delete,
		run,
		all,
		get,
		values,
		transaction,
		$primary: primary,
		select,
		selectDistinct,
		$count,
		with: $with,
		get _query() {
			return getReplica(replicas)._query;
		},
		get query() {
			return getReplica(replicas).query;
		},
	};
};<|MERGE_RESOLUTION|>--- conflicted
+++ resolved
@@ -1,8 +1,5 @@
-<<<<<<< HEAD
 import type * as V1 from '~/_relations.ts';
-=======
 import type { Cache } from '~/cache/core/cache.ts';
->>>>>>> 8b8d78ec
 import { entityKind } from '~/entity.ts';
 import type { TypedQueryBuilder } from '~/query-builders/query-builder.ts';
 import type { AnyRelations, EmptyRelations, ExtractTablesWithRelations, TablesRelationalConfig } from '~/relations.ts';
@@ -112,7 +109,6 @@
 				) as typeof query[keyof TSchema];
 			}
 		}
-<<<<<<< HEAD
 		this.query = {} as typeof this['query'];
 		if (relations) {
 			for (const [tableName, relation] of Object.entries(relations.tablesConfig)) {
@@ -137,9 +133,7 @@
 				);
 			}
 		}
-=======
 		this.$cache = { invalidate: async (_params: any) => {} };
->>>>>>> 8b8d78ec
 	}
 
 	/**
