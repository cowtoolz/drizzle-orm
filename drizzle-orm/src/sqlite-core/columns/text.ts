import type { ColumnBuilderBaseConfig, ColumnBuilderRuntimeConfig, MakeColumnConfig } from '~/column-builder.ts';
import type { ColumnBaseConfig } from '~/column.ts';
import { entityKind } from '~/entity.ts';
import type { AnySQLiteTable } from '~/sqlite-core/table.ts';
import { type Equal, getColumnNameAndConfig, type Writable } from '~/utils.ts';
import { SQLiteColumn, SQLiteColumnBuilder } from './common.ts';

export type SQLiteTextBuilderInitial<TName extends string, TEnum extends [string, ...string[]]> = SQLiteTextBuilder<{
	name: TName;
	dataType: 'string';
	columnType: 'SQLiteText';
	data: TEnum[number];
	driverParam: string;
	enumValues: TEnum;
	generated: undefined;
}>;

export class SQLiteTextBuilder<T extends ColumnBuilderBaseConfig<'string', 'SQLiteText'>> extends SQLiteColumnBuilder<
	T,
	{ length: number | undefined; enumValues: T['enumValues'] }
> {
	static override readonly [entityKind]: string = 'SQLiteTextBuilder';

	constructor(name: T['name'], config: SQLiteTextConfig<'text', T['enumValues']>) {
		super(name, 'string', 'SQLiteText');
		this.config.enumValues = config.enum;
		this.config.length = config.length;
	}

	/** @internal */
	override build<TTableName extends string>(
		table: AnySQLiteTable<{ name: TTableName }>,
	): SQLiteText<MakeColumnConfig<T, TTableName>> {
		return new SQLiteText<MakeColumnConfig<T, TTableName>>(table, this.config as ColumnBuilderRuntimeConfig<any, any>);
	}
}

export class SQLiteText<T extends ColumnBaseConfig<'string', 'SQLiteText'>>
	extends SQLiteColumn<T, { length: number | undefined; enumValues: T['enumValues'] }>
{
	static override readonly [entityKind]: string = 'SQLiteText';

	override readonly enumValues = this.config.enumValues;

	readonly length: number | undefined = this.config.length;

	constructor(
		table: AnySQLiteTable<{ name: T['tableName'] }>,
		config: SQLiteTextBuilder<T>['config'],
	) {
		super(table, config);
	}

	getSQLType(): string {
		return `text${this.config.length ? `(${this.config.length})` : ''}`;
	}
}

<<<<<<< HEAD
export type SQLiteTextJsonBuilderInitial<TName extends string> = SQLiteTextJsonBuilder<
	{
		name: TName;
		dataType: 'json';
		columnType: 'SQLiteTextJson';
		data: unknown;
		driverParam: string;
		enumValues: undefined;
		generated: undefined;
	}
>;
=======
export type SQLiteTextJsonBuilderInitial<TName extends string> = SQLiteTextJsonBuilder<{
	name: TName;
	dataType: 'json';
	columnType: 'SQLiteTextJson';
	data: unknown;
	driverParam: string;
	enumValues: undefined;
	generated: undefined;
}>;
>>>>>>> 526996bd

export class SQLiteTextJsonBuilder<T extends ColumnBuilderBaseConfig<'json', 'SQLiteTextJson'>>
	extends SQLiteColumnBuilder<T>
{
	static override readonly [entityKind]: string = 'SQLiteTextJsonBuilder';

	constructor(name: T['name']) {
		super(name, 'json', 'SQLiteTextJson');
	}

	/** @internal */
	override build<TTableName extends string>(
		table: AnySQLiteTable<{ name: TTableName }>,
	): SQLiteTextJson<MakeColumnConfig<T, TTableName>> {
		return new SQLiteTextJson<MakeColumnConfig<T, TTableName>>(
			table,
			this.config as ColumnBuilderRuntimeConfig<any, any>,
		);
	}
}

export class SQLiteTextJson<T extends ColumnBaseConfig<'json', 'SQLiteTextJson'>>
	extends SQLiteColumn<T, { length: number | undefined; enumValues: T['enumValues'] }>
{
	static override readonly [entityKind]: string = 'SQLiteTextJson';

	getSQLType(): string {
		return 'text';
	}

	override mapFromDriverValue(value: string): T['data'] {
		return JSON.parse(value);
	}

	override mapToDriverValue(value: T['data']): string {
		return JSON.stringify(value);
	}
}

export type SQLiteTextConfig<
	TMode extends 'text' | 'json' = 'text' | 'json',
	TEnum extends readonly string[] | string[] | undefined = readonly string[] | string[] | undefined,
> = TMode extends 'text' ? {
		mode?: TMode;
		length?: number;
		enum?: TEnum;
	}
	: {
		mode?: TMode;
	};

export function text(): SQLiteTextBuilderInitial<'', [string, ...string[]]>;
export function text<
	U extends string,
	T extends Readonly<[U, ...U[]]>,
	TMode extends 'text' | 'json' = 'text' | 'json',
>(
	config?: SQLiteTextConfig<TMode, T | Writable<T>>,
): Equal<TMode, 'json'> extends true ? SQLiteTextJsonBuilderInitial<''>
	: SQLiteTextBuilderInitial<'', Writable<T>>;
export function text<
	TName extends string,
	U extends string,
	T extends Readonly<[U, ...U[]]>,
	TMode extends 'text' | 'json' = 'text' | 'json',
>(
	name: TName,
	config?: SQLiteTextConfig<TMode, T | Writable<T>>,
): Equal<TMode, 'json'> extends true ? SQLiteTextJsonBuilderInitial<TName>
	: SQLiteTextBuilderInitial<TName, Writable<T>>;
export function text(a?: string | SQLiteTextConfig, b: SQLiteTextConfig = {}): any {
	const { name, config } = getColumnNameAndConfig<SQLiteTextConfig>(a, b);
	if (config.mode === 'json') {
		return new SQLiteTextJsonBuilder(name);
	}
	return new SQLiteTextBuilder(name, config as any);
}<|MERGE_RESOLUTION|>--- conflicted
+++ resolved
@@ -56,19 +56,6 @@
 	}
 }
 
-<<<<<<< HEAD
-export type SQLiteTextJsonBuilderInitial<TName extends string> = SQLiteTextJsonBuilder<
-	{
-		name: TName;
-		dataType: 'json';
-		columnType: 'SQLiteTextJson';
-		data: unknown;
-		driverParam: string;
-		enumValues: undefined;
-		generated: undefined;
-	}
->;
-=======
 export type SQLiteTextJsonBuilderInitial<TName extends string> = SQLiteTextJsonBuilder<{
 	name: TName;
 	dataType: 'json';
@@ -78,7 +65,6 @@
 	enumValues: undefined;
 	generated: undefined;
 }>;
->>>>>>> 526996bd
 
 export class SQLiteTextJsonBuilder<T extends ColumnBuilderBaseConfig<'json', 'SQLiteTextJson'>>
 	extends SQLiteColumnBuilder<T>
