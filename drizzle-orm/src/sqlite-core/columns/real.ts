import type { ColumnBuilderBaseConfig, ColumnBuilderRuntimeConfig, MakeColumnConfig } from '~/column-builder.ts';
import type { ColumnBaseConfig } from '~/column.ts';
import { entityKind } from '~/entity.ts';
import type { AnySQLiteTable } from '../table.ts';
import { SQLiteColumn, SQLiteColumnBuilder } from './common.ts';

<<<<<<< HEAD
export type SQLiteRealBuilderInitial<TName extends string> = SQLiteRealBuilder<
	{
		name: TName;
		dataType: 'number';
		columnType: 'SQLiteReal';
		data: number;
		driverParam: number;
		enumValues: undefined;
		generated: undefined;
	}
>;
=======
export type SQLiteRealBuilderInitial<TName extends string> = SQLiteRealBuilder<{
	name: TName;
	dataType: 'number';
	columnType: 'SQLiteReal';
	data: number;
	driverParam: number;
	enumValues: undefined;
	generated: undefined;
}>;
>>>>>>> 526996bd

export class SQLiteRealBuilder<T extends ColumnBuilderBaseConfig<'number', 'SQLiteReal'>>
	extends SQLiteColumnBuilder<T>
{
	static override readonly [entityKind]: string = 'SQLiteRealBuilder';

	constructor(name: T['name']) {
		super(name, 'number', 'SQLiteReal');
	}

	/** @internal */
	override build<TTableName extends string>(
		table: AnySQLiteTable<{ name: TTableName }>,
	): SQLiteReal<MakeColumnConfig<T, TTableName>> {
		return new SQLiteReal<MakeColumnConfig<T, TTableName>>(table, this.config as ColumnBuilderRuntimeConfig<any, any>);
	}
}

export class SQLiteReal<T extends ColumnBaseConfig<'number', 'SQLiteReal'>> extends SQLiteColumn<T> {
	static override readonly [entityKind]: string = 'SQLiteReal';

	getSQLType(): string {
		return 'real';
	}
}

export function real(): SQLiteRealBuilderInitial<''>;
export function real<TName extends string>(name: TName): SQLiteRealBuilderInitial<TName>;
export function real(name?: string) {
	return new SQLiteRealBuilder(name ?? '');
}<|MERGE_RESOLUTION|>--- conflicted
+++ resolved
@@ -4,19 +4,6 @@
 import type { AnySQLiteTable } from '../table.ts';
 import { SQLiteColumn, SQLiteColumnBuilder } from './common.ts';
 
-<<<<<<< HEAD
-export type SQLiteRealBuilderInitial<TName extends string> = SQLiteRealBuilder<
-	{
-		name: TName;
-		dataType: 'number';
-		columnType: 'SQLiteReal';
-		data: number;
-		driverParam: number;
-		enumValues: undefined;
-		generated: undefined;
-	}
->;
-=======
 export type SQLiteRealBuilderInitial<TName extends string> = SQLiteRealBuilder<{
 	name: TName;
 	dataType: 'number';
@@ -26,7 +13,6 @@
 	enumValues: undefined;
 	generated: undefined;
 }>;
->>>>>>> 526996bd
 
 export class SQLiteRealBuilder<T extends ColumnBuilderBaseConfig<'number', 'SQLiteReal'>>
 	extends SQLiteColumnBuilder<T>
