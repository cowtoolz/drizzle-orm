import type { BatchItem } from '~/batch.ts';
import { type Cache, NoopCache } from '~/cache/core/index.ts';
import type { WithCacheConfig } from '~/cache/core/types.ts';
import { entityKind } from '~/entity.ts';
import type { BlankSQLiteHookContext, DrizzleSQLiteExtension } from '~/extension-core/sqlite/index.ts';
import type { Logger } from '~/logger.ts';
import { NoopLogger } from '~/logger.ts';
import type { RelationalSchemaConfig, TablesRelationalConfig } from '~/relations.ts';
import type { PreparedQuery } from '~/session.ts';
import { fillPlaceholders, type Query, sql } from '~/sql/sql.ts';
import type { SQLiteAsyncDialect } from '~/sqlite-core/dialect.ts';
import { SQLiteTransaction } from '~/sqlite-core/index.ts';
import type { SelectedFieldsOrdered } from '~/sqlite-core/query-builders/select.types.ts';
import type {
	PreparedQueryConfig as PreparedQueryConfigBase,
	SQLiteExecuteMethod,
	SQLiteTransactionConfig,
} from '~/sqlite-core/session.ts';
import { SQLitePreparedQuery, SQLiteSession } from '~/sqlite-core/session.ts';
import { mapResultRow } from '~/utils.ts';
import type { AsyncBatchRemoteCallback, AsyncRemoteCallback, RemoteCallback, SqliteRemoteResult } from './driver.ts';

export interface SQLiteRemoteSessionOptions {
	logger?: Logger;
	cache?: Cache;
}

export type PreparedQueryConfig = Omit<PreparedQueryConfigBase, 'statement' | 'run'>;

export class SQLiteRemoteSession<
	TFullSchema extends Record<string, unknown>,
	TSchema extends TablesRelationalConfig,
> extends SQLiteSession<'async', SqliteRemoteResult, TFullSchema, TSchema> {
	static override readonly [entityKind]: string = 'SQLiteRemoteSession';

	private logger: Logger;
	private cache: Cache;

	constructor(
		private client: RemoteCallback,
		dialect: SQLiteAsyncDialect,
		private schema: RelationalSchemaConfig<TSchema> | undefined,
		private batchCLient?: AsyncBatchRemoteCallback,
		options: SQLiteRemoteSessionOptions = {},
		extensions?: DrizzleSQLiteExtension[],
	) {
		super(dialect, extensions);
		this.logger = options.logger ?? new NoopLogger();
		this.cache = options.cache ?? new NoopCache();
	}

	prepareQuery<T extends Omit<PreparedQueryConfig, 'run'>>(
		query: Query,
		fields: SelectedFieldsOrdered | undefined,
		executeMethod: SQLiteExecuteMethod,
		isResponseInArrayMode: boolean,
		hookContext?: BlankSQLiteHookContext,
		customResultMapper?: (rows: unknown[][]) => unknown,
		queryMetadata?: {
			type: 'select' | 'update' | 'delete' | 'insert';
			tables: string[];
		},
		cacheConfig?: WithCacheConfig,
	): RemotePreparedQuery<T> {
		return new RemotePreparedQuery(
			this.client,
			query,
			this.logger,
			this.cache,
			queryMetadata,
			cacheConfig,
			fields,
			executeMethod,
			isResponseInArrayMode,
			this.extensions,
			hookContext,
			customResultMapper,
		);
	}

	async batch<T extends BatchItem<'sqlite'>[] | readonly BatchItem<'sqlite'>[]>(queries: T) {
		const preparedQueries: PreparedQuery[] = [];
		const builtQueries: { sql: string; params: any[]; method: 'run' | 'all' | 'values' | 'get' }[] = [];

		for (const query of queries) {
			const preparedQuery = query._prepare();
			const builtQuery = (preparedQuery as RemotePreparedQuery).getQuery();
			preparedQueries.push(preparedQuery);
			builtQueries.push({ sql: builtQuery.sql, params: builtQuery.params, method: builtQuery.method });
		}

		const batchResults = await (this.batchCLient as AsyncBatchRemoteCallback)(builtQueries);
		return batchResults.map((result, i) => preparedQueries[i]!.mapResult(result, true));
	}

	override async transaction<T>(
		transaction: (tx: SQLiteProxyTransaction<TFullSchema, TSchema>) => Promise<T>,
		config?: SQLiteTransactionConfig,
	): Promise<T> {
		const tx = new SQLiteProxyTransaction('async', this.dialect, this, this.schema, undefined, this.extensions);
		await this.run(sql.raw(`begin${config?.behavior ? ' ' + config.behavior : ''}`));
		try {
			const result = await transaction(tx);
			await this.run(sql`commit`);
			return result;
		} catch (err) {
			await this.run(sql`rollback`);
			throw err;
		}
	}

	override extractRawAllValueFromBatchResult(result: unknown): unknown {
		return (result as SqliteRemoteResult).rows;
	}

	override extractRawGetValueFromBatchResult(result: unknown): unknown {
		return (result as SqliteRemoteResult).rows![0];
	}

	override extractRawValuesValueFromBatchResult(result: unknown): unknown {
		return (result as SqliteRemoteResult).rows;
	}
}

export class SQLiteProxyTransaction<
	TFullSchema extends Record<string, unknown>,
	TSchema extends TablesRelationalConfig,
> extends SQLiteTransaction<'async', SqliteRemoteResult, TFullSchema, TSchema> {
	static override readonly [entityKind]: string = 'SQLiteProxyTransaction';

	override async transaction<T>(
		transaction: (tx: SQLiteProxyTransaction<TFullSchema, TSchema>) => Promise<T>,
	): Promise<T> {
		const savepointName = `sp${this.nestedIndex}`;
		const tx = new SQLiteProxyTransaction(
			'async',
			this.dialect,
			this.session,
			this.schema,
			this.nestedIndex + 1,
			this._.extensions,
		);
		await this.session.run(sql.raw(`savepoint ${savepointName}`));
		try {
			const result = await transaction(tx);
			await this.session.run(sql.raw(`release savepoint ${savepointName}`));
			return result;
		} catch (err) {
			await this.session.run(sql.raw(`rollback to savepoint ${savepointName}`));
			throw err;
		}
	}
}

export class RemotePreparedQuery<T extends PreparedQueryConfig = PreparedQueryConfig> extends SQLitePreparedQuery<
	{ type: 'async'; run: SqliteRemoteResult; all: T['all']; get: T['get']; values: T['values']; execute: T['execute'] }
> {
	static override readonly [entityKind]: string = 'SQLiteProxyPreparedQuery';

	private method: SQLiteExecuteMethod;

	constructor(
		private client: RemoteCallback,
		query: Query,
		private logger: Logger,
		cache: Cache,
		queryMetadata: {
			type: 'select' | 'update' | 'delete' | 'insert';
			tables: string[];
		} | undefined,
		cacheConfig: WithCacheConfig | undefined,
		private fields: SelectedFieldsOrdered | undefined,
		executeMethod: SQLiteExecuteMethod,
		private _isResponseInArrayMode: boolean,
		extensions?: DrizzleSQLiteExtension[],
		hookContext?: BlankSQLiteHookContext,
		/** @internal */ public customResultMapper?: (
			rows: unknown[][],
			mapColumnValue?: (value: unknown) => unknown,
		) => unknown,
	) {
<<<<<<< HEAD
		super('async', executeMethod, query, extensions, hookContext);
=======
		super('async', executeMethod, query, cache, queryMetadata, cacheConfig);
>>>>>>> 50a8b163
		this.customResultMapper = customResultMapper;
		this.method = executeMethod;
	}

	override getQuery(): Query & { method: SQLiteExecuteMethod } {
		return { ...this.query, method: this.method };
	}

<<<<<<< HEAD
	_run(placeholderValues?: Record<string, unknown>): Promise<SqliteRemoteResult> {
=======
	async run(placeholderValues?: Record<string, unknown>): Promise<SqliteRemoteResult> {
>>>>>>> 50a8b163
		const params = fillPlaceholders(this.query.params, placeholderValues ?? {});
		this.logger.logQuery(this.query.sql, params);
		return await this.queryWithCache(this.query.sql, params, async () => {
			return await (this.client as AsyncRemoteCallback)(this.query.sql, params, 'run');
		});
	}

	override mapAllResult(rows: unknown, isFromBatch?: boolean): unknown {
		if (isFromBatch) {
			rows = (rows as SqliteRemoteResult).rows;
		}

		if (!this.fields && !this.customResultMapper) {
			return rows;
		}

		if (this.customResultMapper) {
			return this.customResultMapper(rows as unknown[][]) as T['all'];
		}

		return (rows as unknown[][]).map((row) => {
			return mapResultRow(
				this.fields!,
				row,
				this.joinsNotNullableMap,
			);
		});
	}

	async _all(placeholderValues?: Record<string, unknown>): Promise<T['all']> {
		const { query, logger, client } = this;

		const params = fillPlaceholders(query.params, placeholderValues ?? {});
		logger.logQuery(query.sql, params);

		const { rows } = await this.queryWithCache(query.sql, params, async () => {
			return await (client as AsyncRemoteCallback)(query.sql, params, 'all');
		});
		return this.mapAllResult(rows);
	}

	async _get(placeholderValues?: Record<string, unknown>): Promise<T['get']> {
		const { query, logger, client } = this;

		const params = fillPlaceholders(query.params, placeholderValues ?? {});
		logger.logQuery(query.sql, params);

		const clientResult = await this.queryWithCache(query.sql, params, async () => {
			return await (client as AsyncRemoteCallback)(query.sql, params, 'get');
		});

		return this.mapGetResult(clientResult.rows);
	}

	override mapGetResult(rows: unknown, isFromBatch?: boolean): unknown {
		if (isFromBatch) {
			rows = (rows as SqliteRemoteResult).rows;
		}

		const row = rows as unknown[];

		if (!this.fields && !this.customResultMapper) {
			return row;
		}

		if (!row) {
			return undefined;
		}

		if (this.customResultMapper) {
			return this.customResultMapper([rows] as unknown[][]) as T['get'];
		}

		return mapResultRow(
			this.fields!,
			row,
			this.joinsNotNullableMap,
		);
	}

	async _values<T extends any[] = unknown[]>(placeholderValues?: Record<string, unknown>): Promise<T[]> {
		const params = fillPlaceholders(this.query.params, placeholderValues ?? {});
		this.logger.logQuery(this.query.sql, params);
		const clientResult = await this.queryWithCache(this.query.sql, params, async () => {
			return await (this.client as AsyncRemoteCallback)(this.query.sql, params, 'values');
		});
		return clientResult.rows as T[];
	}

	/** @internal */
	isResponseInArrayMode(): boolean {
		return this._isResponseInArrayMode;
	}
}<|MERGE_RESOLUTION|>--- conflicted
+++ resolved
@@ -54,13 +54,13 @@
 		fields: SelectedFieldsOrdered | undefined,
 		executeMethod: SQLiteExecuteMethod,
 		isResponseInArrayMode: boolean,
-		hookContext?: BlankSQLiteHookContext,
 		customResultMapper?: (rows: unknown[][]) => unknown,
 		queryMetadata?: {
 			type: 'select' | 'update' | 'delete' | 'insert';
 			tables: string[];
 		},
 		cacheConfig?: WithCacheConfig,
+		hookContext?: BlankSQLiteHookContext,
 	): RemotePreparedQuery<T> {
 		return new RemotePreparedQuery(
 			this.client,
@@ -179,11 +179,7 @@
 			mapColumnValue?: (value: unknown) => unknown,
 		) => unknown,
 	) {
-<<<<<<< HEAD
-		super('async', executeMethod, query, extensions, hookContext);
-=======
-		super('async', executeMethod, query, cache, queryMetadata, cacheConfig);
->>>>>>> 50a8b163
+		super('async', executeMethod, query, cache, queryMetadata, cacheConfig, extensions, hookContext);
 		this.customResultMapper = customResultMapper;
 		this.method = executeMethod;
 	}
@@ -192,11 +188,7 @@
 		return { ...this.query, method: this.method };
 	}
 
-<<<<<<< HEAD
-	_run(placeholderValues?: Record<string, unknown>): Promise<SqliteRemoteResult> {
-=======
-	async run(placeholderValues?: Record<string, unknown>): Promise<SqliteRemoteResult> {
->>>>>>> 50a8b163
+	async _run(placeholderValues?: Record<string, unknown>): Promise<SqliteRemoteResult> {
 		const params = fillPlaceholders(this.query.params, placeholderValues ?? {});
 		this.logger.logQuery(this.query.sql, params);
 		return await this.queryWithCache(this.query.sql, params, async () => {
