import { type Client, type ConnectOptions, createClient } from 'gel';
<<<<<<< HEAD
import * as V1 from '~/_relations.ts';
=======
import type { Cache } from '~/cache/core/index.ts';
>>>>>>> 8b8d78ec
import { entityKind } from '~/entity.ts';
import { GelDatabase } from '~/gel-core/db.ts';
import { GelDialect } from '~/gel-core/dialect.ts';
import type { GelQueryResultHKT } from '~/gel-core/session.ts';
import type { Logger } from '~/logger.ts';
import { DefaultLogger } from '~/logger.ts';
import type { AnyRelations, EmptyRelations, TablesRelationalConfig } from '~/relations.ts';
import { type DrizzleConfig, isConfig } from '~/utils.ts';
import type { GelClient } from './session.ts';
import { GelDbSession } from './session.ts';

export interface GelDriverOptions {
	logger?: Logger;
	cache?: Cache;
}

export class GelDriver {
	static readonly [entityKind]: string = 'GelDriver';

	constructor(
		private client: GelClient,
		private dialect: GelDialect,
		private options: GelDriverOptions = {},
	) {}

	createSession(
<<<<<<< HEAD
		relations: AnyRelations | undefined,
		schema: V1.RelationalSchemaConfig<V1.TablesRelationalConfig> | undefined,
	): GelDbSession<Record<string, unknown>, AnyRelations, TablesRelationalConfig, V1.TablesRelationalConfig> {
		return new GelDbSession(this.client, this.dialect, relations, schema, { logger: this.options.logger });
=======
		schema: RelationalSchemaConfig<TablesRelationalConfig> | undefined,
	): GelDbSession<Record<string, unknown>, TablesRelationalConfig> {
		return new GelDbSession(this.client, this.dialect, schema, {
			logger: this.options.logger,
			cache: this.options.cache,
		});
>>>>>>> 8b8d78ec
	}
}

export class GelJsDatabase<
	TSchema extends Record<string, unknown> = Record<string, never>,
	TRelations extends AnyRelations = EmptyRelations,
> extends GelDatabase<GelQueryResultHKT, TSchema, TRelations> {
	static override readonly [entityKind]: string = 'GelJsDatabase';
}

function construct<
	TSchema extends Record<string, unknown> = Record<string, never>,
	TRelations extends AnyRelations = EmptyRelations,
	TClient extends GelClient = GelClient,
>(
	client: TClient,
<<<<<<< HEAD
	config: DrizzleConfig<TSchema, TRelations> = {},
): GelJsDatabase<TSchema, TRelations> & {
	$client: TClient;
=======
	config: DrizzleConfig<TSchema> = {},
): GelJsDatabase<TSchema> & {
	$client: GelClient extends TClient ? Client : TClient;
>>>>>>> 8b8d78ec
} {
	const dialect = new GelDialect({ casing: config.casing });
	let logger;
	if (config.logger === true) {
		logger = new DefaultLogger();
	} else if (config.logger !== false) {
		logger = config.logger;
	}

	let schema: V1.RelationalSchemaConfig<V1.TablesRelationalConfig> | undefined;
	if (config.schema) {
		const tablesConfig = V1.extractTablesRelationalConfig(config.schema, V1.createTableRelationsHelpers);
		schema = {
			fullSchema: config.schema,
			schema: tablesConfig.tables,
			tableNamesMap: tablesConfig.tableNamesMap,
		};
	}

<<<<<<< HEAD
	const relations = config.relations;
	const driver = new GelDriver(client, dialect, { logger });
	const session = driver.createSession(relations, schema);
	const db = new GelJsDatabase(dialect, session, relations, schema as any) as GelJsDatabase<TSchema>;
=======
	const driver = new GelDriver(client, dialect, { logger, cache: config.cache });
	const session = driver.createSession(schema);
	const db = new GelJsDatabase(dialect, session, schema as any) as GelJsDatabase<TSchema>;
>>>>>>> 8b8d78ec
	(<any> db).$client = client;
	(<any> db).$cache = config.cache;
	if ((<any> db).$cache) {
		(<any> db).$cache['invalidate'] = config.cache?.onMutate;
	}

	return db as any;
}

export function drizzle<
	TSchema extends Record<string, unknown> = Record<string, never>,
	TRelations extends AnyRelations = EmptyRelations,
	TClient extends GelClient = Client,
>(
	...params:
		| [TClient | string]
		| [TClient | string, DrizzleConfig<TSchema, TRelations>]
		| [
			& DrizzleConfig<TSchema, TRelations>
			& (
				| {
					connection: string | ConnectOptions;
				}
				| {
					client: TClient;
				}
			),
		]
<<<<<<< HEAD
): GelJsDatabase<TSchema, TRelations> & {
	$client: TClient;
=======
): GelJsDatabase<TSchema> & {
	$client: GelClient extends TClient ? Client : TClient;
>>>>>>> 8b8d78ec
} {
	if (typeof params[0] === 'string') {
		const instance = createClient({ dsn: params[0] });

		return construct(instance, params[1] as DrizzleConfig<TSchema, TRelations> | undefined) as any;
	}

	if (isConfig(params[0])) {
		const { connection, client, ...drizzleConfig } = params[0] as (
			& ({ connection?: ConnectOptions | string; client?: TClient })
			& DrizzleConfig<TSchema, TRelations>
		);

		if (client) return construct(client, drizzleConfig);

		const instance = createClient(connection);

		return construct(instance, drizzleConfig) as any;
	}

	return construct(params[0] as TClient, params[1] as DrizzleConfig<TSchema, TRelations> | undefined) as any;
}

export namespace drizzle {
	export function mock<
		TSchema extends Record<string, unknown> = Record<string, never>,
		TRelations extends AnyRelations = EmptyRelations,
	>(
		config?: DrizzleConfig<TSchema, TRelations>,
	): GelJsDatabase<TSchema, TRelations> & {
		$client: '$client is not available on drizzle.mock()';
	} {
		return construct({} as any, config) as any;
	}
}<|MERGE_RESOLUTION|>--- conflicted
+++ resolved
@@ -1,9 +1,6 @@
 import { type Client, type ConnectOptions, createClient } from 'gel';
-<<<<<<< HEAD
 import * as V1 from '~/_relations.ts';
-=======
 import type { Cache } from '~/cache/core/index.ts';
->>>>>>> 8b8d78ec
 import { entityKind } from '~/entity.ts';
 import { GelDatabase } from '~/gel-core/db.ts';
 import { GelDialect } from '~/gel-core/dialect.ts';
@@ -30,19 +27,13 @@
 	) {}
 
 	createSession(
-<<<<<<< HEAD
 		relations: AnyRelations | undefined,
 		schema: V1.RelationalSchemaConfig<V1.TablesRelationalConfig> | undefined,
 	): GelDbSession<Record<string, unknown>, AnyRelations, TablesRelationalConfig, V1.TablesRelationalConfig> {
-		return new GelDbSession(this.client, this.dialect, relations, schema, { logger: this.options.logger });
-=======
-		schema: RelationalSchemaConfig<TablesRelationalConfig> | undefined,
-	): GelDbSession<Record<string, unknown>, TablesRelationalConfig> {
-		return new GelDbSession(this.client, this.dialect, schema, {
+		return new GelDbSession(this.client, this.dialect, relations, schema, {
 			logger: this.options.logger,
 			cache: this.options.cache,
 		});
->>>>>>> 8b8d78ec
 	}
 }
 
@@ -59,15 +50,9 @@
 	TClient extends GelClient = GelClient,
 >(
 	client: TClient,
-<<<<<<< HEAD
 	config: DrizzleConfig<TSchema, TRelations> = {},
 ): GelJsDatabase<TSchema, TRelations> & {
-	$client: TClient;
-=======
-	config: DrizzleConfig<TSchema> = {},
-): GelJsDatabase<TSchema> & {
 	$client: GelClient extends TClient ? Client : TClient;
->>>>>>> 8b8d78ec
 } {
 	const dialect = new GelDialect({ casing: config.casing });
 	let logger;
@@ -87,16 +72,10 @@
 		};
 	}
 
-<<<<<<< HEAD
 	const relations = config.relations;
-	const driver = new GelDriver(client, dialect, { logger });
+	const driver = new GelDriver(client, dialect, { logger, cache: config.cache });
 	const session = driver.createSession(relations, schema);
 	const db = new GelJsDatabase(dialect, session, relations, schema as any) as GelJsDatabase<TSchema>;
-=======
-	const driver = new GelDriver(client, dialect, { logger, cache: config.cache });
-	const session = driver.createSession(schema);
-	const db = new GelJsDatabase(dialect, session, schema as any) as GelJsDatabase<TSchema>;
->>>>>>> 8b8d78ec
 	(<any> db).$client = client;
 	(<any> db).$cache = config.cache;
 	if ((<any> db).$cache) {
@@ -125,13 +104,8 @@
 				}
 			),
 		]
-<<<<<<< HEAD
 ): GelJsDatabase<TSchema, TRelations> & {
-	$client: TClient;
-=======
-): GelJsDatabase<TSchema> & {
 	$client: GelClient extends TClient ? Client : TClient;
->>>>>>> 8b8d78ec
 } {
 	if (typeof params[0] === 'string') {
 		const instance = createClient({ dsn: params[0] });
