--- conflicted
+++ resolved
@@ -29,16 +29,12 @@
 
 export type BetterSQLite3DrizzleConfig<TSchema extends Record<string, unknown> = Record<string, never>> = Omit<
 	DrizzleConfig<TSchema>,
-	'extensions'
+	'extensions' | 'cache'
 >;
 
 function construct<TSchema extends Record<string, unknown> = Record<string, never>>(
 	client: Database,
-<<<<<<< HEAD
 	config: BetterSQLite3DrizzleConfig<TSchema> = {},
-=======
-	config: Omit<DrizzleConfig<TSchema>, 'cache'> = {},
->>>>>>> 50a8b163
 ): BetterSQLite3Database<TSchema> & {
 	$client: Database;
 } {
