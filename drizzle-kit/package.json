{
	"name": "drizzle-kit",
<<<<<<< HEAD
	"version": "0.30.0",
=======
	"version": "0.29.1",
>>>>>>> fc7f2806
	"homepage": "https://orm.drizzle.team",
	"keywords": [
		"drizzle",
		"orm",
		"pg",
		"mysql",
		"singlestore",
		"postgresql",
		"postgres",
		"sqlite",
		"database",
		"sql",
		"typescript",
		"ts",
		"drizzle-kit",
		"migrations",
		"schema"
	],
	"publishConfig": {
		"provenance": true
	},
	"repository": {
		"type": "git",
		"url": "git+https://github.com/drizzle-team/drizzle-orm.git"
	},
	"author": "Drizzle Team",
	"license": "MIT",
	"bin": {
		"drizzle-kit": "./bin.cjs"
	},
	"scripts": {
		"api": "tsx ./dev/api.ts",
		"migrate:old": "drizzle-kit generate:mysql",
		"cli": "tsx ./src/cli/index.ts",
		"test": "pnpm tsc && TEST_CONFIG_PATH_PREFIX=./tests/cli/ vitest",
		"build": "rm -rf ./dist && tsx build.ts && cp package.json dist/ && attw --pack dist",
		"build:dev": "rm -rf ./dist && tsx build.dev.ts && tsc -p tsconfig.cli-types.json && chmod +x ./dist/index.cjs",
		"pack": "cp package.json README.md dist/ && (cd dist && npm pack --pack-destination ..) && rm -f package.tgz && mv *.tgz package.tgz",
		"tsc": "tsc -p tsconfig.build.json --noEmit",
		"publish": "npm publish package.tgz"
	},
	"dependencies": {
		"@drizzle-team/brocli": "^0.10.2",
		"@esbuild-kit/esm-loader": "^2.5.5",
		"esbuild": "^0.19.7",
		"esbuild-register": "^3.5.0"
	},
	"devDependencies": {
		"@arethetypeswrong/cli": "^0.15.3",
		"@aws-sdk/client-rds-data": "^3.556.0",
		"@cloudflare/workers-types": "^4.20230518.0",
		"@electric-sql/pglite": "^0.2.12",
		"@hono/node-server": "^1.9.0",
		"@hono/zod-validator": "^0.2.1",
		"@libsql/client": "^0.10.0",
		"@neondatabase/serverless": "^0.9.1",
		"@originjs/vite-plugin-commonjs": "^1.0.3",
		"@planetscale/database": "^1.16.0",
		"@types/better-sqlite3": "^7.6.4",
		"@types/dockerode": "^3.3.28",
		"@types/glob": "^8.1.0",
		"@types/json-diff": "^1.0.3",
		"@types/micromatch": "^4.0.9",
		"@types/minimatch": "^5.1.2",
		"@types/node": "^18.11.15",
		"@types/pg": "^8.10.7",
		"@types/pluralize": "^0.0.33",
		"@types/semver": "^7.5.5",
		"@types/uuid": "^9.0.8",
		"@types/ws": "^8.5.10",
		"@typescript-eslint/eslint-plugin": "^7.2.0",
		"@typescript-eslint/parser": "^7.2.0",
		"@vercel/postgres": "^0.8.0",
		"ava": "^5.1.0",
		"better-sqlite3": "^9.4.3",
		"bun-types": "^0.6.6",
		"camelcase": "^7.0.1",
		"chalk": "^5.2.0",
		"commander": "^12.1.0",
		"dockerode": "^3.3.4",
		"dotenv": "^16.0.3",
		"drizzle-kit": "0.25.0-b1faa33",
		"drizzle-orm": "workspace:./drizzle-orm/dist",
		"env-paths": "^3.0.0",
		"esbuild-node-externals": "^1.9.0",
		"eslint": "^8.57.0",
		"eslint-config-prettier": "^9.1.0",
		"eslint-plugin-prettier": "^5.1.3",
		"get-port": "^6.1.2",
		"glob": "^8.1.0",
		"hanji": "^0.0.5",
		"hono": "^4.1.5",
		"json-diff": "1.0.6",
		"micromatch": "^4.0.8",
		"minimatch": "^7.4.3",
		"mysql2": "3.3.3",
		"node-fetch": "^3.3.2",
		"ohm-js": "^17.1.0",
		"pg": "^8.11.5",
		"pluralize": "^8.0.0",
		"postgres": "^3.4.4",
		"prettier": "^2.8.1",
		"semver": "^7.5.4",
		"superjson": "^2.2.1",
		"tsup": "^8.0.2",
		"tsx": "^3.12.1",
		"typescript": "^5.6.3",
		"uuid": "^9.0.1",
		"vite-tsconfig-paths": "^4.3.2",
		"vitest": "^1.4.0",
		"wrangler": "^3.22.1",
		"ws": "^8.16.0",
		"zod": "^3.20.2",
		"zx": "^7.2.2"
	},
	"exports": {
		".": {
			"import": {
				"types": "./index.d.mts",
				"default": "./index.mjs"
			},
			"require": {
				"types": "./index.d.ts",
				"default": "./index.js"
			},
			"types": "./index.d.mts",
			"default": "./index.mjs"
		},
		"./api": {
			"import": {
				"types": "./api.d.mts",
				"default": "./api.mjs"
			},
			"require": {
				"types": "./api.d.ts",
				"default": "./api.js"
			},
			"types": "./api.d.mts",
			"default": "./api.mjs"
		}
	}
}<|MERGE_RESOLUTION|>--- conflicted
+++ resolved
@@ -1,10 +1,6 @@
 {
 	"name": "drizzle-kit",
-<<<<<<< HEAD
 	"version": "0.30.0",
-=======
-	"version": "0.29.1",
->>>>>>> fc7f2806
 	"homepage": "https://orm.drizzle.team",
 	"keywords": [
 		"drizzle",
