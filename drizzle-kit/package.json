--- conflicted
+++ resolved
@@ -1,10 +1,6 @@
 {
 	"name": "drizzle-kit",
-<<<<<<< HEAD
 	"version": "1.0.0-beta.1",
-=======
-	"version": "0.31.0",
->>>>>>> 9e81def6
 	"homepage": "https://orm.drizzle.team",
 	"keywords": [
 		"drizzle",
