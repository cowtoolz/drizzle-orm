{
	"name": "drizzle-kit",
<<<<<<< HEAD
	"version": "1.0.0-beta.1",
=======
	"version": "0.31.4",
>>>>>>> 8b8d78ec
	"homepage": "https://orm.drizzle.team",
	"keywords": [
		"drizzle",
		"orm",
		"pg",
		"mysql",
		"singlestore",
		"postgresql",
		"postgres",
		"sqlite",
		"database",
		"sql",
		"typescript",
		"ts",
		"drizzle-kit",
		"migrations",
		"schema"
	],
	"publishConfig": {
		"provenance": true
	},
	"repository": {
		"type": "git",
		"url": "git+https://github.com/drizzle-team/drizzle-orm.git"
	},
	"author": "Drizzle Team",
	"license": "MIT",
	"bin": {
		"drizzle-kit": "./bin.cjs"
	},
	"scripts": {
		"api": "tsx ./dev/api.ts",
		"migrate:old": "drizzle-kit generate:mysql",
		"cli": "tsx ./src/cli/index.ts",
		"test": "pnpm tsc && TEST_CONFIG_PATH_PREFIX=./tests/cli/ vitest",
		"build": "rm -rf ./dist && tsx build.ts && cp package.json dist/ && attw --pack dist",
		"build:dev": "rm -rf ./dist && tsx build.dev.ts && tsc -p tsconfig.cli-types.json && chmod +x ./dist/index.cjs",
		"pack": "cp package.json README.md dist/ && (cd dist && npm pack --pack-destination ..) && rm -f package.tgz && mv *.tgz package.tgz",
		"tsc": "tsc -p tsconfig.build.json --noEmit",
		"publish": "npm publish package.tgz"
	},
	"dependencies": {
		"@drizzle-team/brocli": "^0.10.2",
		"@esbuild-kit/esm-loader": "^2.5.5",
		"esbuild": "^0.25.4",
		"esbuild-register": "^3.5.0"
	},
	"devDependencies": {
		"@arethetypeswrong/cli": "^0.15.3",
		"@aws-sdk/client-rds-data": "^3.556.0",
		"@cloudflare/workers-types": "^4.20230518.0",
		"@electric-sql/pglite": "^0.2.12",
		"@hono/node-server": "^1.9.0",
		"@hono/zod-validator": "^0.2.1",
		"@libsql/client": "^0.10.0",
		"@neondatabase/serverless": "^0.9.1",
		"@originjs/vite-plugin-commonjs": "^1.0.3",
		"@planetscale/database": "^1.16.0",
		"@types/better-sqlite3": "^7.6.13",
		"@types/dockerode": "^3.3.28",
		"@types/glob": "^8.1.0",
		"@types/json-diff": "^1.0.3",
		"@types/micromatch": "^4.0.9",
		"@types/minimatch": "^5.1.2",
		"@types/node": "^18.11.15",
		"@types/pg": "^8.10.7",
		"@types/pluralize": "^0.0.33",
		"@types/semver": "^7.5.5",
		"@types/uuid": "^9.0.8",
		"@types/ws": "^8.5.10",
		"@typescript-eslint/eslint-plugin": "^7.2.0",
		"@typescript-eslint/parser": "^7.2.0",
		"@vercel/postgres": "^0.8.0",
		"ava": "^5.1.0",
		"better-sqlite3": "^11.9.1",
		"bun-types": "^0.6.6",
		"camelcase": "^7.0.1",
		"chalk": "^5.2.0",
		"commander": "^12.1.0",
		"dockerode": "^4.0.6",
		"dotenv": "^16.0.3",
		"drizzle-kit": "0.25.0-b1faa33",
		"drizzle-orm": "workspace:./drizzle-orm/dist",
		"env-paths": "^3.0.0",
		"esbuild-node-externals": "^1.9.0",
		"eslint": "^8.57.0",
		"eslint-config-prettier": "^9.1.0",
		"eslint-plugin-prettier": "^5.1.3",
		"gel": "^2.0.0",
		"get-port": "^6.1.2",
		"glob": "^8.1.0",
		"hanji": "^0.0.5",
		"hono": "^4.7.9",
		"json-diff": "1.0.6",
		"micromatch": "^4.0.8",
		"minimatch": "^7.4.3",
		"mysql2": "3.14.1",
		"node-fetch": "^3.3.2",
		"ohm-js": "^17.1.0",
		"pg": "^8.11.5",
		"pluralize": "^8.0.0",
		"postgres": "^3.4.4",
		"prettier": "^3.5.3",
		"semver": "^7.7.2",
		"superjson": "^2.2.1",
		"tsup": "^8.3.5",
		"tsx": "^3.12.1",
		"typescript": "^5.6.3",
		"uuid": "^9.0.1",
		"vite-tsconfig-paths": "^4.3.2",
		"vitest": "^3.1.3",
		"ws": "^8.18.2",
		"zod": "^3.20.2",
		"zx": "^8.3.2"
	},
	"exports": {
		".": {
			"import": {
				"types": "./index.d.mts",
				"default": "./index.mjs"
			},
			"require": {
				"types": "./index.d.ts",
				"default": "./index.js"
			},
			"types": "./index.d.mts",
			"default": "./index.mjs"
		},
		"./api": {
			"import": {
				"types": "./api.d.mts",
				"default": "./api.mjs"
			},
			"require": {
				"types": "./api.d.ts",
				"default": "./api.js"
			},
			"types": "./api.d.mts",
			"default": "./api.mjs"
		}
	}
}<|MERGE_RESOLUTION|>--- conflicted
+++ resolved
@@ -1,10 +1,6 @@
 {
 	"name": "drizzle-kit",
-<<<<<<< HEAD
 	"version": "1.0.0-beta.1",
-=======
-	"version": "0.31.4",
->>>>>>> 8b8d78ec
 	"homepage": "https://orm.drizzle.team",
 	"keywords": [
 		"drizzle",
