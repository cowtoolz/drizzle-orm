import { boolean, command, number, string } from '@drizzle-team/brocli';
import chalk from 'chalk';
import 'dotenv/config';
import { mkdirSync } from 'fs';
import { renderWithTask } from 'hanji';
import { dialects } from 'src/schemaValidator';
import '../@types/utils';
import { assertUnreachable } from '../global';
import { type Setup } from '../serializer/studio';
import { assertV1OutFolder } from '../utils-node';
import { checkHandler } from './commands/check';
import { dropMigration } from './commands/drop';
import { upMysqlHandler } from './commands/up-mysql';
import { upPgHandler } from './commands/up-postgres';
import { upSinglestoreHandler } from './commands/up-singlestore';
import { upSqliteHandler } from './commands/up-sqlite';
import {
	prepareCheckParams,
	prepareDropParams,
	prepareExportConfig,
	prepareGenerateConfig,
	prepareMigrateConfig,
	preparePullConfig,
	preparePushConfig,
	prepareStudioConfig,
} from './commands/utils';
import { assertOrmCoreVersion, assertPackages, assertStudioNodeVersion, ormVersionGt } from './utils';
import { assertCollisions, drivers, prefixes } from './validations/common';
import { withStyle } from './validations/outputs';
import { error, grey, MigrateProgress } from './views';

const optionDialect = string('dialect')
	.enum(...dialects)
	.desc(
		`Database dialect: 'gel', 'postgresql', 'mysql', 'sqlite', 'turso' or 'singlestore'`,
	);
const optionOut = string().desc("Output folder, 'drizzle' by default");
const optionConfig = string().desc('Path to drizzle config file');
const optionBreakpoints = boolean().desc(
	`Prepare SQL statements with breakpoints`,
);

const optionDriver = string()
	.enum(...drivers)
	.desc('Database driver');

const optionCasing = string().enum('camelCase', 'snake_case').desc('Casing for serialization');

export const generate = command({
	name: 'generate',
	options: {
		config: optionConfig,
		dialect: optionDialect,
		driver: optionDriver,
		casing: optionCasing,
		schema: string().desc('Path to a schema file or folder'),
		out: optionOut,
		name: string().desc('Migration file name'),
		breakpoints: optionBreakpoints,
		custom: boolean()
			.desc('Prepare empty migration file for custom SQL')
			.default(false),
		prefix: string()
			.enum(...prefixes)
			.default('index'),
	},
	transform: async (opts) => {
		const from = assertCollisions(
			'generate',
			opts,
			['prefix', 'name', 'custom'],
			['driver', 'breakpoints', 'schema', 'out', 'dialect', 'casing'],
		);
		return prepareGenerateConfig(opts, from);
	},
	handler: async (opts) => {
		await assertOrmCoreVersion();
		await assertPackages('drizzle-orm');

		// const parsed = cliConfigGenerate.parse(opts);

		const dialect = opts.dialect;
		if (dialect === 'postgresql') {
			const { handle } = await import('./commands/generate-postgres');
			await handle(opts);
		} else if (dialect === 'mysql') {
			const { handle } = await import('./commands/generate-mysql');
			await handle(opts);
		} else if (dialect === 'sqlite') {
			const { handle } = await import('./commands/generate-sqlite');
			await handle(opts);
		} else if (dialect === 'turso') {
			const { handle } = await import('./commands/generate-libsql');
			await handle(opts);
		} else if (dialect === 'singlestore') {
<<<<<<< HEAD
			const { handle } = await import('./commands/generate-singlestore');
			await handle(opts);
=======
			await prepareAndMigrateSingleStore(opts);
		} else if (dialect === 'gel') {
			console.log(
				error(
					`You can't use 'generate' command with Gel dialect`,
				),
			);
			process.exit(1);
>>>>>>> efb40fee
		} else {
			assertUnreachable(dialect);
		}
	},
});

export const migrate = command({
	name: 'migrate',
	options: {
		config: optionConfig,
	},
	transform: async (opts) => {
		return await prepareMigrateConfig(opts.config);
	},
	handler: async (opts) => {
		await assertOrmCoreVersion();
		await assertPackages('drizzle-orm');

		const { dialect, schema, table, out, credentials } = opts;
		try {
			if (dialect === 'postgresql') {
				if ('driver' in credentials) {
					const { driver } = credentials;
					if (driver === 'aws-data-api') {
						if (!(await ormVersionGt('0.30.10'))) {
							console.log(
								"To use 'aws-data-api' driver - please update drizzle-orm to the latest version",
							);
							process.exit(1);
						}
					} else if (driver === 'pglite') {
						if (!(await ormVersionGt('0.30.6'))) {
							console.log(
								"To use 'pglite' driver - please update drizzle-orm to the latest version",
							);
							process.exit(1);
						}
					} else {
						assertUnreachable(driver);
					}
				}
				const { preparePostgresDB } = await import('./connections');
				const { migrate } = await preparePostgresDB(credentials);
				await renderWithTask(
					new MigrateProgress(),
					migrate({
						migrationsFolder: out,
						migrationsTable: table,
						migrationsSchema: schema,
					}),
				);
			} else if (dialect === 'mysql') {
				const { connectToMySQL } = await import('./connections');
				const { migrate } = await connectToMySQL(credentials);
				await renderWithTask(
					new MigrateProgress(),
					migrate({
						migrationsFolder: out,
						migrationsTable: table,
						migrationsSchema: schema,
					}),
				);
			} else if (dialect === 'singlestore') {
				const { connectToSingleStore } = await import('./connections');
				const { migrate } = await connectToSingleStore(credentials);
				await renderWithTask(
					new MigrateProgress(),
					migrate({
						migrationsFolder: out,
						migrationsTable: table,
						migrationsSchema: schema,
					}),
				);
			} else if (dialect === 'sqlite') {
				const { connectToSQLite } = await import('./connections');
				const { migrate } = await connectToSQLite(credentials);
				await renderWithTask(
					new MigrateProgress(),
					migrate({
						migrationsFolder: opts.out,
						migrationsTable: table,
						migrationsSchema: schema,
					}),
				);
			} else if (dialect === 'turso') {
				const { connectToLibSQL } = await import('./connections');
				const { migrate } = await connectToLibSQL(credentials);
				await renderWithTask(
					new MigrateProgress(),
					migrate({
						migrationsFolder: opts.out,
						migrationsTable: table,
						migrationsSchema: schema,
					}),
				);
			} else if (dialect === 'gel') {
				console.log(
					error(
						`You can't use 'migrate' command with Gel dialect`,
					),
				);
				process.exit(1);
			} else {
				assertUnreachable(dialect);
			}
		} catch (e) {
			console.error(e);
			process.exit(1);
		}

		process.exit(0);
	},
});

const optionsFilters = {
	tablesFilter: string().desc('Table name filters'),
	schemaFilters: string().desc('Schema name filters'),
	extensionsFilters: string().desc(
		'`Database extensions internal database filters',
	),
} as const;

const optionsDatabaseCredentials = {
	url: string().desc('Database connection URL'),
	host: string().desc('Database host'),
	port: string().desc('Database port'),
	user: string().desc('Database user'),
	password: string().desc('Database password'),
	database: string().desc('Database name'),
	ssl: string().desc('ssl mode'),
	// Turso
	authToken: string('auth-token').desc('Database auth token [Turso]'),
	// gel
	tlsSecurity: string('tlsSecurity').desc('tls security mode'),
	// specific cases
	driver: optionDriver,
} as const;

export const push = command({
	name: 'push',
	options: {
		config: optionConfig,
		dialect: optionDialect,
		casing: optionCasing,
		schema: string().desc('Path to a schema file or folder'),
		...optionsFilters,
		...optionsDatabaseCredentials,
		verbose: boolean()
			.desc('Print all statements for each push')
			.default(false),
		strict: boolean().desc('Always ask for confirmation').default(false),
		force: boolean()
			.desc(
				'Auto-approve all data loss statements. Note: Data loss statements may truncate your tables and data',
			)
			.default(false),
	},
	transform: async (opts) => {
		const from = assertCollisions(
			'push',
			opts,
			['force', 'verbose', 'strict'],
			[
				'schema',
				'dialect',
				'driver',
				'url',
				'host',
				'port',
				'user',
				'password',
				'database',
				'ssl',
				'authToken',
				'schemaFilters',
				'extensionsFilters',
				'tablesFilter',
				'casing',
				'tlsSecurity',
			],
		);

		return preparePushConfig(opts, from);
	},
	handler: async (config) => {
		await assertPackages('drizzle-orm');
		await assertOrmCoreVersion();

		const {
			dialect,
			schemaPath,
			strict,
			verbose,
			credentials,
			tablesFilter,
			schemasFilter,
			force,
			casing,
			entities,
		} = config;

		if (dialect === 'mysql') {
			const { handle } = await import('./commands/push-mysql');
			await handle(
				schemaPath,
				credentials,
				tablesFilter,
				strict,
				verbose,
				force,
				casing,
			);
		} else if (dialect === 'postgresql') {
			if ('driver' in credentials) {
				const { driver } = credentials;
				if (driver === 'aws-data-api' && !(await ormVersionGt('0.30.10'))) {
					console.log(
						"To use 'aws-data-api' driver - please update drizzle-orm to the latest version",
					);
					process.exit(1);
				}
				if (driver === 'pglite' && !(await ormVersionGt('0.30.6'))) {
					console.log(
						"To use 'pglite' driver - please update drizzle-orm to the latest version",
					);
					process.exit(1);
				}
<<<<<<< HEAD
=======

				const { pgPush } = await import('./commands/push');
				await pgPush(
					schemaPath,
					verbose,
					strict,
					credentials,
					tablesFilter,
					schemasFilter,
					entities,
					force,
					casing,
				);
			} else if (dialect === 'sqlite') {
				const { sqlitePush } = await import('./commands/push');
				await sqlitePush(
					schemaPath,
					verbose,
					strict,
					credentials,
					tablesFilter,
					force,
					casing,
				);
			} else if (dialect === 'turso') {
				const { libSQLPush } = await import('./commands/push');
				await libSQLPush(
					schemaPath,
					verbose,
					strict,
					credentials,
					tablesFilter,
					force,
					casing,
				);
			} else if (dialect === 'singlestore') {
				const { singlestorePush } = await import('./commands/push');
				await singlestorePush(
					schemaPath,
					credentials,
					tablesFilter,
					strict,
					verbose,
					force,
					casing,
				);
			} else if (dialect === 'gel') {
				console.log(
					error(
						`You can't use 'push' command with Gel dialect`,
					),
				);
				process.exit(1);
			} else {
				assertUnreachable(dialect);
>>>>>>> efb40fee
			}

			const { handle } = await import('./commands/push-postgres');
			await handle(
				schemaPath,
				verbose,
				strict,
				credentials,
				tablesFilter,
				schemasFilter,
				entities,
				force,
				casing,
			);
		} else if (dialect === 'sqlite') {
			const { handle: sqlitePush } = await import('./commands/push-sqlite');
			await sqlitePush(
				schemaPath,
				verbose,
				strict,
				credentials,
				tablesFilter,
				force,
				casing,
			);
		} else if (dialect === 'turso') {
			const { handle: libSQLPush } = await import('./commands/push-libsql');
			await libSQLPush(
				schemaPath,
				verbose,
				strict,
				credentials,
				tablesFilter,
				force,
				casing,
			);
		} else if (dialect === 'singlestore') {
			const { handle } = await import('./commands/push-singlestore');
			await handle(
				schemaPath,
				credentials,
				tablesFilter,
				strict,
				verbose,
				force,
				casing,
			);
		} else {
			assertUnreachable(dialect);
		}

		process.exit(0);
	},
});

export const check = command({
	name: 'check',
	options: {
		config: optionConfig,
		dialect: optionDialect,
		out: optionOut,
	},
	transform: async (opts) => {
		const from = assertCollisions('check', opts, [], ['dialect', 'out']);
		return prepareCheckParams(opts, from);
	},
	handler: async (config) => {
		await assertOrmCoreVersion();

		const { out, dialect } = config;
		checkHandler(out, dialect);
		console.log("Everything's fine 🐶🔥");
	},
});

export const up = command({
	name: 'up',
	options: {
		config: optionConfig,
		dialect: optionDialect,
		out: optionOut,
	},
	transform: async (opts) => {
		const from = assertCollisions('check', opts, [], ['dialect', 'out']);
		return prepareCheckParams(opts, from);
	},
	handler: async (config) => {
		await assertOrmCoreVersion();

		const { out, dialect } = config;
		await assertPackages('drizzle-orm');

		if (dialect === 'postgresql') {
			upPgHandler(out);
		}

		if (dialect === 'mysql') {
			upMysqlHandler(out);
		}

		if (dialect === 'sqlite' || dialect === 'turso') {
			upSqliteHandler(out);
		}

		if (dialect === 'singlestore') {
			upSinglestoreHandler(out);
		}

		if (dialect === 'gel') {
			console.log(
				error(
					`You can't use 'up' command with Gel dialect`,
				),
			);
			process.exit(1);
		}
	},
});

export const pull = command({
	name: 'introspect',
	aliases: ['pull'],
	options: {
		config: optionConfig,
		dialect: optionDialect,
		out: optionOut,
		breakpoints: optionBreakpoints,
		casing: string('introspect-casing').enum('camel', 'preserve'),
		...optionsFilters,
		...optionsDatabaseCredentials,
	},
	transform: async (opts) => {
		const from = assertCollisions(
			'introspect',
			opts,
			[],
			[
				'dialect',
				'driver',
				'out',
				'url',
				'host',
				'port',
				'user',
				'password',
				'database',
				'ssl',
				'authToken',
				'casing',
				'breakpoints',
				'tablesFilter',
				'schemaFilters',
				'extensionsFilters',
				'tlsSecurity',
			],
		);
		return preparePullConfig(opts, from);
	},
	handler: async (config) => {
		await assertPackages('drizzle-orm');
		await assertOrmCoreVersion();

		const {
			dialect,
			credentials,
			out,
			casing,
			breakpoints,
			tablesFilter,
			schemasFilter,
			prefix,
			entities,
		} = config;
		mkdirSync(out, { recursive: true });

		console.log(
			grey(
				`Pulling from [${
					schemasFilter
						.map((it) => `'${it}'`)
						.join(', ')
				}] list of schemas`,
			),
		);
		console.log();

		try {
			if (dialect === 'postgresql') {
				if ('driver' in credentials) {
					const { driver } = credentials;
					if (driver === 'aws-data-api') {
						if (!(await ormVersionGt('0.30.10'))) {
							console.log(
								"To use 'aws-data-api' driver - please update drizzle-orm to the latest version",
							);
							process.exit(1);
						}
					} else if (driver === 'pglite') {
						if (!(await ormVersionGt('0.30.6'))) {
							console.log(
								"To use 'pglite' driver - please update drizzle-orm to the latest version",
							);
							process.exit(1);
						}
					} else {
						assertUnreachable(driver);
					}
				}

				const { introspectPostgres } = await import('./commands/pull-postgres');
				await introspectPostgres(casing, out, breakpoints, credentials, tablesFilter, schemasFilter, prefix, entities);
			} else if (dialect === 'mysql') {
				const { handle: introspectMysql } = await import('./commands/pull-mysql');
				await introspectMysql(casing, out, breakpoints, credentials, tablesFilter, prefix);
			} else if (dialect === 'sqlite') {
				const { handle } = await import('./commands/pull-sqlite');
				await handle(casing, out, breakpoints, credentials, tablesFilter, prefix);
			} else if (dialect === 'turso') {
				const { handle } = await import('./commands/pull-libsql');
				await handle(casing, out, breakpoints, credentials, tablesFilter, prefix, 'libsql');
			} else if (dialect === 'singlestore') {
<<<<<<< HEAD
				const { handle: introspectSingleStore } = await import('./commands/pull-singlestore');
				await introspectSingleStore(casing, out, breakpoints, credentials, tablesFilter, prefix);
=======
				const { introspectSingleStore } = await import('./commands/introspect');
				await introspectSingleStore(
					casing,
					out,
					breakpoints,
					credentials,
					tablesFilter,
					prefix,
				);
			} else if (dialect === 'gel') {
				const { introspectGel } = await import('./commands/introspect');
				await introspectGel(
					casing,
					out,
					breakpoints,
					credentials,
					tablesFilter,
					schemasFilter,
					prefix,
					entities,
				);
>>>>>>> efb40fee
			} else {
				assertUnreachable(dialect);
			}
		} catch (e) {
			console.error(e);
		}
		process.exit(0);
	},
});

export const drop = command({
	name: 'drop',
	options: {
		config: optionConfig,
		out: optionOut,
		driver: optionDriver,
	},
	transform: async (opts) => {
		const from = assertCollisions('check', opts, [], ['driver', 'out']);
		return prepareDropParams(opts, from);
	},
	handler: async (config) => {
		await assertOrmCoreVersion();

		assertV1OutFolder(config.out);
		await dropMigration(config);
	},
});

export const studio = command({
	name: 'studio',
	options: {
		config: optionConfig,
		port: number().desc('Custom port for drizzle studio [default=4983]'),
		host: string().desc('Custom host for drizzle studio [default=0.0.0.0]'),
		verbose: boolean()
			.default(false)
			.desc('Print all stataments that are executed by Studio'),
	},
	handler: async (opts) => {
		await assertOrmCoreVersion();
		await assertPackages('drizzle-orm');

		assertStudioNodeVersion();

		const {
			dialect,
			schema: schemaPath,
			port,
			host,
			credentials,
		} = await prepareStudioConfig(opts);

		const {
			drizzleForPostgres,
			preparePgSchema,
			prepareMySqlSchema,
			drizzleForMySQL,
			prepareSQLiteSchema,
			drizzleForSQLite,
			prepareSingleStoreSchema,
			drizzleForSingleStore,
			drizzleForLibSQL,
		} = await import('../serializer/studio');

		let setup: Setup;
		try {
			if (dialect === 'postgresql') {
				if ('driver' in credentials) {
					const { driver } = credentials;
					if (driver === 'aws-data-api') {
						if (!(await ormVersionGt('0.30.10'))) {
							console.log(
								"To use 'aws-data-api' driver - please update drizzle-orm to the latest version",
							);
							process.exit(1);
						}
					} else if (driver === 'pglite') {
						if (!(await ormVersionGt('0.30.6'))) {
							console.log(
								"To use 'pglite' driver - please update drizzle-orm to the latest version",
							);
							process.exit(1);
						}
					} else {
						assertUnreachable(driver);
					}
				}

				const { schema, relations, files } = schemaPath
					? await preparePgSchema(schemaPath)
					: { schema: {}, relations: {}, files: [] };
				setup = await drizzleForPostgres(credentials, schema, relations, files);
			} else if (dialect === 'mysql') {
				const { schema, relations, files } = schemaPath
					? await prepareMySqlSchema(schemaPath)
					: { schema: {}, relations: {}, files: [] };
				setup = await drizzleForMySQL(credentials, schema, relations, files);
			} else if (dialect === 'sqlite') {
				const { schema, relations, files } = schemaPath
					? await prepareSQLiteSchema(schemaPath)
					: { schema: {}, relations: {}, files: [] };
				setup = await drizzleForSQLite(credentials, schema, relations, files);
			} else if (dialect === 'turso') {
				const { schema, relations, files } = schemaPath
					? await prepareSQLiteSchema(schemaPath)
					: { schema: {}, relations: {}, files: [] };
				setup = await drizzleForLibSQL(credentials, schema, relations, files);
			} else if (dialect === 'singlestore') {
				const { schema, relations, files } = schemaPath
					? await prepareSingleStoreSchema(schemaPath)
					: { schema: {}, relations: {}, files: [] };
				setup = await drizzleForSingleStore(
					credentials,
					schema,
					relations,
					files,
				);
			} else if (dialect === 'gel') {
				console.log(
					error(
						`You can't use 'studio' command with Gel dialect`,
					),
				);
				process.exit(1);
			} else {
				assertUnreachable(dialect);
			}

			const { prepareServer } = await import('../serializer/studio');

			const server = await prepareServer(setup);

			console.log();
			console.log(
				withStyle.fullWarning(
					'Drizzle Studio is currently in Beta. If you find anything that is not working as expected or should be improved, feel free to create an issue on GitHub: https://github.com/drizzle-team/drizzle-kit-mirror/issues/new or write to us on Discord: https://discord.gg/WcRKz2FFxN',
				),
			);

			const { certs } = await import('../utils/certs');
			const { key, cert } = (await certs()) || {};
			server.start({
				host,
				port,
				key,
				cert,
				cb: (err, address) => {
					if (err) {
						console.error(err);
					} else {
						const queryParams: { port?: number; host?: string } = {};
						if (port !== 4983) {
							queryParams.port = port;
						}

						if (host !== '127.0.0.1') {
							queryParams.host = host;
						}

						const queryString = Object.keys(queryParams)
							.map((key: keyof { port?: number; host?: string }) => {
								return `${key}=${queryParams[key]}`;
							})
							.join('&');

						console.log(
							`\nDrizzle Studio is up and running on ${
								chalk.blue(
									`https://local.drizzle.studio${queryString ? `?${queryString}` : ''}`,
								)
							}`,
						);
					}
				},
			});
		} catch (e) {
			console.error(e);
			process.exit(0);
		}
	},
});

export const exportRaw = command({
	name: 'export',
	desc: 'Generate diff between current state and empty state in specified formats: sql',
	options: {
		sql: boolean('sql').default(true).desc('Generate as sql'),
		config: optionConfig,
		dialect: optionDialect,
		schema: string().desc('Path to a schema file or folder'),
	},
	transform: async (opts) => {
		const from = assertCollisions('export', opts, ['sql'], ['dialect', 'schema']);
		return prepareExportConfig(opts, from);
	},
	handler: async (opts) => {
		await assertOrmCoreVersion();
		await assertPackages('drizzle-orm');

		const {
			prepareAndExportPg,
			prepareAndExportMysql,
			prepareAndExportSqlite,
			prepareAndExportLibSQL,
			prepareAndExportSinglestore,
		} = await import(
			'./commands/migrate'
		);

		const dialect = opts.dialect;
		if (dialect === 'postgresql') {
			await prepareAndExportPg(opts);
		} else if (dialect === 'mysql') {
			await prepareAndExportMysql(opts);
		} else if (dialect === 'sqlite') {
			await prepareAndExportSqlite(opts);
		} else if (dialect === 'turso') {
			await prepareAndExportLibSQL(opts);
		} else if (dialect === 'singlestore') {
			await prepareAndExportSinglestore(opts);
		} else if (dialect === 'gel') {
			console.log(
				error(
					`You can't use 'export' command with Gel dialect`,
				),
			);
			process.exit(1);
		} else {
			assertUnreachable(dialect);
		}
	},
});<|MERGE_RESOLUTION|>--- conflicted
+++ resolved
@@ -93,11 +93,8 @@
 			const { handle } = await import('./commands/generate-libsql');
 			await handle(opts);
 		} else if (dialect === 'singlestore') {
-<<<<<<< HEAD
 			const { handle } = await import('./commands/generate-singlestore');
 			await handle(opts);
-=======
-			await prepareAndMigrateSingleStore(opts);
 		} else if (dialect === 'gel') {
 			console.log(
 				error(
@@ -105,7 +102,6 @@
 				),
 			);
 			process.exit(1);
->>>>>>> efb40fee
 		} else {
 			assertUnreachable(dialect);
 		}
@@ -333,64 +329,6 @@
 					);
 					process.exit(1);
 				}
-<<<<<<< HEAD
-=======
-
-				const { pgPush } = await import('./commands/push');
-				await pgPush(
-					schemaPath,
-					verbose,
-					strict,
-					credentials,
-					tablesFilter,
-					schemasFilter,
-					entities,
-					force,
-					casing,
-				);
-			} else if (dialect === 'sqlite') {
-				const { sqlitePush } = await import('./commands/push');
-				await sqlitePush(
-					schemaPath,
-					verbose,
-					strict,
-					credentials,
-					tablesFilter,
-					force,
-					casing,
-				);
-			} else if (dialect === 'turso') {
-				const { libSQLPush } = await import('./commands/push');
-				await libSQLPush(
-					schemaPath,
-					verbose,
-					strict,
-					credentials,
-					tablesFilter,
-					force,
-					casing,
-				);
-			} else if (dialect === 'singlestore') {
-				const { singlestorePush } = await import('./commands/push');
-				await singlestorePush(
-					schemaPath,
-					credentials,
-					tablesFilter,
-					strict,
-					verbose,
-					force,
-					casing,
-				);
-			} else if (dialect === 'gel') {
-				console.log(
-					error(
-						`You can't use 'push' command with Gel dialect`,
-					),
-				);
-				process.exit(1);
-			} else {
-				assertUnreachable(dialect);
->>>>>>> efb40fee
 			}
 
 			const { handle } = await import('./commands/push-postgres');
@@ -437,6 +375,12 @@
 				verbose,
 				force,
 				casing,
+			);
+		} else if (dialect === 'gel') {
+			console.log(
+				error(
+					`You can't use 'push' command with Gel dialect`,
+				),
 			);
 		} else {
 			assertUnreachable(dialect);
@@ -612,12 +556,8 @@
 				const { handle } = await import('./commands/pull-libsql');
 				await handle(casing, out, breakpoints, credentials, tablesFilter, prefix, 'libsql');
 			} else if (dialect === 'singlestore') {
-<<<<<<< HEAD
-				const { handle: introspectSingleStore } = await import('./commands/pull-singlestore');
-				await introspectSingleStore(casing, out, breakpoints, credentials, tablesFilter, prefix);
-=======
-				const { introspectSingleStore } = await import('./commands/introspect');
-				await introspectSingleStore(
+				const { handle } = await import('./commands/pull-singlestore');
+				await handle(
 					casing,
 					out,
 					breakpoints,
@@ -637,7 +577,6 @@
 					prefix,
 					entities,
 				);
->>>>>>> efb40fee
 			} else {
 				assertUnreachable(dialect);
 			}
