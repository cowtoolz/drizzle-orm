--- conflicted
+++ resolved
@@ -137,11 +137,7 @@
 		oid: number;
 		name: string;
 	}>(
-<<<<<<< HEAD
-		`SELECT oid, spcname as "name" FROM pg_catalog.pg_tablespace WHERE pg_catalog.has_tablespace_privilege(spcname, 'CREATE') ORDER BY pg_catalog.lower(spcname)`,
-=======
 		`SELECT oid, spcname as "name" FROM pg_catalog.pg_tablespace WHERE pg_catalog.has_tablespace_privilege(oid, 'CREATE') ORDER BY pg_catalog.lower(spcname)`,
->>>>>>> 8a376bf2
 	).then((rows) => {
 		queryCallback('tablespaces', rows, null);
 		return rows;
@@ -151,11 +147,7 @@
 	});
 
 	const namespacesQuery = db.query<Namespace>(
-<<<<<<< HEAD
-		"SELECT oid, nspname as name FROM pg_catalog.pg_namespace WHERE pg_catalog.has_schema_privilege(nspname, 'USAGE') ORDER BY pg_catalog.lower(nspname)",
-=======
 		"SELECT oid, nspname as name FROM pg_catalog.pg_namespace WHERE pg_catalog.has_schema_privilege(oid, 'USAGE') ORDER BY pg_catalog.lower(nspname)",
->>>>>>> 8a376bf2
 	)
 		.then((rows) => {
 			queryCallback('namespaces', rows, null);
