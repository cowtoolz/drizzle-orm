--- conflicted
+++ resolved
@@ -5,12 +5,7 @@
 		"target": "esnext",
 		"module": "esnext",
 		"moduleResolution": "bundler",
-<<<<<<< HEAD
-		"types": ["@types/node"],
-		"lib": ["es2020", "es2018", "es2017", "es7", "es6", "es5"],
-=======
 		"lib": ["es2022", "es2020", "es2018", "es2017", "es7", "es6", "es5"],
->>>>>>> efb40fee
 		"declaration": false, /* Generate .d.ts files from TypeScript and JavaScript files in your project. */
 		"declarationMap": false,
 		"sourceMap": true,
